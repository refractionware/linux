--- conflicted
+++ resolved
@@ -1723,8 +1723,6 @@
 	}
 
 	/*
-<<<<<<< HEAD
-=======
 	 * If we don't know which subpages are hwpoisoned, we can't free
 	 * the hugepage, so it's leaked intentionally.
 	 */
@@ -1732,14 +1730,6 @@
 		return;
 
 	/*
-	 * Move PageHWPoison flag from head page to the raw error pages,
-	 * which makes any healthy subpages reusable.
-	 */
-	if (unlikely(folio_test_hwpoison(folio)))
-		folio_clear_hugetlb_hwpoison(folio);
-
-	/*
->>>>>>> 92c17774
 	 * If vmemmap pages were allocated above, then we need to clear the
 	 * hugetlb flag under the hugetlb lock.
 	 */
