/*
 * pm.c - Common OMAP2+ power management-related code
 *
 * Copyright (C) 2010 Texas Instruments, Inc.
 * Copyright (C) 2010 Nokia Corporation
 *
 * This program is free software; you can redistribute it and/or modify
 * it under the terms of the GNU General Public License version 2 as
 * published by the Free Software Foundation.
 */

#include <linux/kernel.h>
#include <linux/init.h>
#include <linux/io.h>
#include <linux/err.h>
#include <linux/opp.h>
#include <linux/export.h>
#include <linux/suspend.h>

#include <plat/omap-pm.h>
#include <plat/omap_device.h>
#include "common.h"

#include "prcm-common.h"
#include "voltage.h"
#include "powerdomain.h"
#include "clockdomain.h"
#include "pm.h"
#include "twl-common.h"

static struct omap_device_pm_latency *pm_lats;

<<<<<<< HEAD
=======
/*
 * omap_pm_suspend: points to a function that does the SoC-specific
 * suspend work
 */
int (*omap_pm_suspend)(void);

>>>>>>> f4e2467b
static int __init _init_omap_device(char *name)
{
	struct omap_hwmod *oh;
	struct platform_device *pdev;

	oh = omap_hwmod_lookup(name);
	if (WARN(!oh, "%s: could not find omap_hwmod for %s\n",
		 __func__, name))
		return -ENODEV;

	pdev = omap_device_build(oh->name, 0, oh, NULL, 0, pm_lats, 0, false);
	if (WARN(IS_ERR(pdev), "%s: could not build omap_device for %s\n",
		 __func__, name))
		return -ENODEV;

	return 0;
}

/*
 * Build omap_devices for processors and bus.
 */
static void __init omap2_init_processor_devices(void)
{
	_init_omap_device("mpu");
	if (omap3_has_iva())
		_init_omap_device("iva");

	if (cpu_is_omap44xx()) {
		_init_omap_device("l3_main_1");
		_init_omap_device("dsp");
		_init_omap_device("iva");
	} else {
		_init_omap_device("l3_main");
	}
}

/* Types of sleep_switch used in omap_set_pwrdm_state */
#define FORCEWAKEUP_SWITCH	0
#define LOWPOWERSTATE_SWITCH	1

int __init omap_pm_clkdms_setup(struct clockdomain *clkdm, void *unused)
{
	if (clkdm->flags & CLKDM_CAN_ENABLE_AUTO)
		clkdm_allow_idle(clkdm);
	else if (clkdm->flags & CLKDM_CAN_FORCE_SLEEP &&
		 atomic_read(&clkdm->usecount) == 0)
		clkdm_sleep(clkdm);
	return 0;
}

/*
 * This sets pwrdm state (other than mpu & core. Currently only ON &
 * RET are supported.
 */
int omap_set_pwrdm_state(struct powerdomain *pwrdm, u32 pwrst)
{
	u8 curr_pwrst, next_pwrst;
	int sleep_switch = -1, ret = 0, hwsup = 0;

	if (!pwrdm || IS_ERR(pwrdm))
		return -EINVAL;

	while (!(pwrdm->pwrsts & (1 << pwrst))) {
		if (pwrst == PWRDM_POWER_OFF)
			return ret;
		pwrst--;
	}

	next_pwrst = pwrdm_read_next_pwrst(pwrdm);
	if (next_pwrst == pwrst)
		return ret;

	curr_pwrst = pwrdm_read_pwrst(pwrdm);
	if (curr_pwrst < PWRDM_POWER_ON) {
		if ((curr_pwrst > pwrst) &&
			(pwrdm->flags & PWRDM_HAS_LOWPOWERSTATECHANGE)) {
			sleep_switch = LOWPOWERSTATE_SWITCH;
		} else {
			hwsup = clkdm_in_hwsup(pwrdm->pwrdm_clkdms[0]);
			clkdm_wakeup(pwrdm->pwrdm_clkdms[0]);
			sleep_switch = FORCEWAKEUP_SWITCH;
		}
	}

	ret = pwrdm_set_next_pwrst(pwrdm, pwrst);
	if (ret)
		pr_err("%s: unable to set power state of powerdomain: %s\n",
		       __func__, pwrdm->name);

	switch (sleep_switch) {
	case FORCEWAKEUP_SWITCH:
		if (hwsup)
			clkdm_allow_idle(pwrdm->pwrdm_clkdms[0]);
		else
			clkdm_sleep(pwrdm->pwrdm_clkdms[0]);
		break;
	case LOWPOWERSTATE_SWITCH:
		pwrdm_set_lowpwrstchange(pwrdm);
		pwrdm_wait_transition(pwrdm);
		pwrdm_state_switch(pwrdm);
		break;
	}

	return ret;
}



/*
 * This API is to be called during init to set the various voltage
 * domains to the voltage as per the opp table. Typically we boot up
 * at the nominal voltage. So this function finds out the rate of
 * the clock associated with the voltage domain, finds out the correct
 * opp entry and sets the voltage domain to the voltage specified
 * in the opp entry
 */
static int __init omap2_set_init_voltage(char *vdd_name, char *clk_name,
					 const char *oh_name)
{
	struct voltagedomain *voltdm;
	struct clk *clk;
	struct opp *opp;
	unsigned long freq, bootup_volt;
	struct device *dev;

	if (!vdd_name || !clk_name || !oh_name) {
		pr_err("%s: invalid parameters\n", __func__);
		goto exit;
	}

	dev = omap_device_get_by_hwmod_name(oh_name);
	if (IS_ERR(dev)) {
		pr_err("%s: Unable to get dev pointer for hwmod %s\n",
			__func__, oh_name);
		goto exit;
	}

	voltdm = voltdm_lookup(vdd_name);
	if (IS_ERR(voltdm)) {
		pr_err("%s: unable to get vdd pointer for vdd_%s\n",
			__func__, vdd_name);
		goto exit;
	}

	clk =  clk_get(NULL, clk_name);
	if (IS_ERR(clk)) {
		pr_err("%s: unable to get clk %s\n", __func__, clk_name);
		goto exit;
	}

	freq = clk->rate;
	clk_put(clk);

	rcu_read_lock();
	opp = opp_find_freq_ceil(dev, &freq);
	if (IS_ERR(opp)) {
		rcu_read_unlock();
		pr_err("%s: unable to find boot up OPP for vdd_%s\n",
			__func__, vdd_name);
		goto exit;
	}

	bootup_volt = opp_get_voltage(opp);
	rcu_read_unlock();
	if (!bootup_volt) {
		pr_err("%s: unable to find voltage corresponding "
			"to the bootup OPP for vdd_%s\n", __func__, vdd_name);
		goto exit;
	}

	voltdm_scale(voltdm, bootup_volt);
	return 0;

exit:
	pr_err("%s: unable to set vdd_%s\n", __func__, vdd_name);
	return -EINVAL;
}

#ifdef CONFIG_SUSPEND
static int omap_pm_enter(suspend_state_t suspend_state)
{
	int ret = 0;

	if (!omap_pm_suspend)
		return -ENOENT; /* XXX doublecheck */

	switch (suspend_state) {
	case PM_SUSPEND_STANDBY:
	case PM_SUSPEND_MEM:
		ret = omap_pm_suspend();
		break;
	default:
		ret = -EINVAL;
	}

	return ret;
}

static int omap_pm_begin(suspend_state_t state)
{
	disable_hlt();
	if (cpu_is_omap34xx())
		omap_prcm_irq_prepare();
	return 0;
}

static void omap_pm_end(void)
{
	enable_hlt();
	return;
}

static void omap_pm_finish(void)
{
	if (cpu_is_omap34xx())
		omap_prcm_irq_complete();
}

static const struct platform_suspend_ops omap_pm_ops = {
	.begin		= omap_pm_begin,
	.end		= omap_pm_end,
	.enter		= omap_pm_enter,
	.finish		= omap_pm_finish,
	.valid		= suspend_valid_only_mem,
};

#endif /* CONFIG_SUSPEND */

static void __init omap3_init_voltages(void)
{
	if (!cpu_is_omap34xx())
		return;

	omap2_set_init_voltage("mpu_iva", "dpll1_ck", "mpu");
	omap2_set_init_voltage("core", "l3_ick", "l3_main");
}

static void __init omap4_init_voltages(void)
{
	if (!cpu_is_omap44xx())
		return;

	omap2_set_init_voltage("mpu", "dpll_mpu_ck", "mpu");
	omap2_set_init_voltage("core", "l3_div_ck", "l3_main_1");
	omap2_set_init_voltage("iva", "dpll_iva_m5x2_ck", "iva");
}

static int __init omap2_common_pm_init(void)
{
	if (!of_have_populated_dt())
		omap2_init_processor_devices();
	omap_pm_if_init();

	return 0;
}
postcore_initcall(omap2_common_pm_init);

static int __init omap2_common_pm_late_init(void)
{
	/* Init the voltage layer */
	omap_pmic_late_init();
	omap_voltage_late_init();

	/* Initialize the voltages */
	omap3_init_voltages();
	omap4_init_voltages();

	/* Smartreflex device init */
	omap_devinit_smartreflex();

#ifdef CONFIG_SUSPEND
	suspend_set_ops(&omap_pm_ops);
#endif

	return 0;
}
late_initcall(omap2_common_pm_late_init);<|MERGE_RESOLUTION|>--- conflicted
+++ resolved
@@ -30,15 +30,12 @@
 
 static struct omap_device_pm_latency *pm_lats;
 
-<<<<<<< HEAD
-=======
 /*
  * omap_pm_suspend: points to a function that does the SoC-specific
  * suspend work
  */
 int (*omap_pm_suspend)(void);
 
->>>>>>> f4e2467b
 static int __init _init_omap_device(char *name)
 {
 	struct omap_hwmod *oh;
