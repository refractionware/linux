// SPDX-License-Identifier: GPL-2.0-only
/*
 * ppc64 code to implement the kexec_file_load syscall
 *
 * Copyright (C) 2004  Adam Litke (agl@us.ibm.com)
 * Copyright (C) 2004  IBM Corp.
 * Copyright (C) 2004,2005  Milton D Miller II, IBM Corporation
 * Copyright (C) 2005  R Sharada (sharada@in.ibm.com)
 * Copyright (C) 2006  Mohan Kumar M (mohan@in.ibm.com)
 * Copyright (C) 2020  IBM Corporation
 *
 * Based on kexec-tools' kexec-ppc64.c, kexec-elf-rel-ppc64.c, fs2dt.c.
 * Heavily modified for the kernel by
 * Hari Bathini, IBM Corporation.
 */

#include <linux/kexec.h>
#include <linux/of_fdt.h>
#include <linux/libfdt.h>
#include <linux/of.h>
#include <linux/memblock.h>
#include <linux/slab.h>
#include <linux/vmalloc.h>
#include <asm/setup.h>
#include <asm/drmem.h>
#include <asm/firmware.h>
#include <asm/kexec_ranges.h>
#include <asm/crashdump-ppc64.h>
#include <asm/mmzone.h>
#include <asm/iommu.h>
#include <asm/prom.h>
#include <asm/plpks.h>
#include <asm/cputhreads.h>

struct umem_info {
	__be64 *buf;		/* data buffer for usable-memory property */
	u32 size;		/* size allocated for the data buffer */
	u32 max_entries;	/* maximum no. of entries */
	u32 idx;		/* index of current entry */

	/* usable memory ranges to look up */
	unsigned int nr_ranges;
	const struct range *ranges;
};

const struct kexec_file_ops * const kexec_file_loaders[] = {
	&kexec_elf64_ops,
	NULL
};

/**
<<<<<<< HEAD
 * get_exclude_memory_ranges - Get exclude memory ranges. This list includes
 *                             regions like opal/rtas, tce-table, initrd,
 *                             kernel, htab which should be avoided while
 *                             setting up kexec load segments.
 * @mem_ranges:                Range list to add the memory ranges to.
 *
 * Returns 0 on success, negative errno on error.
 */
static int get_exclude_memory_ranges(struct crash_mem **mem_ranges)
{
	int ret;

	ret = add_tce_mem_ranges(mem_ranges);
	if (ret)
		goto out;

	ret = add_initrd_mem_range(mem_ranges);
	if (ret)
		goto out;

	ret = add_htab_mem_range(mem_ranges);
	if (ret)
		goto out;

	ret = add_kernel_mem_range(mem_ranges);
	if (ret)
		goto out;

	ret = add_rtas_mem_range(mem_ranges);
	if (ret)
		goto out;

	ret = add_opal_mem_range(mem_ranges);
	if (ret)
		goto out;

	ret = add_reserved_mem_ranges(mem_ranges);
	if (ret)
		goto out;

	/* exclude memory ranges should be sorted for easy lookup */
	sort_memory_ranges(*mem_ranges, true);
out:
	if (ret)
		pr_err("Failed to setup exclude memory ranges\n");
	return ret;
}

/**
 * get_reserved_memory_ranges - Get reserve memory ranges. This list includes
 *                              memory regions that should be added to the
 *                              memory reserve map to ensure the region is
 *                              protected from any mischief.
 * @mem_ranges:                 Range list to add the memory ranges to.
 *
 * Returns 0 on success, negative errno on error.
 */
static int get_reserved_memory_ranges(struct crash_mem **mem_ranges)
{
	int ret;

	ret = add_rtas_mem_range(mem_ranges);
	if (ret)
		goto out;

	ret = add_tce_mem_ranges(mem_ranges);
	if (ret)
		goto out;

	ret = add_reserved_mem_ranges(mem_ranges);
out:
	if (ret)
		pr_err("Failed to setup reserved memory ranges\n");
	return ret;
}

/**
=======
>>>>>>> 0c383648
 * __locate_mem_hole_top_down - Looks top down for a large enough memory hole
 *                              in the memory regions between buf_min & buf_max
 *                              for the buffer. If found, sets kbuf->mem.
 * @kbuf:                       Buffer contents and memory parameters.
 * @buf_min:                    Minimum address for the buffer.
 * @buf_max:                    Maximum address for the buffer.
 *
 * Returns 0 on success, negative errno on error.
 */
static int __locate_mem_hole_top_down(struct kexec_buf *kbuf,
				      u64 buf_min, u64 buf_max)
{
	int ret = -EADDRNOTAVAIL;
	phys_addr_t start, end;
	u64 i;

	for_each_mem_range_rev(i, &start, &end) {
		/*
		 * memblock uses [start, end) convention while it is
		 * [start, end] here. Fix the off-by-one to have the
		 * same convention.
		 */
		end -= 1;

		if (start > buf_max)
			continue;

		/* Memory hole not found */
		if (end < buf_min)
			break;

		/* Adjust memory region based on the given range */
		if (start < buf_min)
			start = buf_min;
		if (end > buf_max)
			end = buf_max;

		start = ALIGN(start, kbuf->buf_align);
		if (start < end && (end - start + 1) >= kbuf->memsz) {
			/* Suitable memory range found. Set kbuf->mem */
			kbuf->mem = ALIGN_DOWN(end - kbuf->memsz + 1,
					       kbuf->buf_align);
			ret = 0;
			break;
		}
	}

	return ret;
}

/**
 * locate_mem_hole_top_down_ppc64 - Skip special memory regions to find a
 *                                  suitable buffer with top down approach.
 * @kbuf:                           Buffer contents and memory parameters.
 * @buf_min:                        Minimum address for the buffer.
 * @buf_max:                        Maximum address for the buffer.
 * @emem:                           Exclude memory ranges.
 *
 * Returns 0 on success, negative errno on error.
 */
static int locate_mem_hole_top_down_ppc64(struct kexec_buf *kbuf,
					  u64 buf_min, u64 buf_max,
					  const struct crash_mem *emem)
{
	int i, ret = 0, err = -EADDRNOTAVAIL;
	u64 start, end, tmin, tmax;

	tmax = buf_max;
	for (i = (emem->nr_ranges - 1); i >= 0; i--) {
		start = emem->ranges[i].start;
		end = emem->ranges[i].end;

		if (start > tmax)
			continue;

		if (end < tmax) {
			tmin = (end < buf_min ? buf_min : end + 1);
			ret = __locate_mem_hole_top_down(kbuf, tmin, tmax);
			if (!ret)
				return 0;
		}

		tmax = start - 1;

		if (tmax < buf_min) {
			ret = err;
			break;
		}
		ret = 0;
	}

	if (!ret) {
		tmin = buf_min;
		ret = __locate_mem_hole_top_down(kbuf, tmin, tmax);
	}
	return ret;
}

/**
 * __locate_mem_hole_bottom_up - Looks bottom up for a large enough memory hole
 *                               in the memory regions between buf_min & buf_max
 *                               for the buffer. If found, sets kbuf->mem.
 * @kbuf:                        Buffer contents and memory parameters.
 * @buf_min:                     Minimum address for the buffer.
 * @buf_max:                     Maximum address for the buffer.
 *
 * Returns 0 on success, negative errno on error.
 */
static int __locate_mem_hole_bottom_up(struct kexec_buf *kbuf,
				       u64 buf_min, u64 buf_max)
{
	int ret = -EADDRNOTAVAIL;
	phys_addr_t start, end;
	u64 i;

	for_each_mem_range(i, &start, &end) {
		/*
		 * memblock uses [start, end) convention while it is
		 * [start, end] here. Fix the off-by-one to have the
		 * same convention.
		 */
		end -= 1;

		if (end < buf_min)
			continue;

		/* Memory hole not found */
		if (start > buf_max)
			break;

		/* Adjust memory region based on the given range */
		if (start < buf_min)
			start = buf_min;
		if (end > buf_max)
			end = buf_max;

		start = ALIGN(start, kbuf->buf_align);
		if (start < end && (end - start + 1) >= kbuf->memsz) {
			/* Suitable memory range found. Set kbuf->mem */
			kbuf->mem = start;
			ret = 0;
			break;
		}
	}

	return ret;
}

/**
 * locate_mem_hole_bottom_up_ppc64 - Skip special memory regions to find a
 *                                   suitable buffer with bottom up approach.
 * @kbuf:                            Buffer contents and memory parameters.
 * @buf_min:                         Minimum address for the buffer.
 * @buf_max:                         Maximum address for the buffer.
 * @emem:                            Exclude memory ranges.
 *
 * Returns 0 on success, negative errno on error.
 */
static int locate_mem_hole_bottom_up_ppc64(struct kexec_buf *kbuf,
					   u64 buf_min, u64 buf_max,
					   const struct crash_mem *emem)
{
	int i, ret = 0, err = -EADDRNOTAVAIL;
	u64 start, end, tmin, tmax;

	tmin = buf_min;
	for (i = 0; i < emem->nr_ranges; i++) {
		start = emem->ranges[i].start;
		end = emem->ranges[i].end;

		if (end < tmin)
			continue;

		if (start > tmin) {
			tmax = (start > buf_max ? buf_max : start - 1);
			ret = __locate_mem_hole_bottom_up(kbuf, tmin, tmax);
			if (!ret)
				return 0;
		}

		tmin = end + 1;

		if (tmin > buf_max) {
			ret = err;
			break;
		}
		ret = 0;
	}

	if (!ret) {
		tmax = buf_max;
		ret = __locate_mem_hole_bottom_up(kbuf, tmin, tmax);
	}
	return ret;
}

#ifdef CONFIG_CRASH_DUMP
<<<<<<< HEAD
/**
 * get_usable_memory_ranges - Get usable memory ranges. This list includes
 *                            regions like crashkernel, opal/rtas & tce-table,
 *                            that kdump kernel could use.
 * @mem_ranges:               Range list to add the memory ranges to.
 *
 * Returns 0 on success, negative errno on error.
 */
static int get_usable_memory_ranges(struct crash_mem **mem_ranges)
{
	int ret;

	/*
	 * Early boot failure observed on guests when low memory (first memory
	 * block?) is not added to usable memory. So, add [0, crashk_res.end]
	 * instead of [crashk_res.start, crashk_res.end] to workaround it.
	 * Also, crashed kernel's memory must be added to reserve map to
	 * avoid kdump kernel from using it.
	 */
	ret = add_mem_range(mem_ranges, 0, crashk_res.end + 1);
	if (ret)
		goto out;

	ret = add_rtas_mem_range(mem_ranges);
	if (ret)
		goto out;

	ret = add_opal_mem_range(mem_ranges);
	if (ret)
		goto out;

	ret = add_tce_mem_ranges(mem_ranges);
out:
	if (ret)
		pr_err("Failed to setup usable memory ranges\n");
	return ret;
}

/**
 * get_crash_memory_ranges - Get crash memory ranges. This list includes
 *                           first/crashing kernel's memory regions that
 *                           would be exported via an elfcore.
 * @mem_ranges:              Range list to add the memory ranges to.
 *
 * Returns 0 on success, negative errno on error.
 */
static int get_crash_memory_ranges(struct crash_mem **mem_ranges)
{
	phys_addr_t base, end;
	struct crash_mem *tmem;
	u64 i;
	int ret;

	for_each_mem_range(i, &base, &end) {
		u64 size = end - base;

		/* Skip backup memory region, which needs a separate entry */
		if (base == BACKUP_SRC_START) {
			if (size > BACKUP_SRC_SIZE) {
				base = BACKUP_SRC_END + 1;
				size -= BACKUP_SRC_SIZE;
			} else
				continue;
		}

		ret = add_mem_range(mem_ranges, base, size);
		if (ret)
			goto out;

		/* Try merging adjacent ranges before reallocation attempt */
		if ((*mem_ranges)->nr_ranges == (*mem_ranges)->max_nr_ranges)
			sort_memory_ranges(*mem_ranges, true);
	}

	/* Reallocate memory ranges if there is no space to split ranges */
	tmem = *mem_ranges;
	if (tmem && (tmem->nr_ranges == tmem->max_nr_ranges)) {
		tmem = realloc_mem_ranges(mem_ranges);
		if (!tmem)
			goto out;
	}

	/* Exclude crashkernel region */
	ret = crash_exclude_mem_range(tmem, crashk_res.start, crashk_res.end);
	if (ret)
		goto out;

	/*
	 * FIXME: For now, stay in parity with kexec-tools but if RTAS/OPAL
	 *        regions are exported to save their context at the time of
	 *        crash, they should actually be backed up just like the
	 *        first 64K bytes of memory.
	 */
	ret = add_rtas_mem_range(mem_ranges);
	if (ret)
		goto out;

	ret = add_opal_mem_range(mem_ranges);
	if (ret)
		goto out;

	/* create a separate program header for the backup region */
	ret = add_mem_range(mem_ranges, BACKUP_SRC_START, BACKUP_SRC_SIZE);
	if (ret)
		goto out;

	sort_memory_ranges(*mem_ranges, false);
out:
	if (ret)
		pr_err("Failed to setup crash memory ranges\n");
	return ret;
}

=======
>>>>>>> 0c383648
/**
 * check_realloc_usable_mem - Reallocate buffer if it can't accommodate entries
 * @um_info:                  Usable memory buffer and ranges info.
 * @cnt:                      No. of entries to accommodate.
 *
 * Frees up the old buffer if memory reallocation fails.
 *
 * Returns buffer on success, NULL on error.
 */
static __be64 *check_realloc_usable_mem(struct umem_info *um_info, int cnt)
{
	u32 new_size;
	__be64 *tbuf;

	if ((um_info->idx + cnt) <= um_info->max_entries)
		return um_info->buf;

	new_size = um_info->size + MEM_RANGE_CHUNK_SZ;
	tbuf = krealloc(um_info->buf, new_size, GFP_KERNEL);
	if (tbuf) {
		um_info->buf = tbuf;
		um_info->size = new_size;
		um_info->max_entries = (um_info->size / sizeof(u64));
	}

	return tbuf;
}

/**
 * add_usable_mem - Add the usable memory ranges within the given memory range
 *                  to the buffer
 * @um_info:        Usable memory buffer and ranges info.
 * @base:           Base address of memory range to look for.
 * @end:            End address of memory range to look for.
 *
 * Returns 0 on success, negative errno on error.
 */
static int add_usable_mem(struct umem_info *um_info, u64 base, u64 end)
{
	u64 loc_base, loc_end;
	bool add;
	int i;

	for (i = 0; i < um_info->nr_ranges; i++) {
		add = false;
		loc_base = um_info->ranges[i].start;
		loc_end = um_info->ranges[i].end;
		if (loc_base >= base && loc_end <= end)
			add = true;
		else if (base < loc_end && end > loc_base) {
			if (loc_base < base)
				loc_base = base;
			if (loc_end > end)
				loc_end = end;
			add = true;
		}

		if (add) {
			if (!check_realloc_usable_mem(um_info, 2))
				return -ENOMEM;

			um_info->buf[um_info->idx++] = cpu_to_be64(loc_base);
			um_info->buf[um_info->idx++] =
					cpu_to_be64(loc_end - loc_base + 1);
		}
	}

	return 0;
}

/**
 * kdump_setup_usable_lmb - This is a callback function that gets called by
 *                          walk_drmem_lmbs for every LMB to set its
 *                          usable memory ranges.
 * @lmb:                    LMB info.
 * @usm:                    linux,drconf-usable-memory property value.
 * @data:                   Pointer to usable memory buffer and ranges info.
 *
 * Returns 0 on success, negative errno on error.
 */
static int kdump_setup_usable_lmb(struct drmem_lmb *lmb, const __be32 **usm,
				  void *data)
{
	struct umem_info *um_info;
	int tmp_idx, ret;
	u64 base, end;

	/*
	 * kdump load isn't supported on kernels already booted with
	 * linux,drconf-usable-memory property.
	 */
	if (*usm) {
		pr_err("linux,drconf-usable-memory property already exists!");
		return -EINVAL;
	}

	um_info = data;
	tmp_idx = um_info->idx;
	if (!check_realloc_usable_mem(um_info, 1))
		return -ENOMEM;

	um_info->idx++;
	base = lmb->base_addr;
	end = base + drmem_lmb_size() - 1;
	ret = add_usable_mem(um_info, base, end);
	if (!ret) {
		/*
		 * Update the no. of ranges added. Two entries (base & size)
		 * for every range added.
		 */
		um_info->buf[tmp_idx] =
				cpu_to_be64((um_info->idx - tmp_idx - 1) / 2);
	}

	return ret;
}

#define NODE_PATH_LEN		256
/**
 * add_usable_mem_property - Add usable memory property for the given
 *                           memory node.
 * @fdt:                     Flattened device tree for the kdump kernel.
 * @dn:                      Memory node.
 * @um_info:                 Usable memory buffer and ranges info.
 *
 * Returns 0 on success, negative errno on error.
 */
static int add_usable_mem_property(void *fdt, struct device_node *dn,
				   struct umem_info *um_info)
{
	int n_mem_addr_cells, n_mem_size_cells, node;
	char path[NODE_PATH_LEN];
	int i, len, ranges, ret;
	const __be32 *prop;
	u64 base, end;

	of_node_get(dn);

	if (snprintf(path, NODE_PATH_LEN, "%pOF", dn) > (NODE_PATH_LEN - 1)) {
		pr_err("Buffer (%d) too small for memory node: %pOF\n",
		       NODE_PATH_LEN, dn);
		return -EOVERFLOW;
	}
	kexec_dprintk("Memory node path: %s\n", path);

	/* Now that we know the path, find its offset in kdump kernel's fdt */
	node = fdt_path_offset(fdt, path);
	if (node < 0) {
		pr_err("Malformed device tree: error reading %s\n", path);
		ret = -EINVAL;
		goto out;
	}

	/* Get the address & size cells */
	n_mem_addr_cells = of_n_addr_cells(dn);
	n_mem_size_cells = of_n_size_cells(dn);
	kexec_dprintk("address cells: %d, size cells: %d\n", n_mem_addr_cells,
		      n_mem_size_cells);

	um_info->idx  = 0;
	if (!check_realloc_usable_mem(um_info, 2)) {
		ret = -ENOMEM;
		goto out;
	}

	prop = of_get_property(dn, "reg", &len);
	if (!prop || len <= 0) {
		ret = 0;
		goto out;
	}

	/*
	 * "reg" property represents sequence of (addr,size) tuples
	 * each representing a memory range.
	 */
	ranges = (len >> 2) / (n_mem_addr_cells + n_mem_size_cells);

	for (i = 0; i < ranges; i++) {
		base = of_read_number(prop, n_mem_addr_cells);
		prop += n_mem_addr_cells;
		end = base + of_read_number(prop, n_mem_size_cells) - 1;
		prop += n_mem_size_cells;

		ret = add_usable_mem(um_info, base, end);
		if (ret)
			goto out;
	}

	/*
	 * No kdump kernel usable memory found in this memory node.
	 * Write (0,0) tuple in linux,usable-memory property for
	 * this region to be ignored.
	 */
	if (um_info->idx == 0) {
		um_info->buf[0] = 0;
		um_info->buf[1] = 0;
		um_info->idx = 2;
	}

	ret = fdt_setprop(fdt, node, "linux,usable-memory", um_info->buf,
			  (um_info->idx * sizeof(u64)));

out:
	of_node_put(dn);
	return ret;
}


/**
 * update_usable_mem_fdt - Updates kdump kernel's fdt with linux,usable-memory
 *                         and linux,drconf-usable-memory DT properties as
 *                         appropriate to restrict its memory usage.
 * @fdt:                   Flattened device tree for the kdump kernel.
 * @usable_mem:            Usable memory ranges for kdump kernel.
 *
 * Returns 0 on success, negative errno on error.
 */
static int update_usable_mem_fdt(void *fdt, struct crash_mem *usable_mem)
{
	struct umem_info um_info;
	struct device_node *dn;
	int node, ret = 0;

	if (!usable_mem) {
		pr_err("Usable memory ranges for kdump kernel not found\n");
		return -ENOENT;
	}

	node = fdt_path_offset(fdt, "/ibm,dynamic-reconfiguration-memory");
	if (node == -FDT_ERR_NOTFOUND)
		kexec_dprintk("No dynamic reconfiguration memory found\n");
	else if (node < 0) {
		pr_err("Malformed device tree: error reading /ibm,dynamic-reconfiguration-memory.\n");
		return -EINVAL;
	}

	um_info.buf  = NULL;
	um_info.size = 0;
	um_info.max_entries = 0;
	um_info.idx  = 0;
	/* Memory ranges to look up */
	um_info.ranges = &(usable_mem->ranges[0]);
	um_info.nr_ranges = usable_mem->nr_ranges;

	dn = of_find_node_by_path("/ibm,dynamic-reconfiguration-memory");
	if (dn) {
		ret = walk_drmem_lmbs(dn, &um_info, kdump_setup_usable_lmb);
		of_node_put(dn);

		if (ret) {
			pr_err("Could not setup linux,drconf-usable-memory property for kdump\n");
			goto out;
		}

		ret = fdt_setprop(fdt, node, "linux,drconf-usable-memory",
				  um_info.buf, (um_info.idx * sizeof(u64)));
		if (ret) {
			pr_err("Failed to update fdt with linux,drconf-usable-memory property: %s",
			       fdt_strerror(ret));
			goto out;
		}
	}

	/*
	 * Walk through each memory node and set linux,usable-memory property
	 * for the corresponding node in kdump kernel's fdt.
	 */
	for_each_node_by_type(dn, "memory") {
		ret = add_usable_mem_property(fdt, dn, &um_info);
		if (ret) {
			pr_err("Failed to set linux,usable-memory property for %s node",
			       dn->full_name);
			of_node_put(dn);
			goto out;
		}
	}

out:
	kfree(um_info.buf);
	return ret;
}

/**
 * load_backup_segment - Locate a memory hole to place the backup region.
 * @image:               Kexec image.
 * @kbuf:                Buffer contents and memory parameters.
 *
 * Returns 0 on success, negative errno on error.
 */
static int load_backup_segment(struct kimage *image, struct kexec_buf *kbuf)
{
	void *buf;
	int ret;

	/*
	 * Setup a source buffer for backup segment.
	 *
	 * A source buffer has no meaning for backup region as data will
	 * be copied from backup source, after crash, in the purgatory.
	 * But as load segment code doesn't recognize such segments,
	 * setup a dummy source buffer to keep it happy for now.
	 */
	buf = vzalloc(BACKUP_SRC_SIZE);
	if (!buf)
		return -ENOMEM;

	kbuf->buffer = buf;
	kbuf->mem = KEXEC_BUF_MEM_UNKNOWN;
	kbuf->bufsz = kbuf->memsz = BACKUP_SRC_SIZE;
	kbuf->top_down = false;

	ret = kexec_add_buffer(kbuf);
	if (ret) {
		vfree(buf);
		return ret;
	}

	image->arch.backup_buf = buf;
	image->arch.backup_start = kbuf->mem;
	return 0;
}

/**
 * update_backup_region_phdr - Update backup region's offset for the core to
 *                             export the region appropriately.
 * @image:                     Kexec image.
 * @ehdr:                      ELF core header.
 *
 * Assumes an exclusive program header is setup for the backup region
 * in the ELF headers
 *
 * Returns nothing.
 */
static void update_backup_region_phdr(struct kimage *image, Elf64_Ehdr *ehdr)
{
	Elf64_Phdr *phdr;
	unsigned int i;

	phdr = (Elf64_Phdr *)(ehdr + 1);
	for (i = 0; i < ehdr->e_phnum; i++) {
		if (phdr->p_paddr == BACKUP_SRC_START) {
			phdr->p_offset = image->arch.backup_start;
			kexec_dprintk("Backup region offset updated to 0x%lx\n",
				      image->arch.backup_start);
			return;
		}
	}
}

static unsigned int kdump_extra_elfcorehdr_size(struct crash_mem *cmem)
{
#if defined(CONFIG_CRASH_HOTPLUG) && defined(CONFIG_MEMORY_HOTPLUG)
	unsigned int extra_sz = 0;

	if (CONFIG_CRASH_MAX_MEMORY_RANGES > (unsigned int)PN_XNUM)
		pr_warn("Number of Phdrs %u exceeds max\n", CONFIG_CRASH_MAX_MEMORY_RANGES);
	else if (cmem->nr_ranges >= CONFIG_CRASH_MAX_MEMORY_RANGES)
		pr_warn("Configured crash mem ranges may not be enough\n");
	else
		extra_sz = (CONFIG_CRASH_MAX_MEMORY_RANGES - cmem->nr_ranges) * sizeof(Elf64_Phdr);

	return extra_sz;
#endif
	return 0;
}

/**
 * load_elfcorehdr_segment - Setup crash memory ranges and initialize elfcorehdr
 *                           segment needed to load kdump kernel.
 * @image:                   Kexec image.
 * @kbuf:                    Buffer contents and memory parameters.
 *
 * Returns 0 on success, negative errno on error.
 */
static int load_elfcorehdr_segment(struct kimage *image, struct kexec_buf *kbuf)
{
	struct crash_mem *cmem = NULL;
	unsigned long headers_sz;
	void *headers = NULL;
	int ret;

	ret = get_crash_memory_ranges(&cmem);
	if (ret)
		goto out;

	/* Setup elfcorehdr segment */
	ret = crash_prepare_elf64_headers(cmem, false, &headers, &headers_sz);
	if (ret) {
		pr_err("Failed to prepare elf headers for the core\n");
		goto out;
	}

	/* Fix the offset for backup region in the ELF header */
	update_backup_region_phdr(image, headers);

	kbuf->buffer = headers;
	kbuf->mem = KEXEC_BUF_MEM_UNKNOWN;
	kbuf->bufsz = headers_sz;
	kbuf->memsz = headers_sz + kdump_extra_elfcorehdr_size(cmem);
	kbuf->top_down = false;

	ret = kexec_add_buffer(kbuf);
	if (ret) {
		vfree(headers);
		goto out;
	}

	image->elf_load_addr = kbuf->mem;
	image->elf_headers_sz = headers_sz;
	image->elf_headers = headers;
out:
	kfree(cmem);
	return ret;
}

/**
 * load_crashdump_segments_ppc64 - Initialize the additional segements needed
 *                                 to load kdump kernel.
 * @image:                         Kexec image.
 * @kbuf:                          Buffer contents and memory parameters.
 *
 * Returns 0 on success, negative errno on error.
 */
int load_crashdump_segments_ppc64(struct kimage *image,
				  struct kexec_buf *kbuf)
{
	int ret;

	/* Load backup segment - first 64K bytes of the crashing kernel */
	ret = load_backup_segment(image, kbuf);
	if (ret) {
		pr_err("Failed to load backup segment\n");
		return ret;
	}
	kexec_dprintk("Loaded the backup region at 0x%lx\n", kbuf->mem);

	/* Load elfcorehdr segment - to export crashing kernel's vmcore */
	ret = load_elfcorehdr_segment(image, kbuf);
	if (ret) {
		pr_err("Failed to load elfcorehdr segment\n");
		return ret;
	}
	kexec_dprintk("Loaded elf core header at 0x%lx, bufsz=0x%lx memsz=0x%lx\n",
		      image->elf_load_addr, kbuf->bufsz, kbuf->memsz);

	return 0;
}
#endif

/**
 * setup_purgatory_ppc64 - initialize PPC64 specific purgatory's global
 *                         variables and call setup_purgatory() to initialize
 *                         common global variable.
 * @image:                 kexec image.
 * @slave_code:            Slave code for the purgatory.
 * @fdt:                   Flattened device tree for the next kernel.
 * @kernel_load_addr:      Address where the kernel is loaded.
 * @fdt_load_addr:         Address where the flattened device tree is loaded.
 *
 * Returns 0 on success, negative errno on error.
 */
int setup_purgatory_ppc64(struct kimage *image, const void *slave_code,
			  const void *fdt, unsigned long kernel_load_addr,
			  unsigned long fdt_load_addr)
{
	struct device_node *dn = NULL;
	int ret;

	ret = setup_purgatory(image, slave_code, fdt, kernel_load_addr,
			      fdt_load_addr);
	if (ret)
		goto out;

	if (image->type == KEXEC_TYPE_CRASH) {
		u32 my_run_at_load = 1;

		/*
		 * Tell relocatable kernel to run at load address
		 * via the word meant for that at 0x5c.
		 */
		ret = kexec_purgatory_get_set_symbol(image, "run_at_load",
						     &my_run_at_load,
						     sizeof(my_run_at_load),
						     false);
		if (ret)
			goto out;
	}

	/* Tell purgatory where to look for backup region */
	ret = kexec_purgatory_get_set_symbol(image, "backup_start",
					     &image->arch.backup_start,
					     sizeof(image->arch.backup_start),
					     false);
	if (ret)
		goto out;

	/* Setup OPAL base & entry values */
	dn = of_find_node_by_path("/ibm,opal");
	if (dn) {
		u64 val;

		of_property_read_u64(dn, "opal-base-address", &val);
		ret = kexec_purgatory_get_set_symbol(image, "opal_base", &val,
						     sizeof(val), false);
		if (ret)
			goto out;

		of_property_read_u64(dn, "opal-entry-address", &val);
		ret = kexec_purgatory_get_set_symbol(image, "opal_entry", &val,
						     sizeof(val), false);
	}
out:
	if (ret)
		pr_err("Failed to setup purgatory symbols");
	of_node_put(dn);
	return ret;
}

/**
 * cpu_node_size - Compute the size of a CPU node in the FDT.
 *                 This should be done only once and the value is stored in
 *                 a static variable.
 * Returns the max size of a CPU node in the FDT.
 */
static unsigned int cpu_node_size(void)
{
	static unsigned int size;
	struct device_node *dn;
	struct property *pp;

	/*
	 * Don't compute it twice, we are assuming that the per CPU node size
	 * doesn't change during the system's life.
	 */
	if (size)
		return size;

	dn = of_find_node_by_type(NULL, "cpu");
	if (WARN_ON_ONCE(!dn)) {
		// Unlikely to happen
		return 0;
	}

	/*
	 * We compute the sub node size for a CPU node, assuming it
	 * will be the same for all.
	 */
	size += strlen(dn->name) + 5;
	for_each_property_of_node(dn, pp) {
		size += strlen(pp->name);
		size += pp->length;
	}

	of_node_put(dn);
	return size;
}

static unsigned int kdump_extra_fdt_size_ppc64(struct kimage *image)
{
	unsigned int cpu_nodes, extra_size = 0;
	struct device_node *dn;
	u64 usm_entries;
#ifdef CONFIG_CRASH_HOTPLUG
	unsigned int possible_cpu_nodes;
#endif

	if (!IS_ENABLED(CONFIG_CRASH_DUMP) || image->type != KEXEC_TYPE_CRASH)
		return 0;

	/*
	 * For kdump kernel, account for linux,usable-memory and
	 * linux,drconf-usable-memory properties. Get an approximate on the
	 * number of usable memory entries and use for FDT size estimation.
	 */
	if (drmem_lmb_size()) {
		usm_entries = ((memory_hotplug_max() / drmem_lmb_size()) +
			       (2 * (resource_size(&crashk_res) / drmem_lmb_size())));
		extra_size += (unsigned int)(usm_entries * sizeof(u64));
	}

	/*
	 * Get the number of CPU nodes in the current DT. This allows to
	 * reserve places for CPU nodes added since the boot time.
	 */
	cpu_nodes = 0;
	for_each_node_by_type(dn, "cpu") {
		cpu_nodes++;
	}

	if (cpu_nodes > boot_cpu_node_count)
		extra_size += (cpu_nodes - boot_cpu_node_count) * cpu_node_size();

<<<<<<< HEAD
	return extra_size;
}

/**
 * kexec_extra_fdt_size_ppc64 - Return the estimated additional size needed to
 *                              setup FDT for kexec/kdump kernel.
 * @image:                      kexec image being loaded.
 *
 * Returns the estimated extra size needed for kexec/kdump kernel FDT.
 */
unsigned int kexec_extra_fdt_size_ppc64(struct kimage *image)
{
	unsigned int extra_size = 0;

	// Budget some space for the password blob. There's already extra space
	// for the key name
	if (plpks_is_available())
		extra_size += (unsigned int)plpks_get_passwordlen();

	return extra_size + kdump_extra_fdt_size_ppc64(image);
}

/**
 * add_node_props - Reads node properties from device node structure and add
 *                  them to fdt.
 * @fdt:            Flattened device tree of the kernel
 * @node_offset:    offset of the node to add a property at
 * @dn:             device node pointer
 *
 * Returns 0 on success, negative errno on error.
 */
static int add_node_props(void *fdt, int node_offset, const struct device_node *dn)
{
	int ret = 0;
	struct property *pp;

	if (!dn)
		return -EINVAL;

	for_each_property_of_node(dn, pp) {
		ret = fdt_setprop(fdt, node_offset, pp->name, pp->value, pp->length);
		if (ret < 0) {
			pr_err("Unable to add %s property: %s\n", pp->name, fdt_strerror(ret));
			return ret;
		}
=======
#ifdef CONFIG_CRASH_HOTPLUG
	/*
	 * Make sure enough space is reserved to accommodate possible CPU nodes
	 * in the crash FDT. This allows packing possible CPU nodes which are
	 * not yet present in the system without regenerating the entire FDT.
	 */
	if (image->type == KEXEC_TYPE_CRASH) {
		possible_cpu_nodes = num_possible_cpus() / threads_per_core;
		if (possible_cpu_nodes > cpu_nodes)
			extra_size += (possible_cpu_nodes - cpu_nodes) * cpu_node_size();
>>>>>>> 0c383648
	}
#endif

	return extra_size;
}

/**
 * kexec_extra_fdt_size_ppc64 - Return the estimated additional size needed to
 *                              setup FDT for kexec/kdump kernel.
 * @image:                      kexec image being loaded.
 *
 * Returns the estimated extra size needed for kexec/kdump kernel FDT.
 */
unsigned int kexec_extra_fdt_size_ppc64(struct kimage *image)
{
	unsigned int extra_size = 0;

	// Budget some space for the password blob. There's already extra space
	// for the key name
	if (plpks_is_available())
		extra_size += (unsigned int)plpks_get_passwordlen();

	return extra_size + kdump_extra_fdt_size_ppc64(image);
}

static int copy_property(void *fdt, int node_offset, const struct device_node *dn,
			 const char *propname)
{
	const void *prop, *fdtprop;
	int len = 0, fdtlen = 0;

	prop = of_get_property(dn, propname, &len);
	fdtprop = fdt_getprop(fdt, node_offset, propname, &fdtlen);

	if (fdtprop && !prop)
		return fdt_delprop(fdt, node_offset, propname);
	else if (prop)
		return fdt_setprop(fdt, node_offset, propname, prop, len);
	else
		return -FDT_ERR_NOTFOUND;
}

static int update_pci_dma_nodes(void *fdt, const char *dmapropname)
{
	struct device_node *dn;
	int pci_offset, root_offset, ret = 0;

	if (!firmware_has_feature(FW_FEATURE_LPAR))
		return 0;

	root_offset = fdt_path_offset(fdt, "/");
	for_each_node_with_property(dn, dmapropname) {
		pci_offset = fdt_subnode_offset(fdt, root_offset, of_node_full_name(dn));
		if (pci_offset < 0)
			continue;

		ret = copy_property(fdt, pci_offset, dn, "ibm,dma-window");
		if (ret < 0) {
			of_node_put(dn);
			break;
		}
		ret = copy_property(fdt, pci_offset, dn, dmapropname);
		if (ret < 0) {
			of_node_put(dn);
			break;
		}
	}

	return ret;
}

/**
 * setup_new_fdt_ppc64 - Update the flattend device-tree of the kernel
 *                       being loaded.
 * @image:               kexec image being loaded.
 * @fdt:                 Flattened device tree for the next kernel.
 * @initrd_load_addr:    Address where the next initrd will be loaded.
 * @initrd_len:          Size of the next initrd, or 0 if there will be none.
 * @cmdline:             Command line for the next kernel, or NULL if there will
 *                       be none.
 *
 * Returns 0 on success, negative errno on error.
 */
int setup_new_fdt_ppc64(const struct kimage *image, void *fdt,
			unsigned long initrd_load_addr,
			unsigned long initrd_len, const char *cmdline)
{
	struct crash_mem *umem = NULL, *rmem = NULL;
	int i, nr_ranges, ret;

#ifdef CONFIG_CRASH_DUMP
	/*
	 * Restrict memory usage for kdump kernel by setting up
	 * usable memory ranges and memory reserve map.
	 */
	if (image->type == KEXEC_TYPE_CRASH) {
		ret = get_usable_memory_ranges(&umem);
		if (ret)
			goto out;

		ret = update_usable_mem_fdt(fdt, umem);
		if (ret) {
			pr_err("Error setting up usable-memory property for kdump kernel\n");
			goto out;
		}

		/*
		 * Ensure we don't touch crashed kernel's memory except the
		 * first 64K of RAM, which will be backed up.
		 */
		ret = fdt_add_mem_rsv(fdt, BACKUP_SRC_END + 1,
				      crashk_res.start - BACKUP_SRC_SIZE);
		if (ret) {
			pr_err("Error reserving crash memory: %s\n",
			       fdt_strerror(ret));
			goto out;
		}

		/* Ensure backup region is not used by kdump/capture kernel */
		ret = fdt_add_mem_rsv(fdt, image->arch.backup_start,
				      BACKUP_SRC_SIZE);
		if (ret) {
			pr_err("Error reserving memory for backup: %s\n",
			       fdt_strerror(ret));
			goto out;
		}
	}
#endif

	/* Update cpus nodes information to account hotplug CPUs. */
	ret =  update_cpus_node(fdt);
	if (ret < 0)
		goto out;

	ret = update_pci_dma_nodes(fdt, DIRECT64_PROPNAME);
	if (ret < 0)
		goto out;

	ret = update_pci_dma_nodes(fdt, DMA64_PROPNAME);
	if (ret < 0)
		goto out;

	/* Update memory reserve map */
	ret = get_reserved_memory_ranges(&rmem);
	if (ret)
		goto out;

	nr_ranges = rmem ? rmem->nr_ranges : 0;
	for (i = 0; i < nr_ranges; i++) {
		u64 base, size;

		base = rmem->ranges[i].start;
		size = rmem->ranges[i].end - base + 1;
		ret = fdt_add_mem_rsv(fdt, base, size);
		if (ret) {
			pr_err("Error updating memory reserve map: %s\n",
			       fdt_strerror(ret));
			goto out;
		}
	}

	// If we have PLPKS active, we need to provide the password to the new kernel
	if (plpks_is_available())
		ret = plpks_populate_fdt(fdt);

out:
	kfree(rmem);
	kfree(umem);
	return ret;
}

/**
 * arch_kexec_locate_mem_hole - Skip special memory regions like rtas, opal,
 *                              tce-table, reserved-ranges & such (exclude
 *                              memory ranges) as they can't be used for kexec
 *                              segment buffer. Sets kbuf->mem when a suitable
 *                              memory hole is found.
 * @kbuf:                       Buffer contents and memory parameters.
 *
 * Assumes minimum of PAGE_SIZE alignment for kbuf->memsz & kbuf->buf_align.
 *
 * Returns 0 on success, negative errno on error.
 */
int arch_kexec_locate_mem_hole(struct kexec_buf *kbuf)
{
	struct crash_mem **emem;
	u64 buf_min, buf_max;
	int ret;

	/* Look up the exclude ranges list while locating the memory hole */
	emem = &(kbuf->image->arch.exclude_ranges);
	if (!(*emem) || ((*emem)->nr_ranges == 0)) {
		pr_warn("No exclude range list. Using the default locate mem hole method\n");
		return kexec_locate_mem_hole(kbuf);
	}

	buf_min = kbuf->buf_min;
	buf_max = kbuf->buf_max;
	/* Segments for kdump kernel should be within crashkernel region */
	if (IS_ENABLED(CONFIG_CRASH_DUMP) && kbuf->image->type == KEXEC_TYPE_CRASH) {
		buf_min = (buf_min < crashk_res.start ?
			   crashk_res.start : buf_min);
		buf_max = (buf_max > crashk_res.end ?
			   crashk_res.end : buf_max);
	}

	if (buf_min > buf_max) {
		pr_err("Invalid buffer min and/or max values\n");
		return -EINVAL;
	}

	if (kbuf->top_down)
		ret = locate_mem_hole_top_down_ppc64(kbuf, buf_min, buf_max,
						     *emem);
	else
		ret = locate_mem_hole_bottom_up_ppc64(kbuf, buf_min, buf_max,
						      *emem);

	/* Add the buffer allocated to the exclude list for the next lookup */
	if (!ret) {
		add_mem_range(emem, kbuf->mem, kbuf->memsz);
		sort_memory_ranges(*emem, true);
	} else {
		pr_err("Failed to locate memory buffer of size %lu\n",
		       kbuf->memsz);
	}
	return ret;
}

/**
 * arch_kexec_kernel_image_probe - Does additional handling needed to setup
 *                                 kexec segments.
 * @image:                         kexec image being loaded.
 * @buf:                           Buffer pointing to elf data.
 * @buf_len:                       Length of the buffer.
 *
 * Returns 0 on success, negative errno on error.
 */
int arch_kexec_kernel_image_probe(struct kimage *image, void *buf,
				  unsigned long buf_len)
{
	int ret;

	/* Get exclude memory ranges needed for setting up kexec segments */
	ret = get_exclude_memory_ranges(&(image->arch.exclude_ranges));
	if (ret) {
		pr_err("Failed to setup exclude memory ranges for buffer lookup\n");
		return ret;
	}

	return kexec_image_probe_default(image, buf, buf_len);
}

/**
 * arch_kimage_file_post_load_cleanup - Frees up all the allocations done
 *                                      while loading the image.
 * @image:                              kexec image being loaded.
 *
 * Returns 0 on success, negative errno on error.
 */
int arch_kimage_file_post_load_cleanup(struct kimage *image)
{
	kfree(image->arch.exclude_ranges);
	image->arch.exclude_ranges = NULL;

	vfree(image->arch.backup_buf);
	image->arch.backup_buf = NULL;

	vfree(image->elf_headers);
	image->elf_headers = NULL;
	image->elf_headers_sz = 0;

	kvfree(image->arch.fdt);
	image->arch.fdt = NULL;

	return kexec_image_post_load_cleanup_default(image);
}<|MERGE_RESOLUTION|>--- conflicted
+++ resolved
@@ -49,86 +49,6 @@
 };
 
 /**
-<<<<<<< HEAD
- * get_exclude_memory_ranges - Get exclude memory ranges. This list includes
- *                             regions like opal/rtas, tce-table, initrd,
- *                             kernel, htab which should be avoided while
- *                             setting up kexec load segments.
- * @mem_ranges:                Range list to add the memory ranges to.
- *
- * Returns 0 on success, negative errno on error.
- */
-static int get_exclude_memory_ranges(struct crash_mem **mem_ranges)
-{
-	int ret;
-
-	ret = add_tce_mem_ranges(mem_ranges);
-	if (ret)
-		goto out;
-
-	ret = add_initrd_mem_range(mem_ranges);
-	if (ret)
-		goto out;
-
-	ret = add_htab_mem_range(mem_ranges);
-	if (ret)
-		goto out;
-
-	ret = add_kernel_mem_range(mem_ranges);
-	if (ret)
-		goto out;
-
-	ret = add_rtas_mem_range(mem_ranges);
-	if (ret)
-		goto out;
-
-	ret = add_opal_mem_range(mem_ranges);
-	if (ret)
-		goto out;
-
-	ret = add_reserved_mem_ranges(mem_ranges);
-	if (ret)
-		goto out;
-
-	/* exclude memory ranges should be sorted for easy lookup */
-	sort_memory_ranges(*mem_ranges, true);
-out:
-	if (ret)
-		pr_err("Failed to setup exclude memory ranges\n");
-	return ret;
-}
-
-/**
- * get_reserved_memory_ranges - Get reserve memory ranges. This list includes
- *                              memory regions that should be added to the
- *                              memory reserve map to ensure the region is
- *                              protected from any mischief.
- * @mem_ranges:                 Range list to add the memory ranges to.
- *
- * Returns 0 on success, negative errno on error.
- */
-static int get_reserved_memory_ranges(struct crash_mem **mem_ranges)
-{
-	int ret;
-
-	ret = add_rtas_mem_range(mem_ranges);
-	if (ret)
-		goto out;
-
-	ret = add_tce_mem_ranges(mem_ranges);
-	if (ret)
-		goto out;
-
-	ret = add_reserved_mem_ranges(mem_ranges);
-out:
-	if (ret)
-		pr_err("Failed to setup reserved memory ranges\n");
-	return ret;
-}
-
-/**
-=======
->>>>>>> 0c383648
  * __locate_mem_hole_top_down - Looks top down for a large enough memory hole
  *                              in the memory regions between buf_min & buf_max
  *                              for the buffer. If found, sets kbuf->mem.
@@ -326,122 +246,6 @@
 }
 
 #ifdef CONFIG_CRASH_DUMP
-<<<<<<< HEAD
-/**
- * get_usable_memory_ranges - Get usable memory ranges. This list includes
- *                            regions like crashkernel, opal/rtas & tce-table,
- *                            that kdump kernel could use.
- * @mem_ranges:               Range list to add the memory ranges to.
- *
- * Returns 0 on success, negative errno on error.
- */
-static int get_usable_memory_ranges(struct crash_mem **mem_ranges)
-{
-	int ret;
-
-	/*
-	 * Early boot failure observed on guests when low memory (first memory
-	 * block?) is not added to usable memory. So, add [0, crashk_res.end]
-	 * instead of [crashk_res.start, crashk_res.end] to workaround it.
-	 * Also, crashed kernel's memory must be added to reserve map to
-	 * avoid kdump kernel from using it.
-	 */
-	ret = add_mem_range(mem_ranges, 0, crashk_res.end + 1);
-	if (ret)
-		goto out;
-
-	ret = add_rtas_mem_range(mem_ranges);
-	if (ret)
-		goto out;
-
-	ret = add_opal_mem_range(mem_ranges);
-	if (ret)
-		goto out;
-
-	ret = add_tce_mem_ranges(mem_ranges);
-out:
-	if (ret)
-		pr_err("Failed to setup usable memory ranges\n");
-	return ret;
-}
-
-/**
- * get_crash_memory_ranges - Get crash memory ranges. This list includes
- *                           first/crashing kernel's memory regions that
- *                           would be exported via an elfcore.
- * @mem_ranges:              Range list to add the memory ranges to.
- *
- * Returns 0 on success, negative errno on error.
- */
-static int get_crash_memory_ranges(struct crash_mem **mem_ranges)
-{
-	phys_addr_t base, end;
-	struct crash_mem *tmem;
-	u64 i;
-	int ret;
-
-	for_each_mem_range(i, &base, &end) {
-		u64 size = end - base;
-
-		/* Skip backup memory region, which needs a separate entry */
-		if (base == BACKUP_SRC_START) {
-			if (size > BACKUP_SRC_SIZE) {
-				base = BACKUP_SRC_END + 1;
-				size -= BACKUP_SRC_SIZE;
-			} else
-				continue;
-		}
-
-		ret = add_mem_range(mem_ranges, base, size);
-		if (ret)
-			goto out;
-
-		/* Try merging adjacent ranges before reallocation attempt */
-		if ((*mem_ranges)->nr_ranges == (*mem_ranges)->max_nr_ranges)
-			sort_memory_ranges(*mem_ranges, true);
-	}
-
-	/* Reallocate memory ranges if there is no space to split ranges */
-	tmem = *mem_ranges;
-	if (tmem && (tmem->nr_ranges == tmem->max_nr_ranges)) {
-		tmem = realloc_mem_ranges(mem_ranges);
-		if (!tmem)
-			goto out;
-	}
-
-	/* Exclude crashkernel region */
-	ret = crash_exclude_mem_range(tmem, crashk_res.start, crashk_res.end);
-	if (ret)
-		goto out;
-
-	/*
-	 * FIXME: For now, stay in parity with kexec-tools but if RTAS/OPAL
-	 *        regions are exported to save their context at the time of
-	 *        crash, they should actually be backed up just like the
-	 *        first 64K bytes of memory.
-	 */
-	ret = add_rtas_mem_range(mem_ranges);
-	if (ret)
-		goto out;
-
-	ret = add_opal_mem_range(mem_ranges);
-	if (ret)
-		goto out;
-
-	/* create a separate program header for the backup region */
-	ret = add_mem_range(mem_ranges, BACKUP_SRC_START, BACKUP_SRC_SIZE);
-	if (ret)
-		goto out;
-
-	sort_memory_ranges(*mem_ranges, false);
-out:
-	if (ret)
-		pr_err("Failed to setup crash memory ranges\n");
-	return ret;
-}
-
-=======
->>>>>>> 0c383648
 /**
  * check_realloc_usable_mem - Reallocate buffer if it can't accommodate entries
  * @um_info:                  Usable memory buffer and ranges info.
@@ -1034,53 +838,6 @@
 	if (cpu_nodes > boot_cpu_node_count)
 		extra_size += (cpu_nodes - boot_cpu_node_count) * cpu_node_size();
 
-<<<<<<< HEAD
-	return extra_size;
-}
-
-/**
- * kexec_extra_fdt_size_ppc64 - Return the estimated additional size needed to
- *                              setup FDT for kexec/kdump kernel.
- * @image:                      kexec image being loaded.
- *
- * Returns the estimated extra size needed for kexec/kdump kernel FDT.
- */
-unsigned int kexec_extra_fdt_size_ppc64(struct kimage *image)
-{
-	unsigned int extra_size = 0;
-
-	// Budget some space for the password blob. There's already extra space
-	// for the key name
-	if (plpks_is_available())
-		extra_size += (unsigned int)plpks_get_passwordlen();
-
-	return extra_size + kdump_extra_fdt_size_ppc64(image);
-}
-
-/**
- * add_node_props - Reads node properties from device node structure and add
- *                  them to fdt.
- * @fdt:            Flattened device tree of the kernel
- * @node_offset:    offset of the node to add a property at
- * @dn:             device node pointer
- *
- * Returns 0 on success, negative errno on error.
- */
-static int add_node_props(void *fdt, int node_offset, const struct device_node *dn)
-{
-	int ret = 0;
-	struct property *pp;
-
-	if (!dn)
-		return -EINVAL;
-
-	for_each_property_of_node(dn, pp) {
-		ret = fdt_setprop(fdt, node_offset, pp->name, pp->value, pp->length);
-		if (ret < 0) {
-			pr_err("Unable to add %s property: %s\n", pp->name, fdt_strerror(ret));
-			return ret;
-		}
-=======
 #ifdef CONFIG_CRASH_HOTPLUG
 	/*
 	 * Make sure enough space is reserved to accommodate possible CPU nodes
@@ -1091,7 +848,6 @@
 		possible_cpu_nodes = num_possible_cpus() / threads_per_core;
 		if (possible_cpu_nodes > cpu_nodes)
 			extra_size += (possible_cpu_nodes - cpu_nodes) * cpu_node_size();
->>>>>>> 0c383648
 	}
 #endif
 
