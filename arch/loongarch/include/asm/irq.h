/* SPDX-License-Identifier: GPL-2.0 */
/*
 * Copyright (C) 2020-2022 Loongson Technology Corporation Limited
 */
#ifndef _ASM_IRQ_H
#define _ASM_IRQ_H

#include <linux/irqdomain.h>
#include <linux/irqreturn.h>

#define IRQ_STACK_SIZE			THREAD_SIZE
#define IRQ_STACK_START			(IRQ_STACK_SIZE - 16)

DECLARE_PER_CPU(unsigned long, irq_stack);

/*
 * The highest address on the IRQ stack contains a dummy frame which is
 * structured as follows:
 *
 *   top ------------
 *       | task sp  | <- irq_stack[cpu] + IRQ_STACK_START
 *       ------------
 *       |          | <- First frame of IRQ context
 *       ------------
 *
 * task sp holds a copy of the task stack pointer where the struct pt_regs
 * from exception entry can be found.
 */

static inline bool on_irq_stack(int cpu, unsigned long sp)
{
	unsigned long low = per_cpu(irq_stack, cpu);
	unsigned long high = low + IRQ_STACK_SIZE;

	return (low <= sp && sp <= high);
}

void spurious_interrupt(void);

#define NR_IRQS_LEGACY 16

#define arch_trigger_cpumask_backtrace arch_trigger_cpumask_backtrace
void arch_trigger_cpumask_backtrace(const struct cpumask *mask, bool exclude_self);

#define MAX_IO_PICS 2
#define NR_IRQS	(64 + (256 * MAX_IO_PICS))

struct acpi_vector_group {
	int node;
	int pci_segment;
	struct irq_domain *parent;
};
extern struct acpi_vector_group pch_group[MAX_IO_PICS];
extern struct acpi_vector_group msi_group[MAX_IO_PICS];

#define CORES_PER_EIO_NODE	4

#define LOONGSON_CPU_UART0_VEC		10 /* CPU UART0 */
#define LOONGSON_CPU_THSENS_VEC		14 /* CPU Thsens */
#define LOONGSON_CPU_HT0_VEC		16 /* CPU HT0 irq vector base number */
#define LOONGSON_CPU_HT1_VEC		24 /* CPU HT1 irq vector base number */

/* IRQ number definitions */
#define LOONGSON_LPC_IRQ_BASE		0
#define LOONGSON_LPC_LAST_IRQ		(LOONGSON_LPC_IRQ_BASE + 15)

#define LOONGSON_CPU_IRQ_BASE		16
#define LOONGSON_CPU_LAST_IRQ		(LOONGSON_CPU_IRQ_BASE + 14)

#define LOONGSON_PCH_IRQ_BASE		64
#define LOONGSON_PCH_ACPI_IRQ		(LOONGSON_PCH_IRQ_BASE + 47)
#define LOONGSON_PCH_LAST_IRQ		(LOONGSON_PCH_IRQ_BASE + 64 - 1)

#define LOONGSON_MSI_IRQ_BASE		(LOONGSON_PCH_IRQ_BASE + 64)
#define LOONGSON_MSI_LAST_IRQ		(LOONGSON_PCH_IRQ_BASE + 256 - 1)

#define GSI_MIN_LPC_IRQ		LOONGSON_LPC_IRQ_BASE
#define GSI_MAX_LPC_IRQ		(LOONGSON_LPC_IRQ_BASE + 16 - 1)
#define GSI_MIN_CPU_IRQ		LOONGSON_CPU_IRQ_BASE
#define GSI_MAX_CPU_IRQ		(LOONGSON_CPU_IRQ_BASE + 48 - 1)
#define GSI_MIN_PCH_IRQ		LOONGSON_PCH_IRQ_BASE
#define GSI_MAX_PCH_IRQ		(LOONGSON_PCH_IRQ_BASE + 256 - 1)

<<<<<<< HEAD
extern int find_pch_pic(u32 gsi);
=======
extern int eiointc_get_node(int id);

>>>>>>> a9084d88
struct acpi_madt_lio_pic;
struct acpi_madt_eio_pic;
struct acpi_madt_ht_pic;
struct acpi_madt_bio_pic;
struct acpi_madt_msi_pic;
struct acpi_madt_lpc_pic;

int liointc_acpi_init(struct irq_domain *parent,
					struct acpi_madt_lio_pic *acpi_liointc);
int eiointc_acpi_init(struct irq_domain *parent,
					struct acpi_madt_eio_pic *acpi_eiointc);

struct irq_domain *htvec_acpi_init(struct irq_domain *parent,
					struct acpi_madt_ht_pic *acpi_htvec);
int pch_lpc_acpi_init(struct irq_domain *parent,
					struct acpi_madt_lpc_pic *acpi_pchlpc);
int pch_msi_acpi_init(struct irq_domain *parent,
					struct acpi_madt_msi_pic *acpi_pchmsi);
int pch_pic_acpi_init(struct irq_domain *parent,
					struct acpi_madt_bio_pic *acpi_pchpic);
int find_pch_pic(u32 gsi);
struct fwnode_handle *get_pch_msi_handle(int pci_segment);

extern struct acpi_madt_lio_pic *acpi_liointc;
extern struct acpi_madt_eio_pic *acpi_eiointc[MAX_IO_PICS];

extern struct acpi_madt_ht_pic *acpi_htintc;
extern struct acpi_madt_lpc_pic *acpi_pchlpc;
extern struct acpi_madt_msi_pic *acpi_pchmsi[MAX_IO_PICS];
extern struct acpi_madt_bio_pic *acpi_pchpic[MAX_IO_PICS];

extern struct fwnode_handle *cpuintc_handle;
extern struct fwnode_handle *liointc_handle;
extern struct fwnode_handle *pch_lpc_handle;
extern struct fwnode_handle *pch_pic_handle[MAX_IO_PICS];

extern irqreturn_t loongson3_ipi_interrupt(int irq, void *dev);

#include <asm-generic/irq.h>

#endif /* _ASM_IRQ_H */<|MERGE_RESOLUTION|>--- conflicted
+++ resolved
@@ -81,12 +81,6 @@
 #define GSI_MIN_PCH_IRQ		LOONGSON_PCH_IRQ_BASE
 #define GSI_MAX_PCH_IRQ		(LOONGSON_PCH_IRQ_BASE + 256 - 1)
 
-<<<<<<< HEAD
-extern int find_pch_pic(u32 gsi);
-=======
-extern int eiointc_get_node(int id);
-
->>>>>>> a9084d88
 struct acpi_madt_lio_pic;
 struct acpi_madt_eio_pic;
 struct acpi_madt_ht_pic;
