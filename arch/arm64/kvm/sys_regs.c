--- conflicted
+++ resolved
@@ -134,7 +134,6 @@
 
 	if (!vcpu_get_flag(vcpu, SYSREGS_ON_CPU))
 		goto memory_read;
-<<<<<<< HEAD
 
 	if (unlikely(get_el2_to_el1_mapping(reg, &el1r, &xlate))) {
 		if (!is_hyp_ctxt(vcpu))
@@ -147,20 +146,6 @@
 		if (reg == el1r)
 			goto memory_read;
 
-=======
-
-	if (unlikely(get_el2_to_el1_mapping(reg, &el1r, &xlate))) {
-		if (!is_hyp_ctxt(vcpu))
-			goto memory_read;
-
-		/*
-		 * If this register does not have an EL1 counterpart,
-		 * then read the stored EL2 version.
-		 */
-		if (reg == el1r)
-			goto memory_read;
-
->>>>>>> 0c383648
 		/*
 		 * If we have a non-VHE guest and that the sysreg
 		 * requires translation to be used at EL1, use the
@@ -1434,19 +1419,11 @@
 	case SYS_ID_AA64DFR0_EL1:
 		switch (kvm_ftr.shift) {
 		case ID_AA64DFR0_EL1_PMUVer_SHIFT:
-<<<<<<< HEAD
 			kvm_ftr.type = FTR_LOWER_SAFE;
 			break;
 		case ID_AA64DFR0_EL1_DebugVer_SHIFT:
 			kvm_ftr.type = FTR_LOWER_SAFE;
 			break;
-=======
-			kvm_ftr.type = FTR_LOWER_SAFE;
-			break;
-		case ID_AA64DFR0_EL1_DebugVer_SHIFT:
-			kvm_ftr.type = FTR_LOWER_SAFE;
-			break;
->>>>>>> 0c383648
 		}
 		break;
 	case SYS_ID_DFR0_EL1:
@@ -1611,14 +1588,11 @@
 		sys_reg_CRm(id) < 8);
 }
 
-<<<<<<< HEAD
-=======
 static inline bool is_vcpu_ftr_id_reg(u32 id)
 {
 	return is_feature_id_reg(id) && !is_vm_ftr_id_reg(id);
 }
 
->>>>>>> 0c383648
 static inline bool is_aa32_id_reg(u32 id)
 {
 	return (sys_reg_Op0(id) == 3 && sys_reg_Op1(id) == 0 &&
@@ -2378,10 +2352,6 @@
 					ID_AA64MMFR0_EL1_TGRAN16_2)),
 	ID_WRITABLE(ID_AA64MMFR1_EL1, ~(ID_AA64MMFR1_EL1_RES0 |
 					ID_AA64MMFR1_EL1_HCX |
-<<<<<<< HEAD
-					ID_AA64MMFR1_EL1_XNX |
-=======
->>>>>>> 0c383648
 					ID_AA64MMFR1_EL1_TWED |
 					ID_AA64MMFR1_EL1_XNX |
 					ID_AA64MMFR1_EL1_VH |
@@ -3490,71 +3460,6 @@
 	mutex_unlock(&kvm->arch.config_lock);
 
 	return iter;
-<<<<<<< HEAD
-}
-
-static void *idregs_debug_next(struct seq_file *s, void *v, loff_t *pos)
-{
-	struct kvm *kvm = s->private;
-
-	(*pos)++;
-
-	if ((kvm->arch.idreg_debugfs_iter + 1) < KVM_ARM_ID_REG_NUM) {
-		kvm->arch.idreg_debugfs_iter++;
-
-		return &kvm->arch.idreg_debugfs_iter;
-	}
-
-	return NULL;
-}
-
-static void idregs_debug_stop(struct seq_file *s, void *v)
-{
-	struct kvm *kvm = s->private;
-
-	if (IS_ERR(v))
-		return;
-
-	mutex_lock(&kvm->arch.config_lock);
-
-	kvm->arch.idreg_debugfs_iter = ~0;
-
-	mutex_unlock(&kvm->arch.config_lock);
-}
-
-static int idregs_debug_show(struct seq_file *s, void *v)
-{
-	struct kvm *kvm = s->private;
-	const struct sys_reg_desc *desc;
-
-	desc = first_idreg + kvm->arch.idreg_debugfs_iter;
-
-	if (!desc->name)
-		return 0;
-
-	seq_printf(s, "%20s:\t%016llx\n",
-		   desc->name, IDREG(kvm, IDX_IDREG(kvm->arch.idreg_debugfs_iter)));
-
-	return 0;
-}
-
-static const struct seq_operations idregs_debug_sops = {
-	.start	= idregs_debug_start,
-	.next	= idregs_debug_next,
-	.stop	= idregs_debug_stop,
-	.show	= idregs_debug_show,
-};
-
-DEFINE_SEQ_ATTRIBUTE(idregs_debug);
-
-void kvm_sys_regs_create_debugfs(struct kvm *kvm)
-{
-	kvm->arch.idreg_debugfs_iter = ~0;
-
-	debugfs_create_file("idregs", 0444, kvm->debugfs_dentry, kvm,
-			    &idregs_debug_fops);
-=======
->>>>>>> 0c383648
 }
 
 static void *idregs_debug_next(struct seq_file *s, void *v, loff_t *pos)
@@ -3695,15 +3600,9 @@
 		desc = &sys_reg_descs[sr_idx];
 	else
 		desc = &sys_insn_descs[sr_idx];
-<<<<<<< HEAD
 
 	perform_access(vcpu, &params, desc);
 
-=======
-
-	perform_access(vcpu, &params, desc);
-
->>>>>>> 0c383648
 	/* Read from system register? */
 	if (!params.is_write &&
 	    (params.Op0 == 2 || params.Op0 == 3))
@@ -4098,17 +3997,6 @@
 		sys_reg_CRm(r),					\
 		sys_reg_Op2(r))
 
-<<<<<<< HEAD
-static bool is_feature_id_reg(u32 encoding)
-{
-	return (sys_reg_Op0(encoding) == 3 &&
-		(sys_reg_Op1(encoding) < 2 || sys_reg_Op1(encoding) == 3) &&
-		sys_reg_CRn(encoding) == 0 &&
-		sys_reg_CRm(encoding) <= 7);
-}
-
-=======
->>>>>>> 0c383648
 int kvm_vm_ioctl_get_reg_writable_masks(struct kvm *kvm, struct reg_mask_range *range)
 {
 	const void *zero_page = page_to_virt(ZERO_PAGE(0));
@@ -4137,11 +4025,7 @@
 		 * compliant with a given revision of the architecture, but the
 		 * RES0/RES1 definitions allow us to do that.
 		 */
-<<<<<<< HEAD
-		if (is_id_reg(encoding)) {
-=======
 		if (is_vm_ftr_id_reg(encoding)) {
->>>>>>> 0c383648
 			if (!reg->val ||
 			    (is_aa32_id_reg(encoding) && !kvm_supports_32bit_el0()))
 				continue;
