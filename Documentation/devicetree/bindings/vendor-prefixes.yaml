# SPDX-License-Identifier: (GPL-2.0 OR BSD-2-Clause)
%YAML 1.2
---
$id: http://devicetree.org/schemas/vendor-prefixes.yaml#
$schema: http://devicetree.org/meta-schemas/core.yaml#

title: Devicetree Vendor Prefix Registry

maintainers:
  - Rob Herring <robh@kernel.org>

select: true

properties: {}

patternProperties:
  # Prefixes which are not vendors, but followed the pattern
  # DO NOT ADD NEW PROPERTIES TO THIS LIST
  "^(at25|bm|devbus|dmacap|dsa|exynos|fsi[ab]|gpio-fan|gpio-key|gpio|gpmc|hdmi|i2c-gpio),.*": true
  "^(keypad|m25p|max8952|max8997|max8998|mpmc),.*": true
  "^(pinctrl-single|#pinctrl-single|PowerPC),.*": true
  "^(pl022|pxa-mmc|rcar_sound|rotary-encoder|s5m8767|sdhci),.*": true
  "^(simple-audio-card|st-plgpio|st-spics|ts),.*": true

  # Keep list in alphabetical order.
  "^100ask,.*":
    description: Baiwen.com (100ask).
  "^70mai,.*":
    description: 70mai Co., Ltd.
  "^8dev,.*":
    description: 8devices, UAB
  "^abb,.*":
    description: ABB
  "^abilis,.*":
    description: Abilis Systems
  "^abracon,.*":
    description: Abracon Corporation
  "^abt,.*":
    description: ShenZhen Asia Better Technology Ltd.
  "^acbel,.*":
    description: Acbel Polytech Inc.
  "^acelink,.*":
    description: Acelink Technology Co., Ltd.
  "^acer,.*":
    description: Acer Inc.
  "^acme,.*":
    description: Acme Systems srl
  "^actions,.*":
    description: Actions Semiconductor Co., Ltd.
  "^active-semi,.*":
    description: Active-Semi International Inc
  "^ad,.*":
    description: Avionic Design GmbH
  "^adafruit,.*":
    description: Adafruit Industries, LLC
  "^adapteva,.*":
    description: Adapteva, Inc.
  "^adaptrum,.*":
    description: Adaptrum, Inc.
  "^adh,.*":
    description: AD Holdings Plc.
  "^adi,.*":
    description: Analog Devices, Inc.
  "^adieng,.*":
    description: ADI Engineering, Inc.
  "^admatec,.*":
    description: admatec GmbH
  "^advantech,.*":
    description: Advantech Corporation
  "^aeroflexgaisler,.*":
    description: Aeroflex Gaisler AB
  "^aesop,.*":
    description: AESOP Embedded Forum
  "^airoha,.*":
    description: Airoha
  "^al,.*":
    description: Annapurna Labs
  "^alcatel,.*":
    description: Alcatel
  "^aldec,.*":
    description: Aldec, Inc.
  "^alfa-network,.*":
    description: ALFA Network Inc.
  "^allegro,.*":
    description: Allegro DVT
  "^alliedvision,.*":
    description: Allied Vision Technologies GmbH
  "^allo,.*":
    description: Allo.com
  "^allwinner,.*":
    description: Allwinner Technology Co., Ltd.
  "^alphascale,.*":
    description: AlphaScale Integrated Circuits Systems, Inc.
  "^alps,.*":
    description: Alps Electric Co., Ltd.
  "^alt,.*":
    description: Altus-Escon-Company BV
  "^altr,.*":
    description: Altera Corp.
  "^amarula,.*":
    description: Amarula Solutions
  "^amazon,.*":
    description: Amazon.com, Inc.
  "^amcc,.*":
    description: Applied Micro Circuits Corporation (APM, formally AMCC)
  "^amd,.*":
    description: Advanced Micro Devices (AMD), Inc.
  "^amediatech,.*":
    description: Shenzhen Amediatech Technology Co., Ltd
  "^amlogic,.*":
    description: Amlogic, Inc.
  "^ampere,.*":
    description: Ampere Computing LLC
  "^amphenol,.*":
    description: Amphenol Advanced Sensors
  "^ampire,.*":
    description: Ampire Co., Ltd.
  "^ams,.*":
    description: AMS AG
  "^amstaos,.*":
    description: AMS-Taos Inc.
  "^analogix,.*":
    description: Analogix Semiconductor, Inc.
  "^anbernic,.*":
    description: Anbernic
  "^andestech,.*":
    description: Andes Technology Corporation
  "^anvo,.*":
    description: Anvo-Systems Dresden GmbH
  "^aosong,.*":
    description: Guangzhou Aosong Electronic Co., Ltd.
  "^apm,.*":
    description: Applied Micro Circuits Corporation (APM)
  "^apple,.*":
    description: Apple Inc.
  "^aptina,.*":
    description: Aptina Imaging
  "^arasan,.*":
    description: Arasan Chip Systems
  "^archermind,.*":
    description: ArcherMind Technology (Nanjing) Co., Ltd.
  "^arcom,.*":
    description: Arcom Controllers
  "^arctic,.*":
    description: Arctic Sand
  "^arcx,.*":
    description: arcx Inc. / Archronix Inc.
  "^aries,.*":
    description: Aries Embedded GmbH
  "^arm,.*":
    description: ARM Ltd.
  "^armadeus,.*":
    description: ARMadeus Systems SARL
  "^armsom,.*":
    description: ArmSoM Technology Co., Ltd.
  "^arrow,.*":
    description: Arrow Electronics
  "^artesyn,.*":
    description: Artesyn Embedded Technologies Inc.
  "^asahi-kasei,.*":
    description: Asahi Kasei Corp.
  "^asc,.*":
    description: All Sensors Corporation
  "^asix,.*":
    description: ASIX Electronics Corporation
  "^aspeed,.*":
    description: ASPEED Technology Inc.
  "^asrock,.*":
    description: ASRock Inc.
  "^asteralabs,.*":
    description: Astera Labs, Inc.
  "^asus,.*":
    description: AsusTek Computer Inc.
  "^atheros,.*":
    description: Qualcomm Atheros, Inc. (deprecated, use qca)
    deprecated: true
  "^atlas,.*":
    description: Atlas Scientific LLC
  "^atmel,.*":
    description: Atmel Corporation
  "^auo,.*":
    description: AU Optronics Corporation
  "^auvidea,.*":
    description: Auvidea GmbH
  "^avago,.*":
    description: Avago Technologies
  "^avia,.*":
    description: avia semiconductor
  "^avic,.*":
    description: Shanghai AVIC Optoelectronics Co., Ltd.
  "^avnet,.*":
    description: Avnet, Inc.
  "^awinic,.*":
    description: Shanghai Awinic Technology Co., Ltd.
  "^axentia,.*":
    description: Axentia Technologies AB
  "^axis,.*":
    description: Axis Communications AB
  "^azoteq,.*":
    description: Azoteq (Pty) Ltd
  "^azw,.*":
    description: Shenzhen AZW Technology Co., Ltd.
  "^baikal,.*":
    description: BAIKAL ELECTRONICS, JSC
  "^bananapi,.*":
    description: BIPAI KEJI LIMITED
  "^beacon,.*":
    description: Compass Electronics Group, LLC
  "^beagle,.*":
    description: BeagleBoard.org Foundation
  "^belling,.*":
    description: Shanghai Belling Co., Ltd.
  "^bhf,.*":
    description: Beckhoff Automation GmbH & Co. KG
  "^bigtreetech,.*":
    description: Shenzhen BigTree Tech Co., LTD
  "^bitmain,.*":
    description: Bitmain Technologies
  "^blutek,.*":
    description: BluTek Power
  "^boe,.*":
    description: BOE Technology Group Co., Ltd.
  "^bosch,.*":
    description: Bosch Sensortec GmbH
  "^boundary,.*":
    description: Boundary Devices Inc.
  "^brcm,.*":
    description: Broadcom Corporation
  "^broadmobi,.*":
    description: Shanghai Broadmobi Communication Technology Co.,Ltd.
  "^bsh,.*":
    description: BSH Hausgeraete GmbH
  "^bticino,.*":
    description: Bticino International
  "^buffalo,.*":
    description: Buffalo, Inc.
  "^bur,.*":
    description: B&R Industrial Automation GmbH
  "^bytedance,.*":
    description: ByteDance Ltd.
  "^calamp,.*":
    description: CalAmp Corp.
  "^calao,.*":
    description: CALAO Systems SAS
  "^calaosystems,.*":
    description: CALAO Systems SAS
  "^calxeda,.*":
    description: Calxeda
  "^cameo,.*":
    description: Cameo Communications, Inc
  "^canaan,.*":
    description: Canaan, Inc.
  "^caninos,.*":
    description: Caninos Loucos Program
  "^capella,.*":
    description: Capella Microsystems, Inc
  "^cascoda,.*":
    description: Cascoda, Ltd.
  "^catalyst,.*":
    description: Catalyst Semiconductor, Inc.
  "^cavium,.*":
    description: Cavium, Inc.
  "^cct,.*":
    description: Crystal Clear Technology Sdn. Bhd.
  "^cdns,.*":
    description: Cadence Design Systems Inc.
  "^cdtech,.*":
    description: CDTech(H.K.) Electronics Limited
  "^cellwise,.*":
    description: CellWise Microelectronics Co., Ltd
  "^ceva,.*":
    description: Ceva, Inc.
  "^chargebyte,.*":
    description: chargebyte GmbH
  "^checkpoint,.*":
    description: Check Point Software Technologies Ltd.
  "^chefree,.*":
    description: Chefree Technology Corp.
  "^chipidea,.*":
    description: Chipidea, Inc
  "^chipone,.*":
    description: ChipOne
  "^chipspark,.*":
    description: ChipSPARK
  "^chongzhou,.*":
    description: Shenzhen Chongzhou Electronic Technology Co., Ltd
  "^chrontel,.*":
    description: Chrontel, Inc.
  "^chrp,.*":
    description: Common Hardware Reference Platform
  "^chunghwa,.*":
    description: Chunghwa Picture Tubes Ltd.
  "^chuwi,.*":
    description: Chuwi Innovation Ltd.
  "^ciaa,.*":
    description: Computadora Industrial Abierta Argentina
  "^cirrus,.*":
    description: Cirrus Logic, Inc.
  "^cisco,.*":
    description: Cisco Systems, Inc.
  "^clockwork,.*":
    description: Clockwork Tech LLC
  "^cloos,.*":
    description: Carl Cloos Schweisstechnik GmbH.
  "^cloudengines,.*":
    description: Cloud Engines, Inc.
  "^cnm,.*":
    description: Chips&Media, Inc.
  "^cnxt,.*":
    description: Conexant Systems, Inc.
  "^colorfly,.*":
    description: Colorful GRP, Shenzhen Xueyushi Technology Ltd.
  "^compulab,.*":
    description: CompuLab Ltd.
  "^congatec,.*":
    description: congatec GmbH
  "^coolpi,.*":
    description: cool-pi.com
  "^coreriver,.*":
    description: CORERIVER Semiconductor Co.,Ltd.
  "^corpro,.*":
    description: Chengdu Corpro Technology Co., Ltd.
  "^cortina,.*":
    description: Cortina Systems, Inc.
  "^cosmic,.*":
    description: Cosmic Circuits
  "^crane,.*":
    description: Crane Connectivity Solutions
  "^creative,.*":
    description: Creative Technology Ltd
  "^crystalfontz,.*":
    description: Crystalfontz America, Inc.
  "^csky,.*":
    description: Hangzhou C-SKY Microsystems Co., Ltd
  "^csq,.*":
    description: Shenzen Chuangsiqi Technology Co.,Ltd.
  "^ctera,.*":
    description: CTERA Networks Intl.
  "^ctu,.*":
    description: Czech Technical University in Prague
  "^cubietech,.*":
    description: Cubietech, Ltd.
  "^cudy,.*":
    description: Shenzhen Cudy Technology Co., Ltd.
  "^cui,.*":
    description: CUI Devices
  "^cypress,.*":
    description: Cypress Semiconductor Corporation
  "^cyx,.*":
    description: Shenzhen CYX Industrial Co., Ltd
  "^cznic,.*":
    description: CZ.NIC, z.s.p.o.
  "^dallas,.*":
    description: Maxim Integrated Products (formerly Dallas Semiconductor)
  "^dataimage,.*":
    description: DataImage, Inc.
  "^davicom,.*":
    description: DAVICOM Semiconductor, Inc.
  "^dell,.*":
    description: Dell Inc.
  "^delta,.*":
    description: Delta Electronics, Inc.
  "^densitron,.*":
    description: Densitron Technologies Ltd
  "^denx,.*":
    description: Denx Software Engineering
  "^devantech,.*":
    description: Devantech, Ltd.
  "^dfi,.*":
    description: DFI Inc.
  "^dh,.*":
    description: DH electronics GmbH
  "^difrnce,.*":
    description: Shenzhen Yagu Electronic Technology Co., Ltd.
  "^digi,.*":
    description: Digi International Inc.
  "^digilent,.*":
    description: Diglent, Inc.
  "^dimonoff,.*":
    description: Dimonoff inc.
  "^diodes,.*":
    description: Diodes, Inc.
  "^dioo,.*":
    description: Dioo Microcircuit Co., Ltd
  "^dlc,.*":
    description: DLC Display Co., Ltd.
  "^dlg,.*":
    description: Dialog Semiconductor
  "^dlink,.*":
    description: D-Link Corporation
  "^dmo,.*":
    description: Data Modul AG
  "^domintech,.*":
    description: Domintech Co., Ltd.
  "^dongwoon,.*":
    description: Dongwoon Anatech
  "^dptechnics,.*":
    description: DPTechnics
  "^dragino,.*":
    description: Dragino Technology Co., Limited
  "^dream,.*":
    description: Dream Property GmbH
  "^ds,.*":
    description: DaSheng, Inc.
  "^dserve,.*":
    description: dServe Technology B.V.
  "^dynaimage,.*":
    description: Dyna-Image
  "^ea,.*":
    description: Embedded Artists AB
  "^ebang,.*":
    description: Zhejiang Ebang Communication Co., Ltd
  "^ebbg,.*":
    description: EBBG
  "^ebs-systart,.*":
    description: EBS-SYSTART GmbH
  "^ebv,.*":
    description: EBV Elektronik
  "^eckelmann,.*":
    description: Eckelmann AG
  "^edgeble,.*":
    description: Edgeble AI Technologies Pvt. Ltd.
  "^edimax,.*":
    description: EDIMAX Technology Co., Ltd
  "^edt,.*":
    description: Emerging Display Technologies
  "^ees,.*":
    description: Emtop Embedded Solutions
  "^eeti,.*":
    description: eGalax_eMPIA Technology Inc
  "^einfochips,.*":
    description: Einfochips
  "^eink,.*":
    description: E Ink Corporation
  "^elan,.*":
    description: Elan Microelectronic Corp.
  "^element14,.*":
    description: Element14 (A Premier Farnell Company)
  "^elgin,.*":
    description: Elgin S/A.
  "^elida,.*":
    description: Shenzhen Elida Technology Co., Ltd.
  "^elimo,.*":
    description: Elimo Engineering Ltd.
  "^elpida,.*":
    description: Elpida Memory, Inc.
  "^embedfire,.*":
    description: Dongguan EmbedFire Electronic Technology Co., Ltd.
  "^embest,.*":
    description: Shenzhen Embest Technology Co., Ltd.
  "^emcraft,.*":
    description: Emcraft Systems
  "^emlid,.*":
    description: Emlid, Ltd.
  "^emmicro,.*":
    description: EM Microelectronic
  "^empire-electronix,.*":
    description: Empire Electronix
  "^emtrion,.*":
    description: emtrion GmbH
  "^enclustra,.*":
    description: Enclustra GmbH
  "^endless,.*":
    description: Endless Mobile, Inc.
  "^ene,.*":
    description: ENE Technology, Inc.
  "^energymicro,.*":
    description: Silicon Laboratories (formerly Energy Micro AS)
  "^engicam,.*":
    description: Engicam S.r.l.
  "^engleder,.*":
    description: Engleder
  "^epcos,.*":
    description: EPCOS AG
  "^epfl,.*":
    description: Ecole Polytechnique Fédérale de Lausanne
  "^epson,.*":
    description: Seiko Epson Corp.
  "^esp,.*":
    description: Espressif Systems Co. Ltd.
  "^est,.*":
    description: ESTeem Wireless Modems
  "^ettus,.*":
    description: NI Ettus Research
  "^eukrea,.*":
    description: Eukréa Electromatique
  "^everest,.*":
    description: Everest Semiconductor Co. Ltd.
  "^everspin,.*":
    description: Everspin Technologies, Inc.
  "^evervision,.*":
    description: Evervision Electronics Co. Ltd.
  "^exar,.*":
    description: Exar Corporation
  "^excito,.*":
    description: Excito
  "^exegin,.*":
    description: Exegin Technologies Limited
  "^ezchip,.*":
    description: EZchip Semiconductor
  "^facebook,.*":
    description: Facebook
  "^fairchild,.*":
    description: Fairchild Semiconductor (deprecated, use 'onnn')
    deprecated: true
  "^fairphone,.*":
    description: Fairphone B.V.
  "^faraday,.*":
    description: Faraday Technology Corporation
  "^fascontek,.*":
    description: Fascontek
  "^fastrax,.*":
    description: Fastrax Oy
  "^fcs,.*":
    description: Fairchild Semiconductor
  "^feixin,.*":
    description: Shenzhen Feixin Photoelectic Co., Ltd
  "^feiyang,.*":
    description: Shenzhen Fly Young Technology Co.,LTD.
  "^fii,.*":
    description: Foxconn Industrial Internet
  "^firefly,.*":
    description: Firefly
  "^focaltech,.*":
    description: FocalTech Systems Co.,Ltd
  "^forlinx,.*":
    description: Baoding Forlinx Embedded Technology Co., Ltd.
  "^freebox,.*":
    description: Freebox SAS
  "^freecom,.*":
    description: Freecom Gmbh
  "^frida,.*":
    description: Shenzhen Frida LCD Co., Ltd.
  "^friendlyarm,.*":
    description: Guangzhou FriendlyARM Computer Tech Co., Ltd
  "^fsl,.*":
    description: Freescale Semiconductor
  "^fujitsu,.*":
    description: Fujitsu Ltd.
  "^fxtec,.*":
    description: FX Technology Ltd.
  "^galaxycore,.*":
    description: GalaxyCore Inc.
  "^gameforce,.*":
    description: GameForce
  "^gardena,.*":
    description: GARDENA GmbH
  "^gateway,.*":
    description: Gateway Communications
  "^gateworks,.*":
    description: Gateworks Corporation
  "^gcw,.*":
    description: Game Consoles Worldwide
  "^ge,.*":
    description: General Electric Company
  "^geekbuying,.*":
    description: GeekBuying
  "^gef,.*":
    description: GE Fanuc Intelligent Platforms Embedded Systems, Inc.
  "^GEFanuc,.*":
    description: GE Fanuc Intelligent Platforms Embedded Systems, Inc.
  "^gemei,.*":
    description: Gemei Digital Technology Co., Ltd.
  "^gemtek,.*":
    description: Gemtek Technology Co., Ltd.
  "^genesys,.*":
    description: Genesys Logic, Inc.
  "^geniatech,.*":
    description: Geniatech, Inc.
  "^giantec,.*":
    description: Giantec Semiconductor, Inc.
  "^giantplus,.*":
    description: Giantplus Technology Co., Ltd.
  "^glinet,.*":
    description: GL Intelligence, Inc.
  "^globalscale,.*":
    description: Globalscale Technologies, Inc.
  "^globaltop,.*":
    description: GlobalTop Technology, Inc.
  "^gmt,.*":
    description: Global Mixed-mode Technology, Inc.
  "^goldelico,.*":
    description: Golden Delicious Computers GmbH & Co. KG
  "^goodix,.*":
    description: Shenzhen Huiding Technology Co., Ltd.
  "^google,.*":
    description: Google, Inc.
  "^goramo,.*":
    description: Goramo Gorecki
  "^gplus,.*":
    description: GPLUS
  "^grinn,.*":
    description: Grinn
  "^grmn,.*":
    description: Garmin Limited
  "^gumstix,.*":
    description: Gumstix, Inc.
  "^gw,.*":
    description: Gateworks Corporation
                 use "gateworks" vendor prefix
    deprecated: true
  "^hannstar,.*":
    description: HannStar Display Corporation
  "^haochuangyi,.*":
    description: Shenzhen Haochuangyi Technology Co.,Ltd
  "^haoyu,.*":
    description: Haoyu Microelectronic Co. Ltd.
  "^hardkernel,.*":
    description: Hardkernel Co., Ltd
  "^hechuang,.*":
    description: Shenzhen Hechuang Intelligent Co.
  "^hideep,.*":
    description: HiDeep Inc.
  "^himax,.*":
    description: Himax Technologies, Inc.
  "^hirschmann,.*":
    description: Hirschmann Automation and Control GmbH
  "^hisi,.*":
    description: HiSilicon Limited (deprecated, use hisilicon)
    deprecated: true
  "^hisilicon,.*":
    description: HiSilicon Limited.
  "^hit,.*":
    description: Hitachi Ltd.
  "^hitex,.*":
    description: Hitex Development Tools
  "^holt,.*":
    description: Holt Integrated Circuits, Inc.
  "^holtek,.*":
    description: Holtek Semiconductor, Inc.
  "^honestar,.*":
    description: Honestar Technologies Co., Ltd.
  "^honeywell,.*":
    description: Honeywell
  "^hoperf,.*":
    description: Shenzhen Hope Microelectronics Co., Ltd.
  "^hoperun,.*":
    description: Jiangsu HopeRun Software Co., Ltd.
  "^hp,.*":
    description: Hewlett Packard Inc.
  "^hpe,.*":
    description: Hewlett Packard Enterprise
  "^hsg,.*":
    description: HannStar Display Co.
  "^htc,.*":
    description: HTC Corporation
  "^huawei,.*":
    description: Huawei Technologies Co., Ltd.
  "^hugsun,.*":
    description: Shenzhen Hugsun Technology Co. Ltd.
  "^hwacom,.*":
    description: HwaCom Systems Inc.
  "^hxt,.*":
    description: HXT Semiconductor
  "^hycon,.*":
    description: Hycon Technology Corp.
  "^hydis,.*":
    description: Hydis Technologies
  "^hynitron,.*":
    description: Shanghai Hynitron Microelectronics Co. Ltd.
  "^hynix,.*":
    description: SK Hynix Inc.
  "^hyundai,.*":
    description: Hyundai Technology
  "^i2se,.*":
    description: I2SE GmbH
  "^IBM,.*":
    description: International Business Machines (IBM)
  "^ibm,.*":
    description: International Business Machines (IBM)
  "^icplus,.*":
    description: IC Plus Corp.
  "^idt,.*":
    description: Integrated Device Technologies, Inc.
  "^iei,.*":
    description: IEI Integration Corp.
  "^ifi,.*":
    description: Ingenieurburo Fur Ic-Technologie (I/F/I)
  "^ilitek,.*":
    description: ILI Technology Corporation (ILITEK)
  "^imagis,.*":
    description: Imagis Technologies Co., Ltd.
  "^img,.*":
    description: Imagination Technologies Ltd.
  "^imi,.*":
    description: Integrated Micro-Electronics Inc.
  "^inanbo,.*":
    description: Shenzhen INANBO Electronic Technology Co., Ltd.
  "^incircuit,.*":
    description: In-Circuit GmbH
  "^indiedroid,.*":
    description: Indiedroid
  "^inet-tek,.*":
    description: Shenzhen iNet Mobile Internet Technology Co., Ltd
  "^infineon,.*":
    description: Infineon Technologies
  "^inforce,.*":
    description: Inforce Computing
  "^ingenic,.*":
    description: Ingenic Semiconductor
  "^ingrasys,.*":
    description: Ingrasys Technology Inc.
  "^injoinic,.*":
    description: Injoinic Technology Corp.
  "^innocomm,.*":
    description: InnoComm Mobile Technology Corp.
  "^innolux,.*":
    description: Innolux Corporation
  "^inside-secure,.*":
    description: INSIDE Secure
  "^insignal,.*":
    description: Insignal Ltd.
  "^inspur,.*":
    description: Inspur Corporation
  "^intel,.*":
    description: Intel Corporation
  "^intercontrol,.*":
    description: Inter Control Group
  "^invensense,.*":
    description: InvenSense Inc.
  "^inventec,.*":
    description: Inventec
  "^inversepath,.*":
    description: Inverse Path
  "^iom,.*":
    description: Iomega Corporation
  "^irondevice,.*":
    description: Iron Device Corporation
  "^isee,.*":
    description: ISEE 2007 S.L.
  "^isil,.*":
    description: Intersil
  "^issi,.*":
    description: Integrated Silicon Solutions Inc.
  "^ite,.*":
    description: ITE Tech. Inc.
  "^itead,.*":
    description: ITEAD Intelligent Systems Co.Ltd
  "^itian,.*":
    description: ITian Corporation
  "^ivo,.*":
    description: InfoVision Optoelectronics Kunshan Co. Ltd.
  "^iwave,.*":
    description: iWave Systems Technologies Pvt. Ltd.
  "^jadard,.*":
    description: Jadard Technology Inc.
  "^jasonic,.*":
    description: Jasonic Technology Ltd.
  "^jdi,.*":
    description: Japan Display Inc.
  "^jedec,.*":
    description: JEDEC Solid State Technology Association
  "^jesurun,.*":
    description: Shenzhen Jesurun Electronics Business Dept.
  "^jethome,.*":
    description: JetHome (IP Sokolov P.A.)
  "^jianda,.*":
    description: Jiandangjing Technology Co., Ltd.
  "^jide,.*":
    description: Jide Tech
  "^joz,.*":
    description: JOZ BV
  "^kam,.*":
    description: Kamstrup A/S
  "^karo,.*":
    description: Ka-Ro electronics GmbH
  "^keithkoep,.*":
    description: Keith & Koep GmbH
  "^keymile,.*":
    description: Keymile GmbH
  "^khadas,.*":
    description: Khadas
  "^kiebackpeter,.*":
    description: Kieback & Peter GmbH
  "^kinetic,.*":
    description: Kinetic Technologies
  "^kingdisplay,.*":
    description: King & Display Technology Co., Ltd.
  "^kingnovel,.*":
    description: Kingnovel Technology Co., Ltd.
  "^kionix,.*":
    description: Kionix, Inc.
  "^kobo,.*":
    description: Rakuten Kobo Inc.
  "^kobol,.*":
    description: Kobol Innovations Pte. Ltd.
  "^koe,.*":
    description: Kaohsiung Opto-Electronics Inc.
  "^kontron,.*":
    description: Kontron S&T AG
  "^kosagi,.*":
    description: Sutajio Ko-Usagi PTE Ltd.
  "^kvg,.*":
    description: Kverneland Group
  "^kyo,.*":
    description: Kyocera Corporation
  "^lacie,.*":
    description: LaCie
  "^laird,.*":
    description: Laird PLC
  "^lamobo,.*":
    description: Ketai Huajie Technology Co., Ltd.
  "^lantiq,.*":
    description: Lantiq Semiconductor
  "^lattice,.*":
    description: Lattice Semiconductor
  "^lctech,.*":
    description: Shenzen LC Technology Co., Ltd.
  "^leadtek,.*":
    description: Shenzhen Leadtek Technology Co., Ltd.
  "^leez,.*":
    description: Leez
  "^lego,.*":
    description: LEGO Systems A/S
  "^lemaker,.*":
    description: Shenzhen LeMaker Technology Co., Ltd.
  "^lenovo,.*":
    description: Lenovo Group Ltd.
  "^lg,.*":
    description: LG Corporation
  "^lgphilips,.*":
    description: LG Display
  "^libretech,.*":
    description: Shenzhen Libre Technology Co., Ltd
  "^licheepi,.*":
    description: Lichee Pi
  "^linaro,.*":
    description: Linaro Limited
  "^lincolntech,.*":
    description: Lincoln Technology Solutions
  "^lineartechnology,.*":
    description: Linear Technology
  "^linksprite,.*":
    description: LinkSprite Technologies, Inc.
  "^linksys,.*":
    description: Belkin International, Inc. (Linksys)
  "^linutronix,.*":
    description: Linutronix GmbH
  "^linux,.*":
    description: Linux-specific binding
  "^linx,.*":
    description: Linx Technologies
  "^liteon,.*":
    description: LITE-ON Technology Corp.
  "^litex,.*":
    description: LiteX SoC builder
  "^lltc,.*":
    description: Linear Technology Corporation
  "^logicpd,.*":
    description: Logic PD, Inc.
  "^logictechno,.*":
    description: Logic Technologies Limited
  "^longcheer,.*":
    description: Longcheer Technology (Shanghai) Co., Ltd.
  "^lontium,.*":
    description: Lontium Semiconductor Corporation
  "^loongson,.*":
    description: Loongson Technology Corporation Limited
  "^loongmasses,.*":
    description: Nanjing Loongmasses Ltd.
  "^lsi,.*":
    description: LSI Corp. (LSI Logic)
  "^lunzn,.*":
    description: Shenzhen Lunzn Technology Co., Ltd.
  "^luxul,.*":
    description: Lagrand | AV
  "^lwn,.*":
    description: Liebherr-Werk Nenzing GmbH
  "^lxa,.*":
    description: Linux Automation GmbH
  "^m5stack,.*":
    description: M5Stack
  "^macnica,.*":
    description: Macnica Americas
  "^mantix,.*":
    description: Mantix Display Technology Co.,Ltd.
  "^mapleboard,.*":
    description: Mapleboard.org
  "^marantec,.*":
    description: Marantec electronics GmbH
  "^marvell,.*":
    description: Marvell Technology Group Ltd.
  "^maxbotix,.*":
    description: MaxBotix Inc.
  "^maxim,.*":
    description: Maxim Integrated Products
  "^maxlinear,.*":
    description: MaxLinear Inc.
  "^mbvl,.*":
    description: Mobiveil Inc.
  "^mcube,.*":
    description: mCube
  "^meas,.*":
    description: Measurement Specialties
  "^mecer,.*":
    description: Mustek Limited
  "^mediatek,.*":
    description: MediaTek Inc.
  "^megachips,.*":
    description: MegaChips
  "^mele,.*":
    description: Shenzhen MeLE Digital Technology Ltd.
  "^melexis,.*":
    description: Melexis N.V.
  "^melfas,.*":
    description: MELFAS Inc.
  "^mellanox,.*":
    description: Mellanox Technologies
  "^memsensing,.*":
    description: MEMSensing Microsystems Co., Ltd.
  "^memsic,.*":
    description: MEMSIC Inc.
  "^menlo,.*":
    description: Menlo Systems GmbH
  "^mentor,.*":
    description: Mentor Graphics
  "^meraki,.*":
    description: Cisco Meraki, LLC
  "^merrii,.*":
    description: Merrii Technology Co., Ltd.
  "^methode,.*":
    description: Methode Electronics, Inc.
  "^micrel,.*":
    description: Micrel Inc.
  "^microchip,.*":
    description: Microchip Technology Inc.
  "^microcrystal,.*":
    description: Micro Crystal AG
  "^micron,.*":
    description: Micron Technology Inc.
  "^microsoft,.*":
    description: Microsoft Corporation
  "^microsys,.*":
    description: MicroSys Electronics GmbH
  "^microtips,.*":
    description: Microtips Technology USA
  "^mikroe,.*":
    description: MikroElektronika d.o.o.
  "^mikrotik,.*":
    description: MikroTik
  "^milkv,.*":
    description: MilkV Technology Co., Ltd
  "^miniand,.*":
    description: Miniand Tech
  "^minix,.*":
    description: MINIX Technology Ltd.
  "^mips,.*":
    description: MIPS Technology (deprecated, use 'mti' or 'img')
    deprecated: true
  "^miramems,.*":
    description: MiraMEMS Sensing Technology Co., Ltd.
  "^mitsubishi,.*":
    description: Mitsubishi Electric Corporation
  "^mitsumi,.*":
    description: Mitsumi Electric Co., Ltd.
  "^mixel,.*":
    description: Mixel, Inc.
  "^miyoo,.*":
    description: Miyoo
  "^mntre,.*":
    description: MNT Research GmbH
  "^mobileye,.*":
    description: Mobileye Vision Technologies Ltd.
  "^modtronix,.*":
    description: Modtronix Engineering
  "^moortec,.*":
    description: Moortec Semiconductor Ltd.
  "^mosaixtech,.*":
    description: Mosaix Technologies, Inc.
  "^motorcomm,.*":
    description: MotorComm, Inc.
  "^motorola,.*":
    description: Motorola, Inc.
  "^moxa,.*":
    description: Moxa Inc.
  "^mpl,.*":
    description: MPL AG
  "^mps,.*":
    description: Monolithic Power Systems Inc.
  "^mqmaker,.*":
    description: mqmaker Inc.
  "^mrvl,.*":
    description: Marvell Technology Group Ltd.
    deprecated: true
  "^mscc,.*":
    description: Microsemi Corporation
  "^msi,.*":
    description: Micro-Star International Co. Ltd.
  "^mstar,.*":
    description: MStar Semiconductor, Inc. (acquired by MediaTek Inc.)
  "^mti,.*":
    description: Imagination Technologies Ltd. (formerly MIPS Technologies Inc.)
  "^multi-inno,.*":
    description: Multi-Inno Technology Co.,Ltd
  "^mundoreader,.*":
    description: Mundo Reader S.L.
  "^murata,.*":
    description: Murata Manufacturing Co., Ltd.
  "^mxic,.*":
    description: Macronix International Co., Ltd.
    deprecated: true
  "^mxicy,.*":
    description: Macronix International Co., Ltd.
  "^myir,.*":
    description: MYIR Tech Limited
  "^national,.*":
    description: National Semiconductor
  "^neardi,.*":
    description: Shanghai Neardi Technology Co., Ltd.
  "^nec,.*":
    description: NEC LCD Technologies, Ltd.
  "^neonode,.*":
    description: Neonode Inc.
  "^netgear,.*":
    description: NETGEAR
  "^netlogic,.*":
    description: Broadcom Corporation (formerly NetLogic Microsystems)
  "^netron-dy,.*":
    description: Netron DY
  "^netronix,.*":
    description: Netronix, Inc.
  "^netxeon,.*":
    description: Shenzhen Netxeon Technology CO., LTD
  "^neweast,.*":
    description: Guangdong Neweast Optoelectronics CO., LTD
  "^newhaven,.*":
    description: Newhaven Display International
  "^newvision,.*":
    description: New Vision Display (Shenzhen) Co., Ltd.
  "^nexbox,.*":
    description: Nexbox
  "^nextthing,.*":
    description: Next Thing Co.
  "^ni,.*":
    description: National Instruments
  "^nintendo,.*":
    description: Nintendo
  "^nlt,.*":
    description: NLT Technologies, Ltd.
  "^nokia,.*":
    description: Nokia
  "^nordic,.*":
    description: Nordic Semiconductor
  "^novatek,.*":
    description: Novatek
  "^novtech,.*":
    description: NovTech, Inc.
  "^numonyx,.*":
    description: Numonyx (deprecated, use micron)
    deprecated: true
  "^nutsboard,.*":
    description: NutsBoard
  "^nuvoton,.*":
    description: Nuvoton Technology Corporation
  "^nvd,.*":
    description: New Vision Display
  "^nvidia,.*":
    description: NVIDIA
  "^nxp,.*":
    description: NXP Semiconductors
  "^oceanic,.*":
    description: Oceanic Systems (UK) Ltd.
  "^ocs,.*":
    description: Orient Chip Technology Co., Ltd.
  "^oct,.*":
    description: Octavo Systems LLC
  "^okaya,.*":
    description: Okaya Electric America, Inc.
  "^oki,.*":
    description: Oki Electric Industry Co., Ltd.
  "^olimex,.*":
    description: OLIMEX Ltd.
  "^olpc,.*":
    description: One Laptop Per Child
  "^oneplus,.*":
    description: OnePlus Technology (Shenzhen) Co., Ltd.
  "^onie,.*":
    description: Open Network Install Environment group
  "^onion,.*":
    description: Onion Corporation
  "^onnn,.*":
    description: ON Semiconductor Corp.
  "^ontat,.*":
    description: On Tat Industrial Company
  "^opalkelly,.*":
    description: Opal Kelly Incorporated
  "^openailab,.*":
    description: openailab.com
  "^opencores,.*":
    description: OpenCores.org
  "^openembed,.*":
    description: OpenEmbed
  "^openpandora,.*":
    description: OpenPandora GmbH
  "^openrisc,.*":
    description: OpenRISC.io
  "^openwrt,.*":
    description: OpenWrt
  "^option,.*":
    description: Option NV
  "^oranth,.*":
    description: Shenzhen Oranth Technology Co., Ltd.
  "^ORCL,.*":
    description: Oracle Corporation
  "^orisetech,.*":
    description: Orise Technology
  "^ortustech,.*":
    description: Ortus Technology Co., Ltd.
  "^osddisplays,.*":
    description: OSD Displays
  "^osmc,.*":
    description: Sam Nazarko Trading Ltd. (Open Source Media Centre)
  "^ouya,.*":
    description: Ouya Inc.
  "^overkiz,.*":
    description: Overkiz SAS
  "^ovti,.*":
    description: OmniVision Technologies
  "^oxsemi,.*":
    description: Oxford Semiconductor, Ltd.
  "^ozzmaker,.*":
    description: OzzMaker
  "^panasonic,.*":
    description: Panasonic Corporation
  "^parade,.*":
    description: Parade Technologies Inc.
  "^parallax,.*":
    description: Parallax Inc.
  "^pda,.*":
    description: Precision Design Associates, Inc.
  "^pericom,.*":
    description: Pericom Technology Inc.
  "^pervasive,.*":
    description: Pervasive Displays, Inc.
  "^phicomm,.*":
    description: PHICOMM Co., Ltd.
  "^phytec,.*":
    description: PHYTEC Messtechnik GmbH
  "^picochip,.*":
    description: Picochip Ltd
  "^pine64,.*":
    description: Pine64
  "^pineriver,.*":
    description: Shenzhen PineRiver Designs Co., Ltd.
  "^pixcir,.*":
    description: PIXCIR MICROELECTRONICS Co., Ltd
  "^plantower,.*":
    description: Plantower Co., Ltd
  "^plathome,.*":
    description: Plat\'Home Co., Ltd.
  "^plda,.*":
    description: PLDA
  "^plx,.*":
    description: Broadcom Corporation (formerly PLX Technology)
  "^ply,.*":
    description: Plymovent Group BV
  "^pni,.*":
    description: PNI Sensor Corporation
  "^pocketbook,.*":
    description: PocketBook International SA
  "^polaroid,.*":
    description: Polaroid Corporation
  "^polyhex,.*":
    description: Polyhex Technology Co. Ltd.
  "^portwell,.*":
    description: Portwell Inc.
  "^poslab,.*":
    description: Poslab Technology Co., Ltd.
  "^pov,.*":
    description: Point of View International B.V.
  "^powertip,.*":
    description: Powertip Tech. Corp.
  "^powervr,.*":
    description: PowerVR (deprecated, use img)
  "^powkiddy,.*":
    description: Powkiddy
  "^primeview,.*":
    description: Prime View International (PVI)
  "^primux,.*":
    description: Primux Trading, S.L.
  "^probox2,.*":
    description: PROBOX2 (by W2COMP Co., Ltd.)
  "^prt,.*":
    description: Protonic Holland
  "^pulsedlight,.*":
    description: PulsedLight, Inc
  "^purism,.*":
    description: Purism, SPC
  "^qca,.*":
    description: Qualcomm Atheros, Inc.
  "^qcom,.*":
    description: Qualcomm Technologies, Inc
  "^qemu,.*":
    description: QEMU, a generic and open source machine emulator and virtualizer
  "^qi,.*":
    description: Qi Hardware
  "^qiaodian,.*":
    description: QiaoDian XianShi Corporation
  "^qihua,.*":
    description: Chengdu Kaixuan Information Technology Co., Ltd.
  "^qishenglong,.*":
    description: Shenzhen QiShenglong Industrialist Co., Ltd.
  "^qnap,.*":
    description: QNAP Systems, Inc.
  "^quanta,.*":
    description: Quanta Computer Inc.
  "^radxa,.*":
    description: Radxa
  "^raidsonic,.*":
    description: RaidSonic Technology GmbH
  "^ralink,.*":
    description: Mediatek/Ralink Technology Corp.
  "^ramtron,.*":
    description: Ramtron International
  "^raspberrypi,.*":
    description: Raspberry Pi Foundation
  "^raydium,.*":
    description: Raydium Semiconductor Corp.
  "^rda,.*":
    description: Unisoc Communications, Inc.
  "^realtek,.*":
    description: Realtek Semiconductor Corp.
  "^remarkable,.*":
    description: reMarkable AS
  "^renesas,.*":
    description: Renesas Electronics Corporation
  "^rervision,.*":
    description: Shenzhen Rervision Technology Co., Ltd.
  "^revotics,.*":
    description: Revolution Robotics, Inc. (Revotics)
  "^rex,.*":
    description: iMX6 Rex Project
  "^richtek,.*":
    description: Richtek Technology Corporation
  "^ricoh,.*":
    description: Ricoh Co. Ltd.
  "^rikomagic,.*":
    description: Rikomagic Tech Corp. Ltd
  "^riot,.*":
    description: Embest RIoT
  "^riscv,.*":
    description: RISC-V Foundation
  "^rockchip,.*":
    description: Fuzhou Rockchip Electronics Co., Ltd
  "^rocktech,.*":
    description: ROCKTECH DISPLAYS LIMITED
  "^rohm,.*":
    description: ROHM Semiconductor Co., Ltd
  "^ronbo,.*":
    description: Ronbo Electronics
  "^roofull,.*":
    description: Shenzhen Roofull Technology Co, Ltd
  "^roseapplepi,.*":
    description: RoseapplePi.org
  "^rve,.*":
    description: Recharge Véhicule Électrique (RVE) inc.
  "^saef,.*":
    description: Saef Technology Limited
  "^samsung,.*":
    description: Samsung Semiconductor
  "^samtec,.*":
    description: Samtec/Softing company
  "^sancloud,.*":
    description: Sancloud Ltd
  "^sandisk,.*":
    description: Sandisk Corporation
  "^satoz,.*":
    description: Satoz International Co., Ltd
  "^sbs,.*":
    description: Smart Battery System
  "^schindler,.*":
    description: Schindler
<<<<<<< HEAD
  "^schneider,.*":
    description: Schneider Electric
=======
  "^sciosense,.*":
    description: ScioSense B.V.
>>>>>>> 31643d84
  "^seagate,.*":
    description: Seagate Technology PLC
  "^seeed,.*":
    description: Seeed Technology Co., Ltd
  "^seirobotics,.*":
    description: Shenzhen SEI Robotics Co., Ltd
  "^semtech,.*":
    description: Semtech Corporation
  "^senseair,.*":
    description: Senseair AB
  "^sensirion,.*":
    description: Sensirion AG
  "^sensortek,.*":
    description: Sensortek Technology Corporation
  "^sercomm,.*":
    description: Sercomm (Suzhou) Corporation
  "^sff,.*":
    description: Small Form Factor Committee
  "^sgd,.*":
    description: Solomon Goldentek Display Corporation
  "^sgmicro,.*":
    description: SG Micro Corp
  "^sgx,.*":
    description: SGX Sensortech
  "^sharp,.*":
    description: Sharp Corporation
  "^shift,.*":
    description: SHIFT GmbH
  "^shimafuji,.*":
    description: Shimafuji Electric, Inc.
  "^shineworld,.*":
    description: ShineWorld Innovations
  "^shiratech,.*":
    description: Shiratech Solutions
  "^si-en,.*":
    description: Si-En Technology Ltd.
  "^si-linux,.*":
    description: Silicon Linux Corporation
  "^siemens,.*":
    description: Siemens AG
  "^sifive,.*":
    description: SiFive, Inc.
  "^sigma,.*":
    description: Sigma Designs, Inc.
  "^sii,.*":
    description: Seiko Instruments, Inc.
  "^sil,.*":
    description: Silicon Image
  "^silabs,.*":
    description: Silicon Laboratories
  "^silan,.*":
    description: Hangzhou Silan Microelectronics Co., Ltd.
  "^silead,.*":
    description: Silead Inc.
  "^silergy,.*":
    description: Silergy Corp.
  "^silex-insight,.*":
    description: Silex Insight
  "^siliconfile,.*":
    description: Siliconfile Technologies lnc.
  "^siliconmitus,.*":
    description: Silicon Mitus, Inc.
  "^silvaco,.*":
    description: Silvaco, Inc.
  "^simtek,.*":
    description: Cypress Semiconductor Corporation (Simtek Corporation)
  "^sinlinx,.*":
    description: Sinlinx Electronics Technology Co., LTD
  "^sinovoip,.*":
    description: SinoVoip Co., Ltd
  "^sinowealth,.*":
    description: SINO WEALTH Electronic Ltd.
  "^sipeed,.*":
    description: Shenzhen Sipeed Technology Co., Ltd.
  "^sirf,.*":
    description: SiRF Technology, Inc.
  "^sis,.*":
    description: Silicon Integrated Systems Corp.
  "^sitronix,.*":
    description: Sitronix Technology Corporation
  "^skov,.*":
    description: SKOV A/S
  "^skyworks,.*":
    description: Skyworks Solutions, Inc.
  "^smartlabs,.*":
    description: SmartLabs LLC
  "^smartrg,.*":
    description: SmartRG, Inc.
  "^smi,.*":
    description: Silicon Motion Technology Corporation
  "^smsc,.*":
    description: Standard Microsystems Corporation
  "^snps,.*":
    description: Synopsys, Inc.
  "^sochip,.*":
    description: Shenzhen SoChip Technology Co., Ltd.
  "^socionext,.*":
    description: Socionext Inc.
  "^solidrun,.*":
    description: SolidRun
  "^solomon,.*":
    description: Solomon Systech Limited
  "^sony,.*":
    description: Sony Corporation
  "^sophgo,.*":
    description: Sophgo Technology Inc.
  "^sourceparts,.*":
    description: Source Parts Inc.
  "^spansion,.*":
    description: Spansion Inc.
  "^sparkfun,.*":
    description: SparkFun Electronics
  "^spinalhdl,.*":
    description: SpinalHDL
  "^sprd,.*":
    description: Spreadtrum Communications Inc.
  "^square,.*":
    description: Square
  "^ssi,.*":
    description: SSI Computer Corp
  "^sst,.*":
    description: Silicon Storage Technology, Inc.
  "^sstar,.*":
    description: Xiamen Xingchen(SigmaStar) Technology Co., Ltd.
      (formerly part of MStar Semiconductor, Inc.)
  "^st,.*":
    description: STMicroelectronics
  "^starfive,.*":
    description: StarFive Technology Co. Ltd.
  "^starry,.*":
    description: Starry Electronic Technology (ShenZhen) Co., LTD
  "^startek,.*":
    description: Startek
  "^starterkit,.*":
    description: Starterkit
  "^ste,.*":
    description: ST-Ericsson
    deprecated: true
  "^stericsson,.*":
    description: ST-Ericsson
  "^st-ericsson,.*":
    description: ST-Ericsson
    deprecated: true
  "^storlink,.*":
    description: StorLink Semiconductors, Inc.
  "^storm,.*":
    description: Storm Semiconductor, Inc.
  "^storopack,.*":
    description: Storopack
  "^summit,.*":
    description: Summit microelectronics
  "^sunchip,.*":
    description: Shenzhen Sunchip Technology Co., Ltd
  "^sundance,.*":
    description: Sundance DSP Inc.
  "^sunplus,.*":
    description: Sunplus Technology Co., Ltd.
  "^SUNW,.*":
    description: Sun Microsystems, Inc
  "^supermicro,.*":
    description: Super Micro Computer, Inc.
  "^swir,.*":
    description: Sierra Wireless
  "^syna,.*":
    description: Synaptics Inc.
  "^synology,.*":
    description: Synology, Inc.
  "^synopsys,.*":
    description: Synopsys, Inc. (deprecated, use snps)
    deprecated: true
  "^tbs,.*":
    description: TBS Technologies
  "^tbs-biometrics,.*":
    description: Touchless Biometric Systems AG
  "^tcg,.*":
    description: Trusted Computing Group
  "^tcl,.*":
    description: Toby Churchill Ltd.
  "^tcs,.*":
    description: Shenzhen City Tang Cheng Technology Co., Ltd.
  "^tdo,.*":
    description: Shangai Top Display Optoelectronics Co., Ltd
  "^team-source-display,.*":
    description: Shenzhen Team Source Display Technology Co., Ltd. (TSD)
  "^technexion,.*":
    description: TechNexion
  "^technologic,.*":
    description: Technologic Systems
  "^techstar,.*":
    description: Shenzhen Techstar Electronics Co., Ltd.
  "^techwell,.*":
    description: Techwell, Inc.
  "^teejet,.*":
    description: TeeJet
  "^teltonika,.*":
    description: Teltonika Networks
  "^tempo,.*":
    description: Tempo Semiconductor
  "^terasic,.*":
    description: Terasic Inc.
  "^tesla,.*":
    description: Tesla, Inc.
  "^tfc,.*":
    description: Three Five Corp
  "^thead,.*":
    description: T-Head Semiconductor Co., Ltd.
  "^thine,.*":
    description: THine Electronics, Inc.
  "^thingyjp,.*":
    description: thingy.jp
  "^thundercomm,.*":
    description: Thundercomm Technology Co., Ltd.
  "^thwc,.*":
    description: Shenzhen Tong Heng Wei Chuang Technology Co., Ltd.
  "^ti,.*":
    description: Texas Instruments
  "^tianma,.*":
    description: Tianma Micro-electronics Co., Ltd.
  "^tlm,.*":
    description: Trusted Logic Mobility
  "^tmt,.*":
    description: Tecon Microprocessor Technologies, LLC.
  "^topeet,.*":
    description: Topeet
  "^topic,.*":
    description: Topic Embedded Systems
  "^toppoly,.*":
    description: TPO (deprecated, use tpo)
    deprecated: true
  "^topwise,.*":
    description: Topwise Communication Co., Ltd.
  "^toradex,.*":
    description: Toradex AG
  "^toshiba,.*":
    description: Toshiba Corporation
  "^toumaz,.*":
    description: Toumaz
  "^tpk,.*":
    description: TPK U.S.A. LLC
  "^tplink,.*":
    description: TP-LINK Technologies Co., Ltd.
  "^tpo,.*":
    description: TPO
  "^tq,.*":
    description: TQ-Systems GmbH
  "^transpeed,.*":
    description: Transpeed
  "^traverse,.*":
    description: Traverse Technologies Australia Pty Ltd
  "^tronfy,.*":
    description: Tronfy
  "^tronsmart,.*":
    description: Tronsmart
  "^truly,.*":
    description: Truly Semiconductors Limited
  "^tsd,.*":
    description: Theobroma Systems Design und Consulting GmbH
  "^turing,.*":
    description: Turing Machines, Inc.
  "^tyan,.*":
    description: Tyan Computer Corporation
  "^u-blox,.*":
    description: u-blox
  "^u-boot,.*":
    description: U-Boot bootloader
  "^ubnt,.*":
    description: Ubiquiti Networks
  "^ucrobotics,.*":
    description: uCRobotics
  "^udoo,.*":
    description: Udoo
  "^ufispace,.*":
    description: Ufi Space Co., Ltd.
  "^ugoos,.*":
    description: Ugoos Industrial Co., Ltd.
  "^uni-t,.*":
    description: Uni-Trend Technology (China) Co., Ltd.
  "^uniwest,.*":
    description: United Western Technologies Corp (UniWest)
  "^upisemi,.*":
    description: uPI Semiconductor Corp.
  "^urt,.*":
    description: United Radiant Technology Corporation
  "^usi,.*":
    description: Universal Scientific Industrial Co., Ltd.
  "^usr,.*":
    description: U.S. Robotics Corporation
  "^utoo,.*":
    description: Aigo Digital Technology Co., Ltd.
  "^v3,.*":
    description: V3 Semiconductor
  "^vaisala,.*":
    description: Vaisala
  "^vamrs,.*":
    description: Vamrs Ltd.
  "^variscite,.*":
    description: Variscite Ltd.
  "^vdl,.*":
    description: Van der Laan b.v.
  "^vertexcom,.*":
    description: Vertexcom Technologies, Inc.
  "^via,.*":
    description: VIA Technologies, Inc.
  "^vialab,.*":
    description: VIA Labs, Inc.
  "^vicor,.*":
    description: Vicor Corporation
  "^videostrong,.*":
    description: Videostrong Technology Co., Ltd.
  "^virtio,.*":
    description: Virtual I/O Device Specification, developed by the OASIS consortium
  "^virtual,.*":
    description: Used for virtual device without specific vendor.
  "^vishay,.*":
    description: Vishay Intertechnology, Inc
  "^visionox,.*":
    description: Visionox
  "^vitesse,.*":
    description: Vitesse Semiconductor Corporation
  "^vivante,.*":
    description: Vivante Corporation
  "^vivax,.*":
    description: Vivax brand by M SAN Grupa d.o.o.
  "^vocore,.*":
    description: VoCore Studio
  "^voipac,.*":
    description: Voipac Technologies s.r.o.
  "^voltafield,.*":
    description: Voltafield Technology Corp.
  "^vot,.*":
    description: Vision Optical Technology Co., Ltd.
  "^vscom,.*":
    description: VS Visions Systems GmbH
  "^vxt,.*":
    description: VXT Ltd
  "^wacom,.*":
    description: Wacom
  "^wanchanglong,.*":
    description: Wanchanglong Electronics Technology（SHENZHEN）Co.，Ltd.
  "^wand,.*":
    description: Wandbord (Technexion)
  "^waveshare,.*":
    description: Waveshare Electronics
  "^wd,.*":
    description: Western Digital Corp.
  "^we,.*":
    description: Würth Elektronik GmbH.
  "^welltech,.*":
    description: Welltech Computer Co., Limited.
  "^wetek,.*":
    description: WeTek Electronics, limited.
  "^wexler,.*":
    description: Wexler
  "^whwave,.*":
    description: Shenzhen whwave Electronics, Inc.
  "^wi2wi,.*":
    description: Wi2Wi, Inc.
  "^widora,.*":
    description: Beijing Widora Technology Co., Ltd.
  "^wiligear,.*":
    description: Wiligear, Ltd.
  "^willsemi,.*":
    description: Will Semiconductor Ltd.
  "^winbond,.*":
    description: Winbond Electronics corp.
  "^wingtech,.*":
    description: Wingtech Technology Co., Ltd.
  "^winlink,.*":
    description: WinLink Co., Ltd
  "^winstar,.*":
    description: Winstar Display Corp.
  "^wirelesstag,.*":
    description: Wireless Tag (qiming yunduan)
  "^wits,.*":
    description: Shenzhen Merrii Technology Co., Ltd. (WITS)
  "^wlf,.*":
    description: Wolfson Microelectronics
  "^wm,.*":
    description: Wondermedia Technologies, Inc.
  "^wobo,.*":
    description: Wobo
  "^wolfvision,.*":
    description: WolfVision GmbH
  "^x-powers,.*":
    description: X-Powers
  "^xen,.*":
    description: Xen Hypervisor
  "^xes,.*":
    description: Extreme Engineering Solutions (X-ES)
  "^xiaomi,.*":
    description: Xiaomi Technology Co., Ltd.
  "^xillybus,.*":
    description: Xillybus Ltd.
  "^xingbangda,.*":
    description: Shenzhen Xingbangda Display Technology Co., Ltd
  "^xinpeng,.*":
    description: Shenzhen Xinpeng Technology Co., Ltd
  "^xiphera,.*":
    description: Xiphera Ltd.
  "^xlnx,.*":
    description: Xilinx
  "^xnano,.*":
    description: Xnano
  "^xunlong,.*":
    description: Shenzhen Xunlong Software CO.,Limited
  "^xylon,.*":
    description: Xylon
  "^yadro,.*":
    description: YADRO
  "^yamaha,.*":
    description: Yamaha Corporation
  "^yes-optoelectronics,.*":
    description: Yes Optoelectronics Co.,Ltd.
  "^yic,.*":
    description: YIC System Co., Ltd.
  "^yiming,.*":
    description: Henan Yiming Technology Co., Ltd.
  "^ylm,.*":
    description: Shenzhen Yangliming Electronic Technology Co., Ltd.
  "^yna,.*":
    description: YSH & ATIL
  "^yones-toptech,.*":
    description: Yones Toptech Co., Ltd.
  "^ys,.*":
    description: Shenzhen Yashi Changhua Intelligent Technology Co., Ltd.
  "^ysoft,.*":
    description: Y Soft Corporation a.s.
  "^zarlink,.*":
    description: Zarlink Semiconductor
  "^zealz,.*":
    description: Zealz
  "^zeitec,.*":
    description: ZEITEC Semiconductor Co., LTD.
  "^zidoo,.*":
    description: Shenzhen Zidoo Technology Co., Ltd.
  "^zii,.*":
    description: Zodiac Inflight Innovations
  "^zinitix,.*":
    description: Zinitix Co., Ltd
  "^zkmagic,.*":
    description: Shenzhen Zkmagic Technology Co., Ltd.
  "^zte,.*":
    description: ZTE Corp.
  "^zyxel,.*":
    description: ZyXEL Communications Corp.

  # Normal property name match without a comma
  # These should catch all node/property names without a prefix
  "^[a-zA-Z0-9#_][a-zA-Z0-9+\\-._@]{0,63}$": true
  "^[a-zA-Z0-9+\\-._]*@[0-9a-zA-Z,]*$": true
  "^#.*": true

additionalProperties: false

...<|MERGE_RESOLUTION|>--- conflicted
+++ resolved
@@ -1270,13 +1270,10 @@
     description: Smart Battery System
   "^schindler,.*":
     description: Schindler
-<<<<<<< HEAD
   "^schneider,.*":
     description: Schneider Electric
-=======
   "^sciosense,.*":
     description: ScioSense B.V.
->>>>>>> 31643d84
   "^seagate,.*":
     description: Seagate Technology PLC
   "^seeed,.*":
