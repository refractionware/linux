--- conflicted
+++ resolved
@@ -50,11 +50,8 @@
 		break;
 	}
 
-<<<<<<< HEAD
-=======
 	ieee80211_sta_recalc_aggregates(&sta->sta);
 
->>>>>>> 7365df19
 	link_sta->pub->he_6ghz_capa = *he_6ghz_capa;
 }
 
