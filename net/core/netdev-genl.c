--- conflicted
+++ resolved
@@ -59,11 +59,6 @@
 	    nla_put_u64_64bit(rsp, NETDEV_A_DEV_XDP_RX_METADATA_FEATURES,
 			      xdp_rx_meta, NETDEV_A_DEV_PAD) ||
 	    nla_put_u64_64bit(rsp, NETDEV_A_DEV_XSK_FEATURES,
-<<<<<<< HEAD
-			      xsk_features, NETDEV_A_DEV_PAD)) {
-		genlmsg_cancel(rsp, hdr);
-		return -EINVAL;
-=======
 			      xsk_features, NETDEV_A_DEV_PAD))
 		goto err_cancel_msg;
 
@@ -71,15 +66,6 @@
 		if (nla_put_u32(rsp, NETDEV_A_DEV_XDP_ZC_MAX_SEGS,
 				netdev->xdp_zc_max_segs))
 			goto err_cancel_msg;
->>>>>>> 0c383648
-	}
-
-	if (netdev->xdp_features & NETDEV_XDP_ACT_XSK_ZEROCOPY) {
-		if (nla_put_u32(rsp, NETDEV_A_DEV_XDP_ZC_MAX_SEGS,
-				netdev->xdp_zc_max_segs)) {
-			genlmsg_cancel(rsp, hdr);
-			return -EINVAL;
-		}
 	}
 
 	genlmsg_end(rsp, hdr);
@@ -497,14 +483,23 @@
 		return 0;
 	return nla_put_uint(rsp, attr_id, value);
 }
-<<<<<<< HEAD
 
 static int
 netdev_nl_stats_write_rx(struct sk_buff *rsp, struct netdev_queue_stats_rx *rx)
 {
 	if (netdev_stat_put(rsp, NETDEV_A_QSTATS_RX_PACKETS, rx->packets) ||
 	    netdev_stat_put(rsp, NETDEV_A_QSTATS_RX_BYTES, rx->bytes) ||
-	    netdev_stat_put(rsp, NETDEV_A_QSTATS_RX_ALLOC_FAIL, rx->alloc_fail))
+	    netdev_stat_put(rsp, NETDEV_A_QSTATS_RX_ALLOC_FAIL, rx->alloc_fail) ||
+	    netdev_stat_put(rsp, NETDEV_A_QSTATS_RX_HW_DROPS, rx->hw_drops) ||
+	    netdev_stat_put(rsp, NETDEV_A_QSTATS_RX_HW_DROP_OVERRUNS, rx->hw_drop_overruns) ||
+	    netdev_stat_put(rsp, NETDEV_A_QSTATS_RX_CSUM_UNNECESSARY, rx->csum_unnecessary) ||
+	    netdev_stat_put(rsp, NETDEV_A_QSTATS_RX_CSUM_NONE, rx->csum_none) ||
+	    netdev_stat_put(rsp, NETDEV_A_QSTATS_RX_CSUM_BAD, rx->csum_bad) ||
+	    netdev_stat_put(rsp, NETDEV_A_QSTATS_RX_HW_GRO_PACKETS, rx->hw_gro_packets) ||
+	    netdev_stat_put(rsp, NETDEV_A_QSTATS_RX_HW_GRO_BYTES, rx->hw_gro_bytes) ||
+	    netdev_stat_put(rsp, NETDEV_A_QSTATS_RX_HW_GRO_WIRE_PACKETS, rx->hw_gro_wire_packets) ||
+	    netdev_stat_put(rsp, NETDEV_A_QSTATS_RX_HW_GRO_WIRE_BYTES, rx->hw_gro_wire_bytes) ||
+	    netdev_stat_put(rsp, NETDEV_A_QSTATS_RX_HW_DROP_RATELIMITS, rx->hw_drop_ratelimits))
 		return -EMSGSIZE;
 	return 0;
 }
@@ -513,7 +508,18 @@
 netdev_nl_stats_write_tx(struct sk_buff *rsp, struct netdev_queue_stats_tx *tx)
 {
 	if (netdev_stat_put(rsp, NETDEV_A_QSTATS_TX_PACKETS, tx->packets) ||
-	    netdev_stat_put(rsp, NETDEV_A_QSTATS_TX_BYTES, tx->bytes))
+	    netdev_stat_put(rsp, NETDEV_A_QSTATS_TX_BYTES, tx->bytes) ||
+	    netdev_stat_put(rsp, NETDEV_A_QSTATS_TX_HW_DROPS, tx->hw_drops) ||
+	    netdev_stat_put(rsp, NETDEV_A_QSTATS_TX_HW_DROP_ERRORS, tx->hw_drop_errors) ||
+	    netdev_stat_put(rsp, NETDEV_A_QSTATS_TX_CSUM_NONE, tx->csum_none) ||
+	    netdev_stat_put(rsp, NETDEV_A_QSTATS_TX_NEEDS_CSUM, tx->needs_csum) ||
+	    netdev_stat_put(rsp, NETDEV_A_QSTATS_TX_HW_GSO_PACKETS, tx->hw_gso_packets) ||
+	    netdev_stat_put(rsp, NETDEV_A_QSTATS_TX_HW_GSO_BYTES, tx->hw_gso_bytes) ||
+	    netdev_stat_put(rsp, NETDEV_A_QSTATS_TX_HW_GSO_WIRE_PACKETS, tx->hw_gso_wire_packets) ||
+	    netdev_stat_put(rsp, NETDEV_A_QSTATS_TX_HW_GSO_WIRE_BYTES, tx->hw_gso_wire_bytes) ||
+	    netdev_stat_put(rsp, NETDEV_A_QSTATS_TX_HW_DROP_RATELIMITS, tx->hw_drop_ratelimits) ||
+	    netdev_stat_put(rsp, NETDEV_A_QSTATS_TX_STOP, tx->stop) ||
+	    netdev_stat_put(rsp, NETDEV_A_QSTATS_TX_WAKE, tx->wake))
 		return -EMSGSIZE;
 	return 0;
 }
@@ -654,184 +660,6 @@
 	return -EMSGSIZE;
 }
 
-=======
-
-static int
-netdev_nl_stats_write_rx(struct sk_buff *rsp, struct netdev_queue_stats_rx *rx)
-{
-	if (netdev_stat_put(rsp, NETDEV_A_QSTATS_RX_PACKETS, rx->packets) ||
-	    netdev_stat_put(rsp, NETDEV_A_QSTATS_RX_BYTES, rx->bytes) ||
-	    netdev_stat_put(rsp, NETDEV_A_QSTATS_RX_ALLOC_FAIL, rx->alloc_fail) ||
-	    netdev_stat_put(rsp, NETDEV_A_QSTATS_RX_HW_DROPS, rx->hw_drops) ||
-	    netdev_stat_put(rsp, NETDEV_A_QSTATS_RX_HW_DROP_OVERRUNS, rx->hw_drop_overruns) ||
-	    netdev_stat_put(rsp, NETDEV_A_QSTATS_RX_CSUM_UNNECESSARY, rx->csum_unnecessary) ||
-	    netdev_stat_put(rsp, NETDEV_A_QSTATS_RX_CSUM_NONE, rx->csum_none) ||
-	    netdev_stat_put(rsp, NETDEV_A_QSTATS_RX_CSUM_BAD, rx->csum_bad) ||
-	    netdev_stat_put(rsp, NETDEV_A_QSTATS_RX_HW_GRO_PACKETS, rx->hw_gro_packets) ||
-	    netdev_stat_put(rsp, NETDEV_A_QSTATS_RX_HW_GRO_BYTES, rx->hw_gro_bytes) ||
-	    netdev_stat_put(rsp, NETDEV_A_QSTATS_RX_HW_GRO_WIRE_PACKETS, rx->hw_gro_wire_packets) ||
-	    netdev_stat_put(rsp, NETDEV_A_QSTATS_RX_HW_GRO_WIRE_BYTES, rx->hw_gro_wire_bytes) ||
-	    netdev_stat_put(rsp, NETDEV_A_QSTATS_RX_HW_DROP_RATELIMITS, rx->hw_drop_ratelimits))
-		return -EMSGSIZE;
-	return 0;
-}
-
-static int
-netdev_nl_stats_write_tx(struct sk_buff *rsp, struct netdev_queue_stats_tx *tx)
-{
-	if (netdev_stat_put(rsp, NETDEV_A_QSTATS_TX_PACKETS, tx->packets) ||
-	    netdev_stat_put(rsp, NETDEV_A_QSTATS_TX_BYTES, tx->bytes) ||
-	    netdev_stat_put(rsp, NETDEV_A_QSTATS_TX_HW_DROPS, tx->hw_drops) ||
-	    netdev_stat_put(rsp, NETDEV_A_QSTATS_TX_HW_DROP_ERRORS, tx->hw_drop_errors) ||
-	    netdev_stat_put(rsp, NETDEV_A_QSTATS_TX_CSUM_NONE, tx->csum_none) ||
-	    netdev_stat_put(rsp, NETDEV_A_QSTATS_TX_NEEDS_CSUM, tx->needs_csum) ||
-	    netdev_stat_put(rsp, NETDEV_A_QSTATS_TX_HW_GSO_PACKETS, tx->hw_gso_packets) ||
-	    netdev_stat_put(rsp, NETDEV_A_QSTATS_TX_HW_GSO_BYTES, tx->hw_gso_bytes) ||
-	    netdev_stat_put(rsp, NETDEV_A_QSTATS_TX_HW_GSO_WIRE_PACKETS, tx->hw_gso_wire_packets) ||
-	    netdev_stat_put(rsp, NETDEV_A_QSTATS_TX_HW_GSO_WIRE_BYTES, tx->hw_gso_wire_bytes) ||
-	    netdev_stat_put(rsp, NETDEV_A_QSTATS_TX_HW_DROP_RATELIMITS, tx->hw_drop_ratelimits) ||
-	    netdev_stat_put(rsp, NETDEV_A_QSTATS_TX_STOP, tx->stop) ||
-	    netdev_stat_put(rsp, NETDEV_A_QSTATS_TX_WAKE, tx->wake))
-		return -EMSGSIZE;
-	return 0;
-}
-
-static int
-netdev_nl_stats_queue(struct net_device *netdev, struct sk_buff *rsp,
-		      u32 q_type, int i, const struct genl_info *info)
-{
-	const struct netdev_stat_ops *ops = netdev->stat_ops;
-	struct netdev_queue_stats_rx rx;
-	struct netdev_queue_stats_tx tx;
-	void *hdr;
-
-	hdr = genlmsg_iput(rsp, info);
-	if (!hdr)
-		return -EMSGSIZE;
-	if (nla_put_u32(rsp, NETDEV_A_QSTATS_IFINDEX, netdev->ifindex) ||
-	    nla_put_u32(rsp, NETDEV_A_QSTATS_QUEUE_TYPE, q_type) ||
-	    nla_put_u32(rsp, NETDEV_A_QSTATS_QUEUE_ID, i))
-		goto nla_put_failure;
-
-	switch (q_type) {
-	case NETDEV_QUEUE_TYPE_RX:
-		memset(&rx, 0xff, sizeof(rx));
-		ops->get_queue_stats_rx(netdev, i, &rx);
-		if (!memchr_inv(&rx, 0xff, sizeof(rx)))
-			goto nla_cancel;
-		if (netdev_nl_stats_write_rx(rsp, &rx))
-			goto nla_put_failure;
-		break;
-	case NETDEV_QUEUE_TYPE_TX:
-		memset(&tx, 0xff, sizeof(tx));
-		ops->get_queue_stats_tx(netdev, i, &tx);
-		if (!memchr_inv(&tx, 0xff, sizeof(tx)))
-			goto nla_cancel;
-		if (netdev_nl_stats_write_tx(rsp, &tx))
-			goto nla_put_failure;
-		break;
-	}
-
-	genlmsg_end(rsp, hdr);
-	return 0;
-
-nla_cancel:
-	genlmsg_cancel(rsp, hdr);
-	return 0;
-nla_put_failure:
-	genlmsg_cancel(rsp, hdr);
-	return -EMSGSIZE;
-}
-
-static int
-netdev_nl_stats_by_queue(struct net_device *netdev, struct sk_buff *rsp,
-			 const struct genl_info *info,
-			 struct netdev_nl_dump_ctx *ctx)
-{
-	const struct netdev_stat_ops *ops = netdev->stat_ops;
-	int i, err;
-
-	if (!(netdev->flags & IFF_UP))
-		return 0;
-
-	i = ctx->rxq_idx;
-	while (ops->get_queue_stats_rx && i < netdev->real_num_rx_queues) {
-		err = netdev_nl_stats_queue(netdev, rsp, NETDEV_QUEUE_TYPE_RX,
-					    i, info);
-		if (err)
-			return err;
-		ctx->rxq_idx = i++;
-	}
-	i = ctx->txq_idx;
-	while (ops->get_queue_stats_tx && i < netdev->real_num_tx_queues) {
-		err = netdev_nl_stats_queue(netdev, rsp, NETDEV_QUEUE_TYPE_TX,
-					    i, info);
-		if (err)
-			return err;
-		ctx->txq_idx = i++;
-	}
-
-	ctx->rxq_idx = 0;
-	ctx->txq_idx = 0;
-	return 0;
-}
-
-static int
-netdev_nl_stats_by_netdev(struct net_device *netdev, struct sk_buff *rsp,
-			  const struct genl_info *info)
-{
-	struct netdev_queue_stats_rx rx_sum, rx;
-	struct netdev_queue_stats_tx tx_sum, tx;
-	const struct netdev_stat_ops *ops;
-	void *hdr;
-	int i;
-
-	ops = netdev->stat_ops;
-	/* Netdev can't guarantee any complete counters */
-	if (!ops->get_base_stats)
-		return 0;
-
-	memset(&rx_sum, 0xff, sizeof(rx_sum));
-	memset(&tx_sum, 0xff, sizeof(tx_sum));
-
-	ops->get_base_stats(netdev, &rx_sum, &tx_sum);
-
-	/* The op was there, but nothing reported, don't bother */
-	if (!memchr_inv(&rx_sum, 0xff, sizeof(rx_sum)) &&
-	    !memchr_inv(&tx_sum, 0xff, sizeof(tx_sum)))
-		return 0;
-
-	hdr = genlmsg_iput(rsp, info);
-	if (!hdr)
-		return -EMSGSIZE;
-	if (nla_put_u32(rsp, NETDEV_A_QSTATS_IFINDEX, netdev->ifindex))
-		goto nla_put_failure;
-
-	for (i = 0; i < netdev->real_num_rx_queues; i++) {
-		memset(&rx, 0xff, sizeof(rx));
-		if (ops->get_queue_stats_rx)
-			ops->get_queue_stats_rx(netdev, i, &rx);
-		netdev_nl_stats_add(&rx_sum, &rx, sizeof(rx));
-	}
-	for (i = 0; i < netdev->real_num_tx_queues; i++) {
-		memset(&tx, 0xff, sizeof(tx));
-		if (ops->get_queue_stats_tx)
-			ops->get_queue_stats_tx(netdev, i, &tx);
-		netdev_nl_stats_add(&tx_sum, &tx, sizeof(tx));
-	}
-
-	if (netdev_nl_stats_write_rx(rsp, &rx_sum) ||
-	    netdev_nl_stats_write_tx(rsp, &tx_sum))
-		goto nla_put_failure;
-
-	genlmsg_end(rsp, hdr);
-	return 0;
-
-nla_put_failure:
-	genlmsg_cancel(rsp, hdr);
-	return -EMSGSIZE;
-}
-
 static int
 netdev_nl_qstats_get_dump_one(struct net_device *netdev, unsigned int scope,
 			      struct sk_buff *skb, const struct genl_info *info,
@@ -850,7 +678,6 @@
 	return -EINVAL;	/* Should not happen, per netlink policy */
 }
 
->>>>>>> 0c383648
 int netdev_nl_qstats_get_dumpit(struct sk_buff *skb,
 				struct netlink_callback *cb)
 {
@@ -858,10 +685,7 @@
 	const struct genl_info *info = genl_info_dump(cb);
 	struct net *net = sock_net(skb->sk);
 	struct net_device *netdev;
-<<<<<<< HEAD
-=======
 	unsigned int ifindex;
->>>>>>> 0c383648
 	unsigned int scope;
 	int err = 0;
 
@@ -869,23 +693,6 @@
 	if (info->attrs[NETDEV_A_QSTATS_SCOPE])
 		scope = nla_get_uint(info->attrs[NETDEV_A_QSTATS_SCOPE]);
 
-<<<<<<< HEAD
-	rtnl_lock();
-	for_each_netdev_dump(net, netdev, ctx->ifindex) {
-		if (!netdev->stat_ops)
-			continue;
-
-		switch (scope) {
-		case 0:
-			err = netdev_nl_stats_by_netdev(netdev, skb, info);
-			break;
-		case NETDEV_QSTATS_SCOPE_QUEUE:
-			err = netdev_nl_stats_by_queue(netdev, skb, info, ctx);
-			break;
-		}
-		if (err < 0)
-			break;
-=======
 	ifindex = 0;
 	if (info->attrs[NETDEV_A_QSTATS_IFINDEX])
 		ifindex = nla_get_u32(info->attrs[NETDEV_A_QSTATS_IFINDEX]);
@@ -908,7 +715,6 @@
 			if (err < 0)
 				break;
 		}
->>>>>>> 0c383648
 	}
 	rtnl_unlock();
 
