--- conflicted
+++ resolved
@@ -530,11 +530,7 @@
 	__u64 tstamp = 0;
 
 	nstoken = open_netns(NS_DST);
-<<<<<<< HEAD
-	if (!nstoken)
-=======
 	if (!ASSERT_OK_PTR(nstoken, "setns dst"))
->>>>>>> 0c383648
 		return -1;
 
 	srv_fd = start_server(AF_INET6, SOCK_DGRAM, "::1", 0, 0);
