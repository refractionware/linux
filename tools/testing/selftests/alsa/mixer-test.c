// SPDX-License-Identifier: GPL-2.0
//
// kselftest for the ALSA mixer API
//
// Original author: Mark Brown <broonie@kernel.org>
// Copyright (c) 2021-2 Arm Limited

// This test will iterate over all cards detected in the system, exercising
// every mixer control it can find.  This may conflict with other system
// software if there is audio activity so is best run on a system with a
// minimal active userspace.

#include <stdio.h>
#include <stdlib.h>
#include <stdbool.h>
#include <limits.h>
#include <string.h>
#include <getopt.h>
#include <stdarg.h>
#include <ctype.h>
#include <math.h>
#include <errno.h>
#include <assert.h>
#include <alsa/asoundlib.h>
#include <poll.h>
#include <stdint.h>

#include "../kselftest.h"

<<<<<<< HEAD
#define TESTS_PER_CONTROL 6
=======
#define TESTS_PER_CONTROL 7
>>>>>>> 88084a3d

struct card_data {
	snd_ctl_t *handle;
	int card;
	struct pollfd pollfd;
	int num_ctls;
	snd_ctl_elem_list_t *ctls;
	struct card_data *next;
};

struct ctl_data {
	const char *name;
	snd_ctl_elem_id_t *id;
	snd_ctl_elem_info_t *info;
	snd_ctl_elem_value_t *def_val;
	int elem;
	int event_missing;
	int event_spurious;
	struct card_data *card;
	struct ctl_data *next;
};

static const char *alsa_config =
"ctl.hw {\n"
"	@args [ CARD ]\n"
"	@args.CARD.type string\n"
"	type hw\n"
"	card $CARD\n"
"}\n"
;

int num_cards = 0;
int num_controls = 0;
struct card_data *card_list = NULL;
struct ctl_data *ctl_list = NULL;

#ifdef SND_LIB_VER
#if SND_LIB_VERSION >= SND_LIB_VER(1, 2, 6)
#define LIB_HAS_LOAD_STRING
#endif
#endif

#ifndef LIB_HAS_LOAD_STRING
static int snd_config_load_string(snd_config_t **config, const char *s,
				  size_t size)
{
	snd_input_t *input;
	snd_config_t *dst;
	int err;

	assert(config && s);
	if (size == 0)
		size = strlen(s);
	err = snd_input_buffer_open(&input, s, size);
	if (err < 0)
		return err;
	err = snd_config_top(&dst);
	if (err < 0) {
		snd_input_close(input);
		return err;
	}
	err = snd_config_load(dst, input);
	snd_input_close(input);
	if (err < 0) {
		snd_config_delete(dst);
		return err;
	}
	*config = dst;
	return 0;
}
#endif

static void find_controls(void)
{
	char name[32];
	int card, ctl, err;
	struct card_data *card_data;
	struct ctl_data *ctl_data;
	snd_config_t *config;

	card = -1;
	if (snd_card_next(&card) < 0 || card < 0)
		return;

	err = snd_config_load_string(&config, alsa_config, strlen(alsa_config));
	if (err < 0) {
		ksft_print_msg("Unable to parse custom alsa-lib configuration: %s\n",
			       snd_strerror(err));
		ksft_exit_fail();
	}

	while (card >= 0) {
		sprintf(name, "hw:%d", card);

		card_data = malloc(sizeof(*card_data));
		if (!card_data)
			ksft_exit_fail_msg("Out of memory\n");

		err = snd_ctl_open_lconf(&card_data->handle, name, 0, config);
		if (err < 0) {
			ksft_print_msg("Failed to get hctl for card %d: %s\n",
				       card, snd_strerror(err));
			goto next_card;
		}

		/* Count controls */
		snd_ctl_elem_list_malloc(&card_data->ctls);
		snd_ctl_elem_list(card_data->handle, card_data->ctls);
		card_data->num_ctls = snd_ctl_elem_list_get_count(card_data->ctls);

		/* Enumerate control information */
		snd_ctl_elem_list_alloc_space(card_data->ctls, card_data->num_ctls);
		snd_ctl_elem_list(card_data->handle, card_data->ctls);

		card_data->card = num_cards++;
		card_data->next = card_list;
		card_list = card_data;

		num_controls += card_data->num_ctls;

		for (ctl = 0; ctl < card_data->num_ctls; ctl++) {
			ctl_data = malloc(sizeof(*ctl_data));
			if (!ctl_data)
				ksft_exit_fail_msg("Out of memory\n");

			memset(ctl_data, 0, sizeof(*ctl_data));
			ctl_data->card = card_data;
			ctl_data->elem = ctl;
			ctl_data->name = snd_ctl_elem_list_get_name(card_data->ctls,
								    ctl);

			err = snd_ctl_elem_id_malloc(&ctl_data->id);
			if (err < 0)
				ksft_exit_fail_msg("Out of memory\n");

			err = snd_ctl_elem_info_malloc(&ctl_data->info);
			if (err < 0)
				ksft_exit_fail_msg("Out of memory\n");

			err = snd_ctl_elem_value_malloc(&ctl_data->def_val);
			if (err < 0)
				ksft_exit_fail_msg("Out of memory\n");

			snd_ctl_elem_list_get_id(card_data->ctls, ctl,
						 ctl_data->id);
			snd_ctl_elem_info_set_id(ctl_data->info, ctl_data->id);
			err = snd_ctl_elem_info(card_data->handle,
						ctl_data->info);
			if (err < 0) {
				ksft_print_msg("%s getting info for %d\n",
					       snd_strerror(err),
					       ctl_data->name);
			}

			snd_ctl_elem_value_set_id(ctl_data->def_val,
						  ctl_data->id);

			ctl_data->next = ctl_list;
			ctl_list = ctl_data;
		}

		/* Set up for events */
		err = snd_ctl_subscribe_events(card_data->handle, true);
		if (err < 0) {
			ksft_exit_fail_msg("snd_ctl_subscribe_events() failed for card %d: %d\n",
					   card, err);
		}

		err = snd_ctl_poll_descriptors_count(card_data->handle);
		if (err != 1) {
			ksft_exit_fail_msg("Unexpected descriptor count %d for card %d\n",
					   err, card);
		}

		err = snd_ctl_poll_descriptors(card_data->handle,
					       &card_data->pollfd, 1);
		if (err != 1) {
			ksft_exit_fail_msg("snd_ctl_poll_descriptors() failed for %d\n",
				       card, err);
		}

	next_card:
		if (snd_card_next(&card) < 0) {
			ksft_print_msg("snd_card_next");
			break;
		}
	}

	snd_config_delete(config);
}

/*
 * Block for up to timeout ms for an event, returns a negative value
 * on error, 0 for no event and 1 for an event.
 */
static int wait_for_event(struct ctl_data *ctl, int timeout)
{
	unsigned short revents;
	snd_ctl_event_t *event;
	int count, err;
	unsigned int mask = 0;
	unsigned int ev_id;

	snd_ctl_event_alloca(&event);

	do {
		err = poll(&(ctl->card->pollfd), 1, timeout);
		if (err < 0) {
			ksft_print_msg("poll() failed for %s: %s (%d)\n",
				       ctl->name, strerror(errno), errno);
			return -1;
		}
		/* Timeout */
		if (err == 0)
			return 0;

		err = snd_ctl_poll_descriptors_revents(ctl->card->handle,
						       &(ctl->card->pollfd),
						       1, &revents);
		if (err < 0) {
			ksft_print_msg("snd_ctl_poll_descriptors_revents() failed for %s: %d\n",
				       ctl->name, err);
			return err;
		}
		if (revents & POLLERR) {
			ksft_print_msg("snd_ctl_poll_descriptors_revents() reported POLLERR for %s\n",
				       ctl->name);
			return -1;
		}
		/* No read events */
		if (!(revents & POLLIN)) {
			ksft_print_msg("No POLLIN\n");
			continue;
		}

		err = snd_ctl_read(ctl->card->handle, event);
		if (err < 0) {
			ksft_print_msg("snd_ctl_read() failed for %s: %d\n",
			       ctl->name, err);
			return err;
		}

		if (snd_ctl_event_get_type(event) != SND_CTL_EVENT_ELEM)
			continue;

		/* The ID returned from the event is 1 less than numid */
		mask = snd_ctl_event_elem_get_mask(event);
		ev_id = snd_ctl_event_elem_get_numid(event);
		if (ev_id != snd_ctl_elem_info_get_numid(ctl->info)) {
			ksft_print_msg("Event for unexpected ctl %s\n",
				       snd_ctl_event_elem_get_name(event));
			continue;
		}

		if ((mask & SND_CTL_EVENT_MASK_REMOVE) == SND_CTL_EVENT_MASK_REMOVE) {
			ksft_print_msg("Removal event for %s\n",
				       ctl->name);
			return -1;
		}
	} while ((mask & SND_CTL_EVENT_MASK_VALUE) != SND_CTL_EVENT_MASK_VALUE);

	return 1;
}

static bool ctl_value_index_valid(struct ctl_data *ctl,
				  snd_ctl_elem_value_t *val,
				  int index)
{
	long int_val;
	long long int64_val;

	switch (snd_ctl_elem_info_get_type(ctl->info)) {
	case SND_CTL_ELEM_TYPE_NONE:
		ksft_print_msg("%s.%d Invalid control type NONE\n",
			       ctl->name, index);
		return false;

	case SND_CTL_ELEM_TYPE_BOOLEAN:
		int_val = snd_ctl_elem_value_get_boolean(val, index);
		switch (int_val) {
		case 0:
		case 1:
			break;
		default:
			ksft_print_msg("%s.%d Invalid boolean value %ld\n",
				       ctl->name, index, int_val);
			return false;
		}
		break;

	case SND_CTL_ELEM_TYPE_INTEGER:
		int_val = snd_ctl_elem_value_get_integer(val, index);

		if (int_val < snd_ctl_elem_info_get_min(ctl->info)) {
			ksft_print_msg("%s.%d value %ld less than minimum %ld\n",
				       ctl->name, index, int_val,
				       snd_ctl_elem_info_get_min(ctl->info));
			return false;
		}

		if (int_val > snd_ctl_elem_info_get_max(ctl->info)) {
			ksft_print_msg("%s.%d value %ld more than maximum %ld\n",
				       ctl->name, index, int_val,
				       snd_ctl_elem_info_get_max(ctl->info));
			return false;
		}

		/* Only check step size if there is one and we're in bounds */
		if (snd_ctl_elem_info_get_step(ctl->info) &&
		    (int_val - snd_ctl_elem_info_get_min(ctl->info) %
		     snd_ctl_elem_info_get_step(ctl->info))) {
			ksft_print_msg("%s.%d value %ld invalid for step %ld minimum %ld\n",
				       ctl->name, index, int_val,
				       snd_ctl_elem_info_get_step(ctl->info),
				       snd_ctl_elem_info_get_min(ctl->info));
			return false;
		}
		break;

	case SND_CTL_ELEM_TYPE_INTEGER64:
		int64_val = snd_ctl_elem_value_get_integer64(val, index);

		if (int64_val < snd_ctl_elem_info_get_min64(ctl->info)) {
			ksft_print_msg("%s.%d value %lld less than minimum %lld\n",
				       ctl->name, index, int64_val,
				       snd_ctl_elem_info_get_min64(ctl->info));
			return false;
		}

		if (int64_val > snd_ctl_elem_info_get_max64(ctl->info)) {
			ksft_print_msg("%s.%d value %lld more than maximum %lld\n",
				       ctl->name, index, int64_val,
				       snd_ctl_elem_info_get_max(ctl->info));
			return false;
		}

		/* Only check step size if there is one and we're in bounds */
		if (snd_ctl_elem_info_get_step64(ctl->info) &&
		    (int64_val - snd_ctl_elem_info_get_min64(ctl->info)) %
		    snd_ctl_elem_info_get_step64(ctl->info)) {
			ksft_print_msg("%s.%d value %lld invalid for step %lld minimum %lld\n",
				       ctl->name, index, int64_val,
				       snd_ctl_elem_info_get_step64(ctl->info),
				       snd_ctl_elem_info_get_min64(ctl->info));
			return false;
		}
		break;

	case SND_CTL_ELEM_TYPE_ENUMERATED:
		int_val = snd_ctl_elem_value_get_enumerated(val, index);

		if (int_val < 0) {
			ksft_print_msg("%s.%d negative value %ld for enumeration\n",
				       ctl->name, index, int_val);
			return false;
		}

		if (int_val >= snd_ctl_elem_info_get_items(ctl->info)) {
			ksft_print_msg("%s.%d value %ld more than item count %ld\n",
				       ctl->name, index, int_val,
				       snd_ctl_elem_info_get_items(ctl->info));
			return false;
		}
		break;

	default:
		/* No tests for other types */
		break;
	}

	return true;
}

/*
 * Check that the provided value meets the constraints for the
 * provided control.
 */
static bool ctl_value_valid(struct ctl_data *ctl, snd_ctl_elem_value_t *val)
{
	int i;
	bool valid = true;

	for (i = 0; i < snd_ctl_elem_info_get_count(ctl->info); i++)
		if (!ctl_value_index_valid(ctl, val, i))
			valid = false;

	return valid;
}

/*
 * Check that we can read the default value and it is valid. Write
 * tests use the read value to restore the default.
 */
static void test_ctl_get_value(struct ctl_data *ctl)
{
	int err;

	/* If the control is turned off let's be polite */
	if (snd_ctl_elem_info_is_inactive(ctl->info)) {
		ksft_print_msg("%s is inactive\n", ctl->name);
		ksft_test_result_skip("get_value.%d.%d\n",
				      ctl->card->card, ctl->elem);
		return;
	}

	/* Can't test reading on an unreadable control */
	if (!snd_ctl_elem_info_is_readable(ctl->info)) {
		ksft_print_msg("%s is not readable\n", ctl->name);
		ksft_test_result_skip("get_value.%d.%d\n",
				      ctl->card->card, ctl->elem);
		return;
	}

	err = snd_ctl_elem_read(ctl->card->handle, ctl->def_val);
	if (err < 0) {
		ksft_print_msg("snd_ctl_elem_read() failed: %s\n",
			       snd_strerror(err));
		goto out;
	}

	if (!ctl_value_valid(ctl, ctl->def_val))
		err = -EINVAL;

out:
	ksft_test_result(err >= 0, "get_value.%d.%d\n",
			 ctl->card->card, ctl->elem);
}

<<<<<<< HEAD
=======
static bool strend(const char *haystack, const char *needle)
{
	size_t haystack_len = strlen(haystack);
	size_t needle_len = strlen(needle);

	if (needle_len > haystack_len)
		return false;
	return strcmp(haystack + haystack_len - needle_len, needle) == 0;
}

static void test_ctl_name(struct ctl_data *ctl)
{
	bool name_ok = true;
	bool check;

	/* Only boolean controls should end in Switch */
	if (strend(ctl->name, " Switch")) {
		if (snd_ctl_elem_info_get_type(ctl->info) != SND_CTL_ELEM_TYPE_BOOLEAN) {
			ksft_print_msg("%d.%d %s ends in Switch but is not boolean\n",
				       ctl->card->card, ctl->elem, ctl->name);
			name_ok = false;
		}
	}

	/* Writeable boolean controls should end in Switch */
	if (snd_ctl_elem_info_get_type(ctl->info) == SND_CTL_ELEM_TYPE_BOOLEAN &&
	    snd_ctl_elem_info_is_writable(ctl->info)) {
		if (!strend(ctl->name, " Switch")) {
			ksft_print_msg("%d.%d %s is a writeable boolean but not a Switch\n",
				       ctl->card->card, ctl->elem, ctl->name);
			name_ok = false;
		}
	}

	ksft_test_result(name_ok, "name.%d.%d\n",
			 ctl->card->card, ctl->elem);
}

>>>>>>> 88084a3d
static bool show_mismatch(struct ctl_data *ctl, int index,
			  snd_ctl_elem_value_t *read_val,
			  snd_ctl_elem_value_t *expected_val)
{
	long long expected_int, read_int;

	/*
	 * We factor out the code to compare values representable as
	 * integers, ensure that check doesn't log otherwise.
	 */
	expected_int = 0;
	read_int = 0;

	switch (snd_ctl_elem_info_get_type(ctl->info)) {
	case SND_CTL_ELEM_TYPE_BOOLEAN:
		expected_int = snd_ctl_elem_value_get_boolean(expected_val,
							      index);
		read_int = snd_ctl_elem_value_get_boolean(read_val, index);
		break;

	case SND_CTL_ELEM_TYPE_INTEGER:
		expected_int = snd_ctl_elem_value_get_integer(expected_val,
							      index);
		read_int = snd_ctl_elem_value_get_integer(read_val, index);
		break;

	case SND_CTL_ELEM_TYPE_INTEGER64:
		expected_int = snd_ctl_elem_value_get_integer64(expected_val,
								index);
		read_int = snd_ctl_elem_value_get_integer64(read_val,
							    index);
		break;

	case SND_CTL_ELEM_TYPE_ENUMERATED:
		expected_int = snd_ctl_elem_value_get_enumerated(expected_val,
								 index);
		read_int = snd_ctl_elem_value_get_enumerated(read_val,
							     index);
		break;

	default:
		break;
	}

	if (expected_int != read_int) {
		/*
		 * NOTE: The volatile attribute means that the hardware
		 * can voluntarily change the state of control element
		 * independent of any operation by software.  
		 */
		bool is_volatile = snd_ctl_elem_info_is_volatile(ctl->info);
		ksft_print_msg("%s.%d expected %lld but read %lld, is_volatile %d\n",
			       ctl->name, index, expected_int, read_int, is_volatile);
		return !is_volatile;
	} else {
		return false;
	}
}

/*
 * Write a value then if possible verify that we get the expected
 * result.  An optional expected value can be provided if we expect
 * the write to fail, for verifying that invalid writes don't corrupt
 * anything.
 */
static int write_and_verify(struct ctl_data *ctl,
			    snd_ctl_elem_value_t *write_val,
			    snd_ctl_elem_value_t *expected_val)
{
	int err, i;
	bool error_expected, mismatch_shown;
	snd_ctl_elem_value_t *initial_val, *read_val, *w_val;
	snd_ctl_elem_value_alloca(&initial_val);
	snd_ctl_elem_value_alloca(&read_val);
	snd_ctl_elem_value_alloca(&w_val);

	/*
	 * We need to copy the write value since writing can modify
	 * the value which causes surprises, and allocate an expected
	 * value if we expect to read back what we wrote.
	 */
	snd_ctl_elem_value_copy(w_val, write_val);
	if (expected_val) {
		error_expected = true;
	} else {
		error_expected = false;
		snd_ctl_elem_value_alloca(&expected_val);
		snd_ctl_elem_value_copy(expected_val, write_val);
	}

	/* Store the value before we write */
	if (snd_ctl_elem_info_is_readable(ctl->info)) {
		snd_ctl_elem_value_set_id(initial_val, ctl->id);

		err = snd_ctl_elem_read(ctl->card->handle, initial_val);
		if (err < 0) {
			ksft_print_msg("snd_ctl_elem_read() failed: %s\n",
				       snd_strerror(err));
			return err;
		}
	}

	/*
	 * Do the write, if we have an expected value ignore the error
	 * and carry on to validate the expected value.
	 */
	err = snd_ctl_elem_write(ctl->card->handle, w_val);
	if (err < 0 && !error_expected) {
		ksft_print_msg("snd_ctl_elem_write() failed: %s\n",
			       snd_strerror(err));
		return err;
	}

	/* Can we do the verification part? */
	if (!snd_ctl_elem_info_is_readable(ctl->info))
		return err;

	snd_ctl_elem_value_set_id(read_val, ctl->id);

	err = snd_ctl_elem_read(ctl->card->handle, read_val);
	if (err < 0) {
		ksft_print_msg("snd_ctl_elem_read() failed: %s\n",
			       snd_strerror(err));
		return err;
	}

	/*
	 * Check for an event if the value changed, or confirm that
	 * there was none if it didn't.  We rely on the kernel
	 * generating the notification before it returns from the
	 * write, this is currently true, should that ever change this
	 * will most likely break and need updating.
	 */
	if (!snd_ctl_elem_info_is_volatile(ctl->info)) {
		err = wait_for_event(ctl, 0);
		if (snd_ctl_elem_value_compare(initial_val, read_val)) {
			if (err < 1) {
				ksft_print_msg("No event generated for %s\n",
					       ctl->name);
				ctl->event_missing++;
			}
		} else {
			if (err != 0) {
				ksft_print_msg("Spurious event generated for %s\n",
					       ctl->name);
				ctl->event_spurious++;
			}
		}
	}

	/*
	 * Use the libray to compare values, if there's a mismatch
	 * carry on and try to provide a more useful diagnostic than
	 * just "mismatch".
	 */
	if (!snd_ctl_elem_value_compare(expected_val, read_val))
		return 0;

	mismatch_shown = false;
	for (i = 0; i < snd_ctl_elem_info_get_count(ctl->info); i++)
		if (show_mismatch(ctl, i, read_val, expected_val))
			mismatch_shown = true;

	if (!mismatch_shown)
		ksft_print_msg("%s read and written values differ\n",
			       ctl->name);

	return -1;
}

/*
 * Make sure we can write the default value back to the control, this
 * should validate that at least some write works.
 */
static void test_ctl_write_default(struct ctl_data *ctl)
{
	int err;

	/* If the control is turned off let's be polite */
	if (snd_ctl_elem_info_is_inactive(ctl->info)) {
		ksft_print_msg("%s is inactive\n", ctl->name);
		ksft_test_result_skip("write_default.%d.%d\n",
				      ctl->card->card, ctl->elem);
		return;
	}

	if (!snd_ctl_elem_info_is_writable(ctl->info)) {
		ksft_print_msg("%s is not writeable\n", ctl->name);
		ksft_test_result_skip("write_default.%d.%d\n",
				      ctl->card->card, ctl->elem);
		return;
	}

	/* No idea what the default was for unreadable controls */
	if (!snd_ctl_elem_info_is_readable(ctl->info)) {
		ksft_print_msg("%s couldn't read default\n", ctl->name);
		ksft_test_result_skip("write_default.%d.%d\n",
				      ctl->card->card, ctl->elem);
		return;
	}

	err = write_and_verify(ctl, ctl->def_val, NULL);

	ksft_test_result(err >= 0, "write_default.%d.%d\n",
			 ctl->card->card, ctl->elem);
}

static bool test_ctl_write_valid_boolean(struct ctl_data *ctl)
{
	int err, i, j;
	bool fail = false;
	snd_ctl_elem_value_t *val;
	snd_ctl_elem_value_alloca(&val);

	snd_ctl_elem_value_set_id(val, ctl->id);

	for (i = 0; i < snd_ctl_elem_info_get_count(ctl->info); i++) {
		for (j = 0; j < 2; j++) {
			snd_ctl_elem_value_set_boolean(val, i, j);
			err = write_and_verify(ctl, val, NULL);
			if (err != 0)
				fail = true;
		}
	}

	return !fail;
}

static bool test_ctl_write_valid_integer(struct ctl_data *ctl)
{
	int err;
	int i;
	long j, step;
	bool fail = false;
	snd_ctl_elem_value_t *val;
	snd_ctl_elem_value_alloca(&val);

	snd_ctl_elem_value_set_id(val, ctl->id);

	step = snd_ctl_elem_info_get_step(ctl->info);
	if (!step)
		step = 1;

	for (i = 0; i < snd_ctl_elem_info_get_count(ctl->info); i++) {
		for (j = snd_ctl_elem_info_get_min(ctl->info);
		     j <= snd_ctl_elem_info_get_max(ctl->info); j += step) {

			snd_ctl_elem_value_set_integer(val, i, j);
			err = write_and_verify(ctl, val, NULL);
			if (err != 0)
				fail = true;
		}
	}


	return !fail;
}

static bool test_ctl_write_valid_integer64(struct ctl_data *ctl)
{
	int err, i;
	long long j, step;
	bool fail = false;
	snd_ctl_elem_value_t *val;
	snd_ctl_elem_value_alloca(&val);

	snd_ctl_elem_value_set_id(val, ctl->id);

	step = snd_ctl_elem_info_get_step64(ctl->info);
	if (!step)
		step = 1;

	for (i = 0; i < snd_ctl_elem_info_get_count(ctl->info); i++) {
		for (j = snd_ctl_elem_info_get_min64(ctl->info);
		     j <= snd_ctl_elem_info_get_max64(ctl->info); j += step) {

			snd_ctl_elem_value_set_integer64(val, i, j);
			err = write_and_verify(ctl, val, NULL);
			if (err != 0)
				fail = true;
		}
	}

	return !fail;
}

static bool test_ctl_write_valid_enumerated(struct ctl_data *ctl)
{
	int err, i, j;
	bool fail = false;
	snd_ctl_elem_value_t *val;
	snd_ctl_elem_value_alloca(&val);

	snd_ctl_elem_value_set_id(val, ctl->id);

	for (i = 0; i < snd_ctl_elem_info_get_count(ctl->info); i++) {
		for (j = 0; j < snd_ctl_elem_info_get_items(ctl->info); j++) {
			snd_ctl_elem_value_set_enumerated(val, i, j);
			err = write_and_verify(ctl, val, NULL);
			if (err != 0)
				fail = true;
		}
	}

	return !fail;
}

static void test_ctl_write_valid(struct ctl_data *ctl)
{
	bool pass;
	int err;

	/* If the control is turned off let's be polite */
	if (snd_ctl_elem_info_is_inactive(ctl->info)) {
		ksft_print_msg("%s is inactive\n", ctl->name);
		ksft_test_result_skip("write_valid.%d.%d\n",
				      ctl->card->card, ctl->elem);
		return;
	}

	if (!snd_ctl_elem_info_is_writable(ctl->info)) {
		ksft_print_msg("%s is not writeable\n", ctl->name);
		ksft_test_result_skip("write_valid.%d.%d\n",
				      ctl->card->card, ctl->elem);
		return;
	}

	switch (snd_ctl_elem_info_get_type(ctl->info)) {
	case SND_CTL_ELEM_TYPE_BOOLEAN:
		pass = test_ctl_write_valid_boolean(ctl);
		break;

	case SND_CTL_ELEM_TYPE_INTEGER:
		pass = test_ctl_write_valid_integer(ctl);
		break;

	case SND_CTL_ELEM_TYPE_INTEGER64:
		pass = test_ctl_write_valid_integer64(ctl);
		break;

	case SND_CTL_ELEM_TYPE_ENUMERATED:
		pass = test_ctl_write_valid_enumerated(ctl);
		break;

	default:
		/* No tests for this yet */
		ksft_test_result_skip("write_valid.%d.%d\n",
				      ctl->card->card, ctl->elem);
		return;
	}

	/* Restore the default value to minimise disruption */
	err = write_and_verify(ctl, ctl->def_val, NULL);
	if (err < 0)
		pass = false;

	ksft_test_result(pass, "write_valid.%d.%d\n",
			 ctl->card->card, ctl->elem);
}

static bool test_ctl_write_invalid_value(struct ctl_data *ctl,
					 snd_ctl_elem_value_t *val)
{
	int err;
	long val_read;

	/* Ideally this will fail... */
	err = snd_ctl_elem_write(ctl->card->handle, val);
	if (err < 0)
		return false;

	/* ...but some devices will clamp to an in range value */
	err = snd_ctl_elem_read(ctl->card->handle, val);
	if (err < 0) {
		ksft_print_msg("%s failed to read: %s\n",
			       ctl->name, snd_strerror(err));
		return true;
	}

	return !ctl_value_valid(ctl, val);
}

static bool test_ctl_write_invalid_boolean(struct ctl_data *ctl)
{
	int err, i;
	long val_read;
	bool fail = false;
	snd_ctl_elem_value_t *val;
	snd_ctl_elem_value_alloca(&val);

	for (i = 0; i < snd_ctl_elem_info_get_count(ctl->info); i++) {
		snd_ctl_elem_value_copy(val, ctl->def_val);
		snd_ctl_elem_value_set_boolean(val, i, 2);

		if (test_ctl_write_invalid_value(ctl, val))
			fail = true;
	}

	return !fail;
}

static bool test_ctl_write_invalid_integer(struct ctl_data *ctl)
{
	int i;
	bool fail = false;
	snd_ctl_elem_value_t *val;
	snd_ctl_elem_value_alloca(&val);

	for (i = 0; i < snd_ctl_elem_info_get_count(ctl->info); i++) {
		if (snd_ctl_elem_info_get_min(ctl->info) != LONG_MIN) {
			/* Just under range */
			snd_ctl_elem_value_copy(val, ctl->def_val);
			snd_ctl_elem_value_set_integer(val, i,
			       snd_ctl_elem_info_get_min(ctl->info) - 1);

			if (test_ctl_write_invalid_value(ctl, val))
				fail = true;

			/* Minimum representable value */
			snd_ctl_elem_value_copy(val, ctl->def_val);
			snd_ctl_elem_value_set_integer(val, i, LONG_MIN);

			if (test_ctl_write_invalid_value(ctl, val))
				fail = true;
		}

		if (snd_ctl_elem_info_get_max(ctl->info) != LONG_MAX) {
			/* Just over range */
			snd_ctl_elem_value_copy(val, ctl->def_val);
			snd_ctl_elem_value_set_integer(val, i,
			       snd_ctl_elem_info_get_max(ctl->info) + 1);

			if (test_ctl_write_invalid_value(ctl, val))
				fail = true;

			/* Maximum representable value */
			snd_ctl_elem_value_copy(val, ctl->def_val);
			snd_ctl_elem_value_set_integer(val, i, LONG_MAX);

			if (test_ctl_write_invalid_value(ctl, val))
				fail = true;
		}
	}

	return !fail;
}

static bool test_ctl_write_invalid_integer64(struct ctl_data *ctl)
{
	int i;
	bool fail = false;
	snd_ctl_elem_value_t *val;
	snd_ctl_elem_value_alloca(&val);

	for (i = 0; i < snd_ctl_elem_info_get_count(ctl->info); i++) {
		if (snd_ctl_elem_info_get_min64(ctl->info) != LLONG_MIN) {
			/* Just under range */
			snd_ctl_elem_value_copy(val, ctl->def_val);
			snd_ctl_elem_value_set_integer64(val, i,
				snd_ctl_elem_info_get_min64(ctl->info) - 1);

			if (test_ctl_write_invalid_value(ctl, val))
				fail = true;

			/* Minimum representable value */
			snd_ctl_elem_value_copy(val, ctl->def_val);
			snd_ctl_elem_value_set_integer64(val, i, LLONG_MIN);

			if (test_ctl_write_invalid_value(ctl, val))
				fail = true;
		}

		if (snd_ctl_elem_info_get_max64(ctl->info) != LLONG_MAX) {
			/* Just over range */
			snd_ctl_elem_value_copy(val, ctl->def_val);
			snd_ctl_elem_value_set_integer64(val, i,
				snd_ctl_elem_info_get_max64(ctl->info) + 1);

			if (test_ctl_write_invalid_value(ctl, val))
				fail = true;

			/* Maximum representable value */
			snd_ctl_elem_value_copy(val, ctl->def_val);
			snd_ctl_elem_value_set_integer64(val, i, LLONG_MAX);

			if (test_ctl_write_invalid_value(ctl, val))
				fail = true;
		}
	}

	return !fail;
}

static bool test_ctl_write_invalid_enumerated(struct ctl_data *ctl)
{
	int err, i;
	unsigned int val_read;
	bool fail = false;
	snd_ctl_elem_value_t *val;
	snd_ctl_elem_value_alloca(&val);

	snd_ctl_elem_value_set_id(val, ctl->id);

	for (i = 0; i < snd_ctl_elem_info_get_count(ctl->info); i++) {
		/* One beyond maximum */
		snd_ctl_elem_value_copy(val, ctl->def_val);
		snd_ctl_elem_value_set_enumerated(val, i,
				  snd_ctl_elem_info_get_items(ctl->info));

		if (test_ctl_write_invalid_value(ctl, val))
			fail = true;

		/* Maximum representable value */
		snd_ctl_elem_value_copy(val, ctl->def_val);
		snd_ctl_elem_value_set_enumerated(val, i, UINT_MAX);

		if (test_ctl_write_invalid_value(ctl, val))
			fail = true;

	}

	return !fail;
}


static void test_ctl_write_invalid(struct ctl_data *ctl)
{
	bool pass;
	int err;

	/* If the control is turned off let's be polite */
	if (snd_ctl_elem_info_is_inactive(ctl->info)) {
		ksft_print_msg("%s is inactive\n", ctl->name);
		ksft_test_result_skip("write_invalid.%d.%d\n",
				      ctl->card->card, ctl->elem);
		return;
	}

	if (!snd_ctl_elem_info_is_writable(ctl->info)) {
		ksft_print_msg("%s is not writeable\n", ctl->name);
		ksft_test_result_skip("write_invalid.%d.%d\n",
				      ctl->card->card, ctl->elem);
		return;
	}

	switch (snd_ctl_elem_info_get_type(ctl->info)) {
	case SND_CTL_ELEM_TYPE_BOOLEAN:
		pass = test_ctl_write_invalid_boolean(ctl);
		break;

	case SND_CTL_ELEM_TYPE_INTEGER:
		pass = test_ctl_write_invalid_integer(ctl);
		break;

	case SND_CTL_ELEM_TYPE_INTEGER64:
		pass = test_ctl_write_invalid_integer64(ctl);
		break;

	case SND_CTL_ELEM_TYPE_ENUMERATED:
		pass = test_ctl_write_invalid_enumerated(ctl);
		break;

	default:
		/* No tests for this yet */
		ksft_test_result_skip("write_invalid.%d.%d\n",
				      ctl->card->card, ctl->elem);
		return;
	}

	/* Restore the default value to minimise disruption */
	err = write_and_verify(ctl, ctl->def_val, NULL);
	if (err < 0)
		pass = false;

	ksft_test_result(pass, "write_invalid.%d.%d\n",
			 ctl->card->card, ctl->elem);
}

static void test_ctl_event_missing(struct ctl_data *ctl)
{
	ksft_test_result(!ctl->event_missing, "event_missing.%d.%d\n",
			 ctl->card->card, ctl->elem);
}

static void test_ctl_event_spurious(struct ctl_data *ctl)
{
	ksft_test_result(!ctl->event_spurious, "event_spurious.%d.%d\n",
			 ctl->card->card, ctl->elem);
}

int main(void)
{
	struct ctl_data *ctl;

	ksft_print_header();

	find_controls();

	ksft_set_plan(num_controls * TESTS_PER_CONTROL);

	for (ctl = ctl_list; ctl != NULL; ctl = ctl->next) {
		/*
		 * Must test get_value() before we write anything, the
		 * test stores the default value for later cleanup.
		 */
		test_ctl_get_value(ctl);
		test_ctl_name(ctl);
		test_ctl_write_default(ctl);
		test_ctl_write_valid(ctl);
		test_ctl_write_invalid(ctl);
		test_ctl_event_missing(ctl);
		test_ctl_event_spurious(ctl);
	}

	ksft_exit_pass();

	return 0;
}<|MERGE_RESOLUTION|>--- conflicted
+++ resolved
@@ -27,11 +27,7 @@
 
 #include "../kselftest.h"
 
-<<<<<<< HEAD
-#define TESTS_PER_CONTROL 6
-=======
 #define TESTS_PER_CONTROL 7
->>>>>>> 88084a3d
 
 struct card_data {
 	snd_ctl_t *handle;
@@ -460,8 +456,6 @@
 			 ctl->card->card, ctl->elem);
 }
 
-<<<<<<< HEAD
-=======
 static bool strend(const char *haystack, const char *needle)
 {
 	size_t haystack_len = strlen(haystack);
@@ -500,7 +494,6 @@
 			 ctl->card->card, ctl->elem);
 }
 
->>>>>>> 88084a3d
 static bool show_mismatch(struct ctl_data *ctl, int index,
 			  snd_ctl_elem_value_t *read_val,
 			  snd_ctl_elem_value_t *expected_val)
