// SPDX-License-Identifier: GPL-2.0-only
/*
 *  linux/lib/vsprintf.c
 *
 *  Copyright (C) 1991, 1992  Linus Torvalds
 */

/* vsprintf.c -- Lars Wirzenius & Linus Torvalds. */
/*
 * Wirzenius wrote this portably, Torvalds fucked it up :-)
 */

/*
 * Fri Jul 13 2001 Crutcher Dunnavant <crutcher+kernel@datastacks.com>
 * - changed to provide snprintf and vsnprintf functions
 * So Feb  1 16:51:32 CET 2004 Juergen Quade <quade@hsnr.de>
 * - scnprintf and vscnprintf
 */

#include <linux/stdarg.h>
#include <linux/build_bug.h>
#include <linux/clk.h>
#include <linux/clk-provider.h>
#include <linux/errname.h>
#include <linux/module.h>	/* for KSYM_SYMBOL_LEN */
#include <linux/types.h>
#include <linux/string.h>
#include <linux/ctype.h>
#include <linux/kernel.h>
#include <linux/kallsyms.h>
#include <linux/math64.h>
#include <linux/uaccess.h>
#include <linux/ioport.h>
#include <linux/dcache.h>
#include <linux/cred.h>
#include <linux/rtc.h>
#include <linux/time.h>
#include <linux/uuid.h>
#include <linux/of.h>
#include <net/addrconf.h>
#include <linux/siphash.h>
#include <linux/compiler.h>
#include <linux/property.h>
#ifdef CONFIG_BLOCK
#include <linux/blkdev.h>
#endif

#include "../mm/internal.h"	/* For the trace_print_flags arrays */

#include <asm/page.h>		/* for PAGE_SIZE */
#include <asm/byteorder.h>	/* cpu_to_le16 */
#include <asm/unaligned.h>

#include <linux/string_helpers.h>
#include "kstrtox.h"

/* Disable pointer hashing if requested */
bool no_hash_pointers __ro_after_init;
EXPORT_SYMBOL_GPL(no_hash_pointers);

static noinline unsigned long long simple_strntoull(const char *startp, size_t max_chars, char **endp, unsigned int base)
{
	const char *cp;
	unsigned long long result = 0ULL;
	size_t prefix_chars;
	unsigned int rv;

	cp = _parse_integer_fixup_radix(startp, &base);
	prefix_chars = cp - startp;
	if (prefix_chars < max_chars) {
		rv = _parse_integer_limit(cp, base, &result, max_chars - prefix_chars);
		/* FIXME */
		cp += (rv & ~KSTRTOX_OVERFLOW);
	} else {
		/* Field too short for prefix + digit, skip over without converting */
		cp = startp + max_chars;
	}

	if (endp)
		*endp = (char *)cp;

	return result;
}

/**
 * simple_strtoull - convert a string to an unsigned long long
 * @cp: The start of the string
 * @endp: A pointer to the end of the parsed string will be placed here
 * @base: The number base to use
 *
 * This function has caveats. Please use kstrtoull instead.
 */
noinline
unsigned long long simple_strtoull(const char *cp, char **endp, unsigned int base)
{
	return simple_strntoull(cp, INT_MAX, endp, base);
}
EXPORT_SYMBOL(simple_strtoull);

/**
 * simple_strtoul - convert a string to an unsigned long
 * @cp: The start of the string
 * @endp: A pointer to the end of the parsed string will be placed here
 * @base: The number base to use
 *
 * This function has caveats. Please use kstrtoul instead.
 */
unsigned long simple_strtoul(const char *cp, char **endp, unsigned int base)
{
	return simple_strtoull(cp, endp, base);
}
EXPORT_SYMBOL(simple_strtoul);

/**
 * simple_strtol - convert a string to a signed long
 * @cp: The start of the string
 * @endp: A pointer to the end of the parsed string will be placed here
 * @base: The number base to use
 *
 * This function has caveats. Please use kstrtol instead.
 */
long simple_strtol(const char *cp, char **endp, unsigned int base)
{
	if (*cp == '-')
		return -simple_strtoul(cp + 1, endp, base);

	return simple_strtoul(cp, endp, base);
}
EXPORT_SYMBOL(simple_strtol);

static long long simple_strntoll(const char *cp, size_t max_chars, char **endp,
				 unsigned int base)
{
	/*
	 * simple_strntoull() safely handles receiving max_chars==0 in the
	 * case cp[0] == '-' && max_chars == 1.
	 * If max_chars == 0 we can drop through and pass it to simple_strntoull()
	 * and the content of *cp is irrelevant.
	 */
	if (*cp == '-' && max_chars > 0)
		return -simple_strntoull(cp + 1, max_chars - 1, endp, base);

	return simple_strntoull(cp, max_chars, endp, base);
}

/**
 * simple_strtoll - convert a string to a signed long long
 * @cp: The start of the string
 * @endp: A pointer to the end of the parsed string will be placed here
 * @base: The number base to use
 *
 * This function has caveats. Please use kstrtoll instead.
 */
long long simple_strtoll(const char *cp, char **endp, unsigned int base)
{
	return simple_strntoll(cp, INT_MAX, endp, base);
}
EXPORT_SYMBOL(simple_strtoll);

static noinline_for_stack
int skip_atoi(const char **s)
{
	int i = 0;

	do {
		i = i*10 + *((*s)++) - '0';
	} while (isdigit(**s));

	return i;
}

/*
 * Decimal conversion is by far the most typical, and is used for
 * /proc and /sys data. This directly impacts e.g. top performance
 * with many processes running. We optimize it for speed by emitting
 * two characters at a time, using a 200 byte lookup table. This
 * roughly halves the number of multiplications compared to computing
 * the digits one at a time. Implementation strongly inspired by the
 * previous version, which in turn used ideas described at
 * <http://www.cs.uiowa.edu/~jones/bcd/divide.html> (with permission
 * from the author, Douglas W. Jones).
 *
 * It turns out there is precisely one 26 bit fixed-point
 * approximation a of 64/100 for which x/100 == (x * (u64)a) >> 32
 * holds for all x in [0, 10^8-1], namely a = 0x28f5c29. The actual
 * range happens to be somewhat larger (x <= 1073741898), but that's
 * irrelevant for our purpose.
 *
 * For dividing a number in the range [10^4, 10^6-1] by 100, we still
 * need a 32x32->64 bit multiply, so we simply use the same constant.
 *
 * For dividing a number in the range [100, 10^4-1] by 100, there are
 * several options. The simplest is (x * 0x147b) >> 19, which is valid
 * for all x <= 43698.
 */

static const u16 decpair[100] = {
#define _(x) (__force u16) cpu_to_le16(((x % 10) | ((x / 10) << 8)) + 0x3030)
	_( 0), _( 1), _( 2), _( 3), _( 4), _( 5), _( 6), _( 7), _( 8), _( 9),
	_(10), _(11), _(12), _(13), _(14), _(15), _(16), _(17), _(18), _(19),
	_(20), _(21), _(22), _(23), _(24), _(25), _(26), _(27), _(28), _(29),
	_(30), _(31), _(32), _(33), _(34), _(35), _(36), _(37), _(38), _(39),
	_(40), _(41), _(42), _(43), _(44), _(45), _(46), _(47), _(48), _(49),
	_(50), _(51), _(52), _(53), _(54), _(55), _(56), _(57), _(58), _(59),
	_(60), _(61), _(62), _(63), _(64), _(65), _(66), _(67), _(68), _(69),
	_(70), _(71), _(72), _(73), _(74), _(75), _(76), _(77), _(78), _(79),
	_(80), _(81), _(82), _(83), _(84), _(85), _(86), _(87), _(88), _(89),
	_(90), _(91), _(92), _(93), _(94), _(95), _(96), _(97), _(98), _(99),
#undef _
};

/*
 * This will print a single '0' even if r == 0, since we would
 * immediately jump to out_r where two 0s would be written but only
 * one of them accounted for in buf. This is needed by ip4_string
 * below. All other callers pass a non-zero value of r.
*/
static noinline_for_stack
char *put_dec_trunc8(char *buf, unsigned r)
{
	unsigned q;

	/* 1 <= r < 10^8 */
	if (r < 100)
		goto out_r;

	/* 100 <= r < 10^8 */
	q = (r * (u64)0x28f5c29) >> 32;
	*((u16 *)buf) = decpair[r - 100*q];
	buf += 2;

	/* 1 <= q < 10^6 */
	if (q < 100)
		goto out_q;

	/*  100 <= q < 10^6 */
	r = (q * (u64)0x28f5c29) >> 32;
	*((u16 *)buf) = decpair[q - 100*r];
	buf += 2;

	/* 1 <= r < 10^4 */
	if (r < 100)
		goto out_r;

	/* 100 <= r < 10^4 */
	q = (r * 0x147b) >> 19;
	*((u16 *)buf) = decpair[r - 100*q];
	buf += 2;
out_q:
	/* 1 <= q < 100 */
	r = q;
out_r:
	/* 1 <= r < 100 */
	*((u16 *)buf) = decpair[r];
	buf += r < 10 ? 1 : 2;
	return buf;
}

#if BITS_PER_LONG == 64 && BITS_PER_LONG_LONG == 64
static noinline_for_stack
char *put_dec_full8(char *buf, unsigned r)
{
	unsigned q;

	/* 0 <= r < 10^8 */
	q = (r * (u64)0x28f5c29) >> 32;
	*((u16 *)buf) = decpair[r - 100*q];
	buf += 2;

	/* 0 <= q < 10^6 */
	r = (q * (u64)0x28f5c29) >> 32;
	*((u16 *)buf) = decpair[q - 100*r];
	buf += 2;

	/* 0 <= r < 10^4 */
	q = (r * 0x147b) >> 19;
	*((u16 *)buf) = decpair[r - 100*q];
	buf += 2;

	/* 0 <= q < 100 */
	*((u16 *)buf) = decpair[q];
	buf += 2;
	return buf;
}

static noinline_for_stack
char *put_dec(char *buf, unsigned long long n)
{
	if (n >= 100*1000*1000)
		buf = put_dec_full8(buf, do_div(n, 100*1000*1000));
	/* 1 <= n <= 1.6e11 */
	if (n >= 100*1000*1000)
		buf = put_dec_full8(buf, do_div(n, 100*1000*1000));
	/* 1 <= n < 1e8 */
	return put_dec_trunc8(buf, n);
}

#elif BITS_PER_LONG == 32 && BITS_PER_LONG_LONG == 64

static void
put_dec_full4(char *buf, unsigned r)
{
	unsigned q;

	/* 0 <= r < 10^4 */
	q = (r * 0x147b) >> 19;
	*((u16 *)buf) = decpair[r - 100*q];
	buf += 2;
	/* 0 <= q < 100 */
	*((u16 *)buf) = decpair[q];
}

/*
 * Call put_dec_full4 on x % 10000, return x / 10000.
 * The approximation x/10000 == (x * 0x346DC5D7) >> 43
 * holds for all x < 1,128,869,999.  The largest value this
 * helper will ever be asked to convert is 1,125,520,955.
 * (second call in the put_dec code, assuming n is all-ones).
 */
static noinline_for_stack
unsigned put_dec_helper4(char *buf, unsigned x)
{
        uint32_t q = (x * (uint64_t)0x346DC5D7) >> 43;

        put_dec_full4(buf, x - q * 10000);
        return q;
}

/* Based on code by Douglas W. Jones found at
 * <http://www.cs.uiowa.edu/~jones/bcd/decimal.html#sixtyfour>
 * (with permission from the author).
 * Performs no 64-bit division and hence should be fast on 32-bit machines.
 */
static
char *put_dec(char *buf, unsigned long long n)
{
	uint32_t d3, d2, d1, q, h;

	if (n < 100*1000*1000)
		return put_dec_trunc8(buf, n);

	d1  = ((uint32_t)n >> 16); /* implicit "& 0xffff" */
	h   = (n >> 32);
	d2  = (h      ) & 0xffff;
	d3  = (h >> 16); /* implicit "& 0xffff" */

	/* n = 2^48 d3 + 2^32 d2 + 2^16 d1 + d0
	     = 281_4749_7671_0656 d3 + 42_9496_7296 d2 + 6_5536 d1 + d0 */
	q   = 656 * d3 + 7296 * d2 + 5536 * d1 + ((uint32_t)n & 0xffff);
	q = put_dec_helper4(buf, q);

	q += 7671 * d3 + 9496 * d2 + 6 * d1;
	q = put_dec_helper4(buf+4, q);

	q += 4749 * d3 + 42 * d2;
	q = put_dec_helper4(buf+8, q);

	q += 281 * d3;
	buf += 12;
	if (q)
		buf = put_dec_trunc8(buf, q);
	else while (buf[-1] == '0')
		--buf;

	return buf;
}

#endif

/*
 * Convert passed number to decimal string.
 * Returns the length of string.  On buffer overflow, returns 0.
 *
 * If speed is not important, use snprintf(). It's easy to read the code.
 */
int num_to_str(char *buf, int size, unsigned long long num, unsigned int width)
{
	/* put_dec requires 2-byte alignment of the buffer. */
	char tmp[sizeof(num) * 3] __aligned(2);
	int idx, len;

	/* put_dec() may work incorrectly for num = 0 (generate "", not "0") */
	if (num <= 9) {
		tmp[0] = '0' + num;
		len = 1;
	} else {
		len = put_dec(tmp, num) - tmp;
	}

	if (len > size || width > size)
		return 0;

	if (width > len) {
		width = width - len;
		for (idx = 0; idx < width; idx++)
			buf[idx] = ' ';
	} else {
		width = 0;
	}

	for (idx = 0; idx < len; ++idx)
		buf[idx + width] = tmp[len - idx - 1];

	return len + width;
}

#define SIGN	1		/* unsigned/signed, must be 1 */
#define LEFT	2		/* left justified */
#define PLUS	4		/* show plus */
#define SPACE	8		/* space if plus */
#define ZEROPAD	16		/* pad with zero, must be 16 == '0' - ' ' */
#define SMALL	32		/* use lowercase in hex (must be 32 == 0x20) */
#define SPECIAL	64		/* prefix hex with "0x", octal with "0" */

static_assert(SIGN == 1);
static_assert(ZEROPAD == ('0' - ' '));
static_assert(SMALL == ('a' ^ 'A'));

enum format_type {
	FORMAT_TYPE_NONE, /* Just a string part */
	FORMAT_TYPE_WIDTH,
	FORMAT_TYPE_PRECISION,
	FORMAT_TYPE_CHAR,
	FORMAT_TYPE_STR,
	FORMAT_TYPE_PTR,
	FORMAT_TYPE_PERCENT_CHAR,
	FORMAT_TYPE_INVALID,
	FORMAT_TYPE_LONG_LONG,
	FORMAT_TYPE_ULONG,
	FORMAT_TYPE_LONG,
	FORMAT_TYPE_UBYTE,
	FORMAT_TYPE_BYTE,
	FORMAT_TYPE_USHORT,
	FORMAT_TYPE_SHORT,
	FORMAT_TYPE_UINT,
	FORMAT_TYPE_INT,
	FORMAT_TYPE_SIZE_T,
	FORMAT_TYPE_PTRDIFF
};

struct printf_spec {
	unsigned int	type:8;		/* format_type enum */
	signed int	field_width:24;	/* width of output field */
	unsigned int	flags:8;	/* flags to number() */
	unsigned int	base:8;		/* number base, 8, 10 or 16 only */
	signed int	precision:16;	/* # of digits/chars */
} __packed;
static_assert(sizeof(struct printf_spec) == 8);

#define FIELD_WIDTH_MAX ((1 << 23) - 1)
#define PRECISION_MAX ((1 << 15) - 1)

static noinline_for_stack
char *number(char *buf, char *end, unsigned long long num,
	     struct printf_spec spec)
{
	/* put_dec requires 2-byte alignment of the buffer. */
	char tmp[3 * sizeof(num)] __aligned(2);
	char sign;
	char locase;
	int need_pfx = ((spec.flags & SPECIAL) && spec.base != 10);
	int i;
	bool is_zero = num == 0LL;
	int field_width = spec.field_width;
	int precision = spec.precision;

	/* locase = 0 or 0x20. ORing digits or letters with 'locase'
	 * produces same digits or (maybe lowercased) letters */
	locase = (spec.flags & SMALL);
	if (spec.flags & LEFT)
		spec.flags &= ~ZEROPAD;
	sign = 0;
	if (spec.flags & SIGN) {
		if ((signed long long)num < 0) {
			sign = '-';
			num = -(signed long long)num;
			field_width--;
		} else if (spec.flags & PLUS) {
			sign = '+';
			field_width--;
		} else if (spec.flags & SPACE) {
			sign = ' ';
			field_width--;
		}
	}
	if (need_pfx) {
		if (spec.base == 16)
			field_width -= 2;
		else if (!is_zero)
			field_width--;
	}

	/* generate full string in tmp[], in reverse order */
	i = 0;
	if (num < spec.base)
		tmp[i++] = hex_asc_upper[num] | locase;
	else if (spec.base != 10) { /* 8 or 16 */
		int mask = spec.base - 1;
		int shift = 3;

		if (spec.base == 16)
			shift = 4;
		do {
			tmp[i++] = (hex_asc_upper[((unsigned char)num) & mask] | locase);
			num >>= shift;
		} while (num);
	} else { /* base 10 */
		i = put_dec(tmp, num) - tmp;
	}

	/* printing 100 using %2d gives "100", not "00" */
	if (i > precision)
		precision = i;
	/* leading space padding */
	field_width -= precision;
	if (!(spec.flags & (ZEROPAD | LEFT))) {
		while (--field_width >= 0) {
			if (buf < end)
				*buf = ' ';
			++buf;
		}
	}
	/* sign */
	if (sign) {
		if (buf < end)
			*buf = sign;
		++buf;
	}
	/* "0x" / "0" prefix */
	if (need_pfx) {
		if (spec.base == 16 || !is_zero) {
			if (buf < end)
				*buf = '0';
			++buf;
		}
		if (spec.base == 16) {
			if (buf < end)
				*buf = ('X' | locase);
			++buf;
		}
	}
	/* zero or space padding */
	if (!(spec.flags & LEFT)) {
		char c = ' ' + (spec.flags & ZEROPAD);

		while (--field_width >= 0) {
			if (buf < end)
				*buf = c;
			++buf;
		}
	}
	/* hmm even more zero padding? */
	while (i <= --precision) {
		if (buf < end)
			*buf = '0';
		++buf;
	}
	/* actual digits of result */
	while (--i >= 0) {
		if (buf < end)
			*buf = tmp[i];
		++buf;
	}
	/* trailing space padding */
	while (--field_width >= 0) {
		if (buf < end)
			*buf = ' ';
		++buf;
	}

	return buf;
}

static noinline_for_stack
char *special_hex_number(char *buf, char *end, unsigned long long num, int size)
{
	struct printf_spec spec;

	spec.type = FORMAT_TYPE_PTR;
	spec.field_width = 2 + 2 * size;	/* 0x + hex */
	spec.flags = SPECIAL | SMALL | ZEROPAD;
	spec.base = 16;
	spec.precision = -1;

	return number(buf, end, num, spec);
}

static void move_right(char *buf, char *end, unsigned len, unsigned spaces)
{
	size_t size;
	if (buf >= end)	/* nowhere to put anything */
		return;
	size = end - buf;
	if (size <= spaces) {
		memset(buf, ' ', size);
		return;
	}
	if (len) {
		if (len > size - spaces)
			len = size - spaces;
		memmove(buf + spaces, buf, len);
	}
	memset(buf, ' ', spaces);
}

/*
 * Handle field width padding for a string.
 * @buf: current buffer position
 * @n: length of string
 * @end: end of output buffer
 * @spec: for field width and flags
 * Returns: new buffer position after padding.
 */
static noinline_for_stack
char *widen_string(char *buf, int n, char *end, struct printf_spec spec)
{
	unsigned spaces;

	if (likely(n >= spec.field_width))
		return buf;
	/* we want to pad the sucker */
	spaces = spec.field_width - n;
	if (!(spec.flags & LEFT)) {
		move_right(buf - n, end, n, spaces);
		return buf + spaces;
	}
	while (spaces--) {
		if (buf < end)
			*buf = ' ';
		++buf;
	}
	return buf;
}

/* Handle string from a well known address. */
static char *string_nocheck(char *buf, char *end, const char *s,
			    struct printf_spec spec)
{
	int len = 0;
	int lim = spec.precision;

	while (lim--) {
		char c = *s++;
		if (!c)
			break;
		if (buf < end)
			*buf = c;
		++buf;
		++len;
	}
	return widen_string(buf, len, end, spec);
}

static char *err_ptr(char *buf, char *end, void *ptr,
		     struct printf_spec spec)
{
	int err = PTR_ERR(ptr);
	const char *sym = errname(err);

	if (sym)
		return string_nocheck(buf, end, sym, spec);

	/*
	 * Somebody passed ERR_PTR(-1234) or some other non-existing
	 * Efoo - or perhaps CONFIG_SYMBOLIC_ERRNAME=n. Fall back to
	 * printing it as its decimal representation.
	 */
	spec.flags |= SIGN;
	spec.base = 10;
	return number(buf, end, err, spec);
}

/* Be careful: error messages must fit into the given buffer. */
static char *error_string(char *buf, char *end, const char *s,
			  struct printf_spec spec)
{
	/*
	 * Hard limit to avoid a completely insane messages. It actually
	 * works pretty well because most error messages are in
	 * the many pointer format modifiers.
	 */
	if (spec.precision == -1)
		spec.precision = 2 * sizeof(void *);

	return string_nocheck(buf, end, s, spec);
}

/*
 * Do not call any complex external code here. Nested printk()/vsprintf()
 * might cause infinite loops. Failures might break printk() and would
 * be hard to debug.
 */
static const char *check_pointer_msg(const void *ptr)
{
	if (!ptr)
		return "(null)";

	if ((unsigned long)ptr < PAGE_SIZE || IS_ERR_VALUE(ptr))
		return "(efault)";

	return NULL;
}

static int check_pointer(char **buf, char *end, const void *ptr,
			 struct printf_spec spec)
{
	const char *err_msg;

	err_msg = check_pointer_msg(ptr);
	if (err_msg) {
		*buf = error_string(*buf, end, err_msg, spec);
		return -EFAULT;
	}

	return 0;
}

static noinline_for_stack
char *string(char *buf, char *end, const char *s,
	     struct printf_spec spec)
{
	if (check_pointer(&buf, end, s, spec))
		return buf;

	return string_nocheck(buf, end, s, spec);
}

static char *pointer_string(char *buf, char *end,
			    const void *ptr,
			    struct printf_spec spec)
{
	spec.base = 16;
	spec.flags |= SMALL;
	if (spec.field_width == -1) {
		spec.field_width = 2 * sizeof(ptr);
		spec.flags |= ZEROPAD;
	}

	return number(buf, end, (unsigned long int)ptr, spec);
}

/* Make pointers available for printing early in the boot sequence. */
static int debug_boot_weak_hash __ro_after_init;

static int __init debug_boot_weak_hash_enable(char *str)
{
	debug_boot_weak_hash = 1;
	pr_info("debug_boot_weak_hash enabled\n");
	return 0;
}
early_param("debug_boot_weak_hash", debug_boot_weak_hash_enable);

static bool filled_random_ptr_key __read_mostly;
static siphash_key_t ptr_key __read_mostly;
static void fill_ptr_key_workfn(struct work_struct *work);
static DECLARE_DELAYED_WORK(fill_ptr_key_work, fill_ptr_key_workfn);

static void fill_ptr_key_workfn(struct work_struct *work)
{
	if (!rng_is_initialized()) {
		queue_delayed_work(system_unbound_wq, &fill_ptr_key_work, HZ  * 2);
		return;
	}

	get_random_bytes(&ptr_key, sizeof(ptr_key));

	/* Pairs with smp_rmb() before reading ptr_key. */
	smp_wmb();
	WRITE_ONCE(filled_random_ptr_key, true);
<<<<<<< HEAD
}

static int __init vsprintf_init_hashval(void)
{
	fill_ptr_key_workfn(NULL);
	return 0;
=======
>>>>>>> 7365df19
}
subsys_initcall(vsprintf_init_hashval)

static int __init vsprintf_init_hashval(void)
{
	fill_ptr_key_workfn(NULL);
	return 0;
}
subsys_initcall(vsprintf_init_hashval)

/* Maps a pointer to a 32 bit unique identifier. */
static inline int __ptr_to_hashval(const void *ptr, unsigned long *hashval_out)
{
	unsigned long hashval;

	if (!READ_ONCE(filled_random_ptr_key))
		return -EBUSY;

	/* Pairs with smp_wmb() after writing ptr_key. */
	smp_rmb();

#ifdef CONFIG_64BIT
	hashval = (unsigned long)siphash_1u64((u64)ptr, &ptr_key);
	/*
	 * Mask off the first 32 bits, this makes explicit that we have
	 * modified the address (and 32 bits is plenty for a unique ID).
	 */
	hashval = hashval & 0xffffffff;
#else
	hashval = (unsigned long)siphash_1u32((u32)ptr, &ptr_key);
#endif
	*hashval_out = hashval;
	return 0;
}

int ptr_to_hashval(const void *ptr, unsigned long *hashval_out)
{
	return __ptr_to_hashval(ptr, hashval_out);
}

static char *ptr_to_id(char *buf, char *end, const void *ptr,
		       struct printf_spec spec)
{
	const char *str = sizeof(ptr) == 8 ? "(____ptrval____)" : "(ptrval)";
	unsigned long hashval;
	int ret;

	/*
	 * Print the real pointer value for NULL and error pointers,
	 * as they are not actual addresses.
	 */
	if (IS_ERR_OR_NULL(ptr))
		return pointer_string(buf, end, ptr, spec);

	/* When debugging early boot use non-cryptographically secure hash. */
	if (unlikely(debug_boot_weak_hash)) {
		hashval = hash_long((unsigned long)ptr, 32);
		return pointer_string(buf, end, (const void *)hashval, spec);
	}

	ret = __ptr_to_hashval(ptr, &hashval);
	if (ret) {
		spec.field_width = 2 * sizeof(ptr);
		/* string length must be less than default_width */
		return error_string(buf, end, str, spec);
	}

	return pointer_string(buf, end, (const void *)hashval, spec);
}

static char *default_pointer(char *buf, char *end, const void *ptr,
			     struct printf_spec spec)
{
	/*
	 * default is to _not_ leak addresses, so hash before printing,
	 * unless no_hash_pointers is specified on the command line.
	 */
	if (unlikely(no_hash_pointers))
		return pointer_string(buf, end, ptr, spec);

	return ptr_to_id(buf, end, ptr, spec);
}

int kptr_restrict __read_mostly;

static noinline_for_stack
char *restricted_pointer(char *buf, char *end, const void *ptr,
			 struct printf_spec spec)
{
	switch (kptr_restrict) {
	case 0:
		/* Handle as %p, hash and do _not_ leak addresses. */
		return default_pointer(buf, end, ptr, spec);
	case 1: {
		const struct cred *cred;

		/*
		 * kptr_restrict==1 cannot be used in IRQ context
		 * because its test for CAP_SYSLOG would be meaningless.
		 */
		if (in_hardirq() || in_serving_softirq() || in_nmi()) {
			if (spec.field_width == -1)
				spec.field_width = 2 * sizeof(ptr);
			return error_string(buf, end, "pK-error", spec);
		}

		/*
		 * Only print the real pointer value if the current
		 * process has CAP_SYSLOG and is running with the
		 * same credentials it started with. This is because
		 * access to files is checked at open() time, but %pK
		 * checks permission at read() time. We don't want to
		 * leak pointer values if a binary opens a file using
		 * %pK and then elevates privileges before reading it.
		 */
		cred = current_cred();
		if (!has_capability_noaudit(current, CAP_SYSLOG) ||
		    !uid_eq(cred->euid, cred->uid) ||
		    !gid_eq(cred->egid, cred->gid))
			ptr = NULL;
		break;
	}
	case 2:
	default:
		/* Always print 0's for %pK */
		ptr = NULL;
		break;
	}

	return pointer_string(buf, end, ptr, spec);
}

static noinline_for_stack
char *dentry_name(char *buf, char *end, const struct dentry *d, struct printf_spec spec,
		  const char *fmt)
{
	const char *array[4], *s;
	const struct dentry *p;
	int depth;
	int i, n;

	switch (fmt[1]) {
		case '2': case '3': case '4':
			depth = fmt[1] - '0';
			break;
		default:
			depth = 1;
	}

	rcu_read_lock();
	for (i = 0; i < depth; i++, d = p) {
		if (check_pointer(&buf, end, d, spec)) {
			rcu_read_unlock();
			return buf;
		}

		p = READ_ONCE(d->d_parent);
		array[i] = READ_ONCE(d->d_name.name);
		if (p == d) {
			if (i)
				array[i] = "";
			i++;
			break;
		}
	}
	s = array[--i];
	for (n = 0; n != spec.precision; n++, buf++) {
		char c = *s++;
		if (!c) {
			if (!i)
				break;
			c = '/';
			s = array[--i];
		}
		if (buf < end)
			*buf = c;
	}
	rcu_read_unlock();
	return widen_string(buf, n, end, spec);
}

static noinline_for_stack
char *file_dentry_name(char *buf, char *end, const struct file *f,
			struct printf_spec spec, const char *fmt)
{
	if (check_pointer(&buf, end, f, spec))
		return buf;

	return dentry_name(buf, end, f->f_path.dentry, spec, fmt);
}
#ifdef CONFIG_BLOCK
static noinline_for_stack
char *bdev_name(char *buf, char *end, struct block_device *bdev,
		struct printf_spec spec, const char *fmt)
{
	struct gendisk *hd;

	if (check_pointer(&buf, end, bdev, spec))
		return buf;

	hd = bdev->bd_disk;
	buf = string(buf, end, hd->disk_name, spec);
	if (bdev->bd_partno) {
		if (isdigit(hd->disk_name[strlen(hd->disk_name)-1])) {
			if (buf < end)
				*buf = 'p';
			buf++;
		}
		buf = number(buf, end, bdev->bd_partno, spec);
	}
	return buf;
}
#endif

static noinline_for_stack
char *symbol_string(char *buf, char *end, void *ptr,
		    struct printf_spec spec, const char *fmt)
{
	unsigned long value;
#ifdef CONFIG_KALLSYMS
	char sym[KSYM_SYMBOL_LEN];
#endif

	if (fmt[1] == 'R')
		ptr = __builtin_extract_return_addr(ptr);
	value = (unsigned long)ptr;

#ifdef CONFIG_KALLSYMS
	if (*fmt == 'B' && fmt[1] == 'b')
		sprint_backtrace_build_id(sym, value);
	else if (*fmt == 'B')
		sprint_backtrace(sym, value);
	else if (*fmt == 'S' && (fmt[1] == 'b' || (fmt[1] == 'R' && fmt[2] == 'b')))
		sprint_symbol_build_id(sym, value);
	else if (*fmt != 's')
		sprint_symbol(sym, value);
	else
		sprint_symbol_no_offset(sym, value);

	return string_nocheck(buf, end, sym, spec);
#else
	return special_hex_number(buf, end, value, sizeof(void *));
#endif
}

static const struct printf_spec default_str_spec = {
	.field_width = -1,
	.precision = -1,
};

static const struct printf_spec default_flag_spec = {
	.base = 16,
	.precision = -1,
	.flags = SPECIAL | SMALL,
};

static const struct printf_spec default_dec_spec = {
	.base = 10,
	.precision = -1,
};

static const struct printf_spec default_dec02_spec = {
	.base = 10,
	.field_width = 2,
	.precision = -1,
	.flags = ZEROPAD,
};

static const struct printf_spec default_dec04_spec = {
	.base = 10,
	.field_width = 4,
	.precision = -1,
	.flags = ZEROPAD,
};

static noinline_for_stack
char *resource_string(char *buf, char *end, struct resource *res,
		      struct printf_spec spec, const char *fmt)
{
#ifndef IO_RSRC_PRINTK_SIZE
#define IO_RSRC_PRINTK_SIZE	6
#endif

#ifndef MEM_RSRC_PRINTK_SIZE
#define MEM_RSRC_PRINTK_SIZE	10
#endif
	static const struct printf_spec io_spec = {
		.base = 16,
		.field_width = IO_RSRC_PRINTK_SIZE,
		.precision = -1,
		.flags = SPECIAL | SMALL | ZEROPAD,
	};
	static const struct printf_spec mem_spec = {
		.base = 16,
		.field_width = MEM_RSRC_PRINTK_SIZE,
		.precision = -1,
		.flags = SPECIAL | SMALL | ZEROPAD,
	};
	static const struct printf_spec bus_spec = {
		.base = 16,
		.field_width = 2,
		.precision = -1,
		.flags = SMALL | ZEROPAD,
	};
	static const struct printf_spec str_spec = {
		.field_width = -1,
		.precision = 10,
		.flags = LEFT,
	};

	/* 32-bit res (sizeof==4): 10 chars in dec, 10 in hex ("0x" + 8)
	 * 64-bit res (sizeof==8): 20 chars in dec, 18 in hex ("0x" + 16) */
#define RSRC_BUF_SIZE		((2 * sizeof(resource_size_t)) + 4)
#define FLAG_BUF_SIZE		(2 * sizeof(res->flags))
#define DECODED_BUF_SIZE	sizeof("[mem - 64bit pref window disabled]")
#define RAW_BUF_SIZE		sizeof("[mem - flags 0x]")
	char sym[max(2*RSRC_BUF_SIZE + DECODED_BUF_SIZE,
		     2*RSRC_BUF_SIZE + FLAG_BUF_SIZE + RAW_BUF_SIZE)];

	char *p = sym, *pend = sym + sizeof(sym);
	int decode = (fmt[0] == 'R') ? 1 : 0;
	const struct printf_spec *specp;

	if (check_pointer(&buf, end, res, spec))
		return buf;

	*p++ = '[';
	if (res->flags & IORESOURCE_IO) {
		p = string_nocheck(p, pend, "io  ", str_spec);
		specp = &io_spec;
	} else if (res->flags & IORESOURCE_MEM) {
		p = string_nocheck(p, pend, "mem ", str_spec);
		specp = &mem_spec;
	} else if (res->flags & IORESOURCE_IRQ) {
		p = string_nocheck(p, pend, "irq ", str_spec);
		specp = &default_dec_spec;
	} else if (res->flags & IORESOURCE_DMA) {
		p = string_nocheck(p, pend, "dma ", str_spec);
		specp = &default_dec_spec;
	} else if (res->flags & IORESOURCE_BUS) {
		p = string_nocheck(p, pend, "bus ", str_spec);
		specp = &bus_spec;
	} else {
		p = string_nocheck(p, pend, "??? ", str_spec);
		specp = &mem_spec;
		decode = 0;
	}
	if (decode && res->flags & IORESOURCE_UNSET) {
		p = string_nocheck(p, pend, "size ", str_spec);
		p = number(p, pend, resource_size(res), *specp);
	} else {
		p = number(p, pend, res->start, *specp);
		if (res->start != res->end) {
			*p++ = '-';
			p = number(p, pend, res->end, *specp);
		}
	}
	if (decode) {
		if (res->flags & IORESOURCE_MEM_64)
			p = string_nocheck(p, pend, " 64bit", str_spec);
		if (res->flags & IORESOURCE_PREFETCH)
			p = string_nocheck(p, pend, " pref", str_spec);
		if (res->flags & IORESOURCE_WINDOW)
			p = string_nocheck(p, pend, " window", str_spec);
		if (res->flags & IORESOURCE_DISABLED)
			p = string_nocheck(p, pend, " disabled", str_spec);
	} else {
		p = string_nocheck(p, pend, " flags ", str_spec);
		p = number(p, pend, res->flags, default_flag_spec);
	}
	*p++ = ']';
	*p = '\0';

	return string_nocheck(buf, end, sym, spec);
}

static noinline_for_stack
char *hex_string(char *buf, char *end, u8 *addr, struct printf_spec spec,
		 const char *fmt)
{
	int i, len = 1;		/* if we pass '%ph[CDN]', field width remains
				   negative value, fallback to the default */
	char separator;

	if (spec.field_width == 0)
		/* nothing to print */
		return buf;

	if (check_pointer(&buf, end, addr, spec))
		return buf;

	switch (fmt[1]) {
	case 'C':
		separator = ':';
		break;
	case 'D':
		separator = '-';
		break;
	case 'N':
		separator = 0;
		break;
	default:
		separator = ' ';
		break;
	}

	if (spec.field_width > 0)
		len = min_t(int, spec.field_width, 64);

	for (i = 0; i < len; ++i) {
		if (buf < end)
			*buf = hex_asc_hi(addr[i]);
		++buf;
		if (buf < end)
			*buf = hex_asc_lo(addr[i]);
		++buf;

		if (separator && i != len - 1) {
			if (buf < end)
				*buf = separator;
			++buf;
		}
	}

	return buf;
}

static noinline_for_stack
char *bitmap_string(char *buf, char *end, const unsigned long *bitmap,
		    struct printf_spec spec, const char *fmt)
{
	const int CHUNKSZ = 32;
	int nr_bits = max_t(int, spec.field_width, 0);
	int i, chunksz;
	bool first = true;

	if (check_pointer(&buf, end, bitmap, spec))
		return buf;

	/* reused to print numbers */
	spec = (struct printf_spec){ .flags = SMALL | ZEROPAD, .base = 16 };

	chunksz = nr_bits & (CHUNKSZ - 1);
	if (chunksz == 0)
		chunksz = CHUNKSZ;

	i = ALIGN(nr_bits, CHUNKSZ) - CHUNKSZ;
	for (; i >= 0; i -= CHUNKSZ) {
		u32 chunkmask, val;
		int word, bit;

		chunkmask = ((1ULL << chunksz) - 1);
		word = i / BITS_PER_LONG;
		bit = i % BITS_PER_LONG;
		val = (bitmap[word] >> bit) & chunkmask;

		if (!first) {
			if (buf < end)
				*buf = ',';
			buf++;
		}
		first = false;

		spec.field_width = DIV_ROUND_UP(chunksz, 4);
		buf = number(buf, end, val, spec);

		chunksz = CHUNKSZ;
	}
	return buf;
}

static noinline_for_stack
char *bitmap_list_string(char *buf, char *end, const unsigned long *bitmap,
			 struct printf_spec spec, const char *fmt)
{
	int nr_bits = max_t(int, spec.field_width, 0);
	bool first = true;
	int rbot, rtop;

	if (check_pointer(&buf, end, bitmap, spec))
		return buf;

	for_each_set_bitrange(rbot, rtop, bitmap, nr_bits) {
		if (!first) {
			if (buf < end)
				*buf = ',';
			buf++;
		}
		first = false;

		buf = number(buf, end, rbot, default_dec_spec);
		if (rtop == rbot + 1)
			continue;

		if (buf < end)
			*buf = '-';
		buf = number(++buf, end, rtop - 1, default_dec_spec);
	}
	return buf;
}

static noinline_for_stack
char *mac_address_string(char *buf, char *end, u8 *addr,
			 struct printf_spec spec, const char *fmt)
{
	char mac_addr[sizeof("xx:xx:xx:xx:xx:xx")];
	char *p = mac_addr;
	int i;
	char separator;
	bool reversed = false;

	if (check_pointer(&buf, end, addr, spec))
		return buf;

	switch (fmt[1]) {
	case 'F':
		separator = '-';
		break;

	case 'R':
		reversed = true;
		fallthrough;

	default:
		separator = ':';
		break;
	}

	for (i = 0; i < 6; i++) {
		if (reversed)
			p = hex_byte_pack(p, addr[5 - i]);
		else
			p = hex_byte_pack(p, addr[i]);

		if (fmt[0] == 'M' && i != 5)
			*p++ = separator;
	}
	*p = '\0';

	return string_nocheck(buf, end, mac_addr, spec);
}

static noinline_for_stack
char *ip4_string(char *p, const u8 *addr, const char *fmt)
{
	int i;
	bool leading_zeros = (fmt[0] == 'i');
	int index;
	int step;

	switch (fmt[2]) {
	case 'h':
#ifdef __BIG_ENDIAN
		index = 0;
		step = 1;
#else
		index = 3;
		step = -1;
#endif
		break;
	case 'l':
		index = 3;
		step = -1;
		break;
	case 'n':
	case 'b':
	default:
		index = 0;
		step = 1;
		break;
	}
	for (i = 0; i < 4; i++) {
		char temp[4] __aligned(2);	/* hold each IP quad in reverse order */
		int digits = put_dec_trunc8(temp, addr[index]) - temp;
		if (leading_zeros) {
			if (digits < 3)
				*p++ = '0';
			if (digits < 2)
				*p++ = '0';
		}
		/* reverse the digits in the quad */
		while (digits--)
			*p++ = temp[digits];
		if (i < 3)
			*p++ = '.';
		index += step;
	}
	*p = '\0';

	return p;
}

static noinline_for_stack
char *ip6_compressed_string(char *p, const char *addr)
{
	int i, j, range;
	unsigned char zerolength[8];
	int longest = 1;
	int colonpos = -1;
	u16 word;
	u8 hi, lo;
	bool needcolon = false;
	bool useIPv4;
	struct in6_addr in6;

	memcpy(&in6, addr, sizeof(struct in6_addr));

	useIPv4 = ipv6_addr_v4mapped(&in6) || ipv6_addr_is_isatap(&in6);

	memset(zerolength, 0, sizeof(zerolength));

	if (useIPv4)
		range = 6;
	else
		range = 8;

	/* find position of longest 0 run */
	for (i = 0; i < range; i++) {
		for (j = i; j < range; j++) {
			if (in6.s6_addr16[j] != 0)
				break;
			zerolength[i]++;
		}
	}
	for (i = 0; i < range; i++) {
		if (zerolength[i] > longest) {
			longest = zerolength[i];
			colonpos = i;
		}
	}
	if (longest == 1)		/* don't compress a single 0 */
		colonpos = -1;

	/* emit address */
	for (i = 0; i < range; i++) {
		if (i == colonpos) {
			if (needcolon || i == 0)
				*p++ = ':';
			*p++ = ':';
			needcolon = false;
			i += longest - 1;
			continue;
		}
		if (needcolon) {
			*p++ = ':';
			needcolon = false;
		}
		/* hex u16 without leading 0s */
		word = ntohs(in6.s6_addr16[i]);
		hi = word >> 8;
		lo = word & 0xff;
		if (hi) {
			if (hi > 0x0f)
				p = hex_byte_pack(p, hi);
			else
				*p++ = hex_asc_lo(hi);
			p = hex_byte_pack(p, lo);
		}
		else if (lo > 0x0f)
			p = hex_byte_pack(p, lo);
		else
			*p++ = hex_asc_lo(lo);
		needcolon = true;
	}

	if (useIPv4) {
		if (needcolon)
			*p++ = ':';
		p = ip4_string(p, &in6.s6_addr[12], "I4");
	}
	*p = '\0';

	return p;
}

static noinline_for_stack
char *ip6_string(char *p, const char *addr, const char *fmt)
{
	int i;

	for (i = 0; i < 8; i++) {
		p = hex_byte_pack(p, *addr++);
		p = hex_byte_pack(p, *addr++);
		if (fmt[0] == 'I' && i != 7)
			*p++ = ':';
	}
	*p = '\0';

	return p;
}

static noinline_for_stack
char *ip6_addr_string(char *buf, char *end, const u8 *addr,
		      struct printf_spec spec, const char *fmt)
{
	char ip6_addr[sizeof("xxxx:xxxx:xxxx:xxxx:xxxx:xxxx:255.255.255.255")];

	if (fmt[0] == 'I' && fmt[2] == 'c')
		ip6_compressed_string(ip6_addr, addr);
	else
		ip6_string(ip6_addr, addr, fmt);

	return string_nocheck(buf, end, ip6_addr, spec);
}

static noinline_for_stack
char *ip4_addr_string(char *buf, char *end, const u8 *addr,
		      struct printf_spec spec, const char *fmt)
{
	char ip4_addr[sizeof("255.255.255.255")];

	ip4_string(ip4_addr, addr, fmt);

	return string_nocheck(buf, end, ip4_addr, spec);
}

static noinline_for_stack
char *ip6_addr_string_sa(char *buf, char *end, const struct sockaddr_in6 *sa,
			 struct printf_spec spec, const char *fmt)
{
	bool have_p = false, have_s = false, have_f = false, have_c = false;
	char ip6_addr[sizeof("[xxxx:xxxx:xxxx:xxxx:xxxx:xxxx:255.255.255.255]") +
		      sizeof(":12345") + sizeof("/123456789") +
		      sizeof("%1234567890")];
	char *p = ip6_addr, *pend = ip6_addr + sizeof(ip6_addr);
	const u8 *addr = (const u8 *) &sa->sin6_addr;
	char fmt6[2] = { fmt[0], '6' };
	u8 off = 0;

	fmt++;
	while (isalpha(*++fmt)) {
		switch (*fmt) {
		case 'p':
			have_p = true;
			break;
		case 'f':
			have_f = true;
			break;
		case 's':
			have_s = true;
			break;
		case 'c':
			have_c = true;
			break;
		}
	}

	if (have_p || have_s || have_f) {
		*p = '[';
		off = 1;
	}

	if (fmt6[0] == 'I' && have_c)
		p = ip6_compressed_string(ip6_addr + off, addr);
	else
		p = ip6_string(ip6_addr + off, addr, fmt6);

	if (have_p || have_s || have_f)
		*p++ = ']';

	if (have_p) {
		*p++ = ':';
		p = number(p, pend, ntohs(sa->sin6_port), spec);
	}
	if (have_f) {
		*p++ = '/';
		p = number(p, pend, ntohl(sa->sin6_flowinfo &
					  IPV6_FLOWINFO_MASK), spec);
	}
	if (have_s) {
		*p++ = '%';
		p = number(p, pend, sa->sin6_scope_id, spec);
	}
	*p = '\0';

	return string_nocheck(buf, end, ip6_addr, spec);
}

static noinline_for_stack
char *ip4_addr_string_sa(char *buf, char *end, const struct sockaddr_in *sa,
			 struct printf_spec spec, const char *fmt)
{
	bool have_p = false;
	char *p, ip4_addr[sizeof("255.255.255.255") + sizeof(":12345")];
	char *pend = ip4_addr + sizeof(ip4_addr);
	const u8 *addr = (const u8 *) &sa->sin_addr.s_addr;
	char fmt4[3] = { fmt[0], '4', 0 };

	fmt++;
	while (isalpha(*++fmt)) {
		switch (*fmt) {
		case 'p':
			have_p = true;
			break;
		case 'h':
		case 'l':
		case 'n':
		case 'b':
			fmt4[2] = *fmt;
			break;
		}
	}

	p = ip4_string(ip4_addr, addr, fmt4);
	if (have_p) {
		*p++ = ':';
		p = number(p, pend, ntohs(sa->sin_port), spec);
	}
	*p = '\0';

	return string_nocheck(buf, end, ip4_addr, spec);
}

static noinline_for_stack
char *ip_addr_string(char *buf, char *end, const void *ptr,
		     struct printf_spec spec, const char *fmt)
{
	char *err_fmt_msg;

	if (check_pointer(&buf, end, ptr, spec))
		return buf;

	switch (fmt[1]) {
	case '6':
		return ip6_addr_string(buf, end, ptr, spec, fmt);
	case '4':
		return ip4_addr_string(buf, end, ptr, spec, fmt);
	case 'S': {
		const union {
			struct sockaddr		raw;
			struct sockaddr_in	v4;
			struct sockaddr_in6	v6;
		} *sa = ptr;

		switch (sa->raw.sa_family) {
		case AF_INET:
			return ip4_addr_string_sa(buf, end, &sa->v4, spec, fmt);
		case AF_INET6:
			return ip6_addr_string_sa(buf, end, &sa->v6, spec, fmt);
		default:
			return error_string(buf, end, "(einval)", spec);
		}}
	}

	err_fmt_msg = fmt[0] == 'i' ? "(%pi?)" : "(%pI?)";
	return error_string(buf, end, err_fmt_msg, spec);
}

static noinline_for_stack
char *escaped_string(char *buf, char *end, u8 *addr, struct printf_spec spec,
		     const char *fmt)
{
	bool found = true;
	int count = 1;
	unsigned int flags = 0;
	int len;

	if (spec.field_width == 0)
		return buf;				/* nothing to print */

	if (check_pointer(&buf, end, addr, spec))
		return buf;

	do {
		switch (fmt[count++]) {
		case 'a':
			flags |= ESCAPE_ANY;
			break;
		case 'c':
			flags |= ESCAPE_SPECIAL;
			break;
		case 'h':
			flags |= ESCAPE_HEX;
			break;
		case 'n':
			flags |= ESCAPE_NULL;
			break;
		case 'o':
			flags |= ESCAPE_OCTAL;
			break;
		case 'p':
			flags |= ESCAPE_NP;
			break;
		case 's':
			flags |= ESCAPE_SPACE;
			break;
		default:
			found = false;
			break;
		}
	} while (found);

	if (!flags)
		flags = ESCAPE_ANY_NP;

	len = spec.field_width < 0 ? 1 : spec.field_width;

	/*
	 * string_escape_mem() writes as many characters as it can to
	 * the given buffer, and returns the total size of the output
	 * had the buffer been big enough.
	 */
	buf += string_escape_mem(addr, len, buf, buf < end ? end - buf : 0, flags, NULL);

	return buf;
}

static char *va_format(char *buf, char *end, struct va_format *va_fmt,
		       struct printf_spec spec, const char *fmt)
{
	va_list va;

	if (check_pointer(&buf, end, va_fmt, spec))
		return buf;

	va_copy(va, *va_fmt->va);
	buf += vsnprintf(buf, end > buf ? end - buf : 0, va_fmt->fmt, va);
	va_end(va);

	return buf;
}

static noinline_for_stack
char *uuid_string(char *buf, char *end, const u8 *addr,
		  struct printf_spec spec, const char *fmt)
{
	char uuid[UUID_STRING_LEN + 1];
	char *p = uuid;
	int i;
	const u8 *index = uuid_index;
	bool uc = false;

	if (check_pointer(&buf, end, addr, spec))
		return buf;

	switch (*(++fmt)) {
	case 'L':
		uc = true;
		fallthrough;
	case 'l':
		index = guid_index;
		break;
	case 'B':
		uc = true;
		break;
	}

	for (i = 0; i < 16; i++) {
		if (uc)
			p = hex_byte_pack_upper(p, addr[index[i]]);
		else
			p = hex_byte_pack(p, addr[index[i]]);
		switch (i) {
		case 3:
		case 5:
		case 7:
		case 9:
			*p++ = '-';
			break;
		}
	}

	*p = 0;

	return string_nocheck(buf, end, uuid, spec);
}

static noinline_for_stack
char *netdev_bits(char *buf, char *end, const void *addr,
		  struct printf_spec spec,  const char *fmt)
{
	unsigned long long num;
	int size;

	if (check_pointer(&buf, end, addr, spec))
		return buf;

	switch (fmt[1]) {
	case 'F':
		num = *(const netdev_features_t *)addr;
		size = sizeof(netdev_features_t);
		break;
	default:
		return error_string(buf, end, "(%pN?)", spec);
	}

	return special_hex_number(buf, end, num, size);
}

static noinline_for_stack
char *fourcc_string(char *buf, char *end, const u32 *fourcc,
		    struct printf_spec spec, const char *fmt)
{
	char output[sizeof("0123 little-endian (0x01234567)")];
	char *p = output;
	unsigned int i;
	u32 orig, val;

	if (fmt[1] != 'c' || fmt[2] != 'c')
		return error_string(buf, end, "(%p4?)", spec);

	if (check_pointer(&buf, end, fourcc, spec))
		return buf;

	orig = get_unaligned(fourcc);
	val = orig & ~BIT(31);

	for (i = 0; i < sizeof(u32); i++) {
		unsigned char c = val >> (i * 8);

		/* Print non-control ASCII characters as-is, dot otherwise */
		*p++ = isascii(c) && isprint(c) ? c : '.';
	}

	*p++ = ' ';
	strcpy(p, orig & BIT(31) ? "big-endian" : "little-endian");
	p += strlen(p);

	*p++ = ' ';
	*p++ = '(';
	p = special_hex_number(p, output + sizeof(output) - 2, orig, sizeof(u32));
	*p++ = ')';
	*p = '\0';

	return string(buf, end, output, spec);
}

static noinline_for_stack
char *address_val(char *buf, char *end, const void *addr,
		  struct printf_spec spec, const char *fmt)
{
	unsigned long long num;
	int size;

	if (check_pointer(&buf, end, addr, spec))
		return buf;

	switch (fmt[1]) {
	case 'd':
		num = *(const dma_addr_t *)addr;
		size = sizeof(dma_addr_t);
		break;
	case 'p':
	default:
		num = *(const phys_addr_t *)addr;
		size = sizeof(phys_addr_t);
		break;
	}

	return special_hex_number(buf, end, num, size);
}

static noinline_for_stack
char *date_str(char *buf, char *end, const struct rtc_time *tm, bool r)
{
	int year = tm->tm_year + (r ? 0 : 1900);
	int mon = tm->tm_mon + (r ? 0 : 1);

	buf = number(buf, end, year, default_dec04_spec);
	if (buf < end)
		*buf = '-';
	buf++;

	buf = number(buf, end, mon, default_dec02_spec);
	if (buf < end)
		*buf = '-';
	buf++;

	return number(buf, end, tm->tm_mday, default_dec02_spec);
}

static noinline_for_stack
char *time_str(char *buf, char *end, const struct rtc_time *tm, bool r)
{
	buf = number(buf, end, tm->tm_hour, default_dec02_spec);
	if (buf < end)
		*buf = ':';
	buf++;

	buf = number(buf, end, tm->tm_min, default_dec02_spec);
	if (buf < end)
		*buf = ':';
	buf++;

	return number(buf, end, tm->tm_sec, default_dec02_spec);
}

static noinline_for_stack
char *rtc_str(char *buf, char *end, const struct rtc_time *tm,
	      struct printf_spec spec, const char *fmt)
{
	bool have_t = true, have_d = true;
	bool raw = false, iso8601_separator = true;
	bool found = true;
	int count = 2;

	if (check_pointer(&buf, end, tm, spec))
		return buf;

	switch (fmt[count]) {
	case 'd':
		have_t = false;
		count++;
		break;
	case 't':
		have_d = false;
		count++;
		break;
	}

	do {
		switch (fmt[count++]) {
		case 'r':
			raw = true;
			break;
		case 's':
			iso8601_separator = false;
			break;
		default:
			found = false;
			break;
		}
	} while (found);

	if (have_d)
		buf = date_str(buf, end, tm, raw);
	if (have_d && have_t) {
		if (buf < end)
			*buf = iso8601_separator ? 'T' : ' ';
		buf++;
	}
	if (have_t)
		buf = time_str(buf, end, tm, raw);

	return buf;
}

static noinline_for_stack
char *time64_str(char *buf, char *end, const time64_t time,
		 struct printf_spec spec, const char *fmt)
{
	struct rtc_time rtc_time;
	struct tm tm;

	time64_to_tm(time, 0, &tm);

	rtc_time.tm_sec = tm.tm_sec;
	rtc_time.tm_min = tm.tm_min;
	rtc_time.tm_hour = tm.tm_hour;
	rtc_time.tm_mday = tm.tm_mday;
	rtc_time.tm_mon = tm.tm_mon;
	rtc_time.tm_year = tm.tm_year;
	rtc_time.tm_wday = tm.tm_wday;
	rtc_time.tm_yday = tm.tm_yday;

	rtc_time.tm_isdst = 0;

	return rtc_str(buf, end, &rtc_time, spec, fmt);
}

static noinline_for_stack
char *time_and_date(char *buf, char *end, void *ptr, struct printf_spec spec,
		    const char *fmt)
{
	switch (fmt[1]) {
	case 'R':
		return rtc_str(buf, end, (const struct rtc_time *)ptr, spec, fmt);
	case 'T':
		return time64_str(buf, end, *(const time64_t *)ptr, spec, fmt);
	default:
		return error_string(buf, end, "(%pt?)", spec);
	}
}

static noinline_for_stack
char *clock(char *buf, char *end, struct clk *clk, struct printf_spec spec,
	    const char *fmt)
{
	if (!IS_ENABLED(CONFIG_HAVE_CLK))
		return error_string(buf, end, "(%pC?)", spec);

	if (check_pointer(&buf, end, clk, spec))
		return buf;

	switch (fmt[1]) {
	case 'n':
	default:
#ifdef CONFIG_COMMON_CLK
		return string(buf, end, __clk_get_name(clk), spec);
#else
		return ptr_to_id(buf, end, clk, spec);
#endif
	}
}

static
char *format_flags(char *buf, char *end, unsigned long flags,
					const struct trace_print_flags *names)
{
	unsigned long mask;

	for ( ; flags && names->name; names++) {
		mask = names->mask;
		if ((flags & mask) != mask)
			continue;

		buf = string(buf, end, names->name, default_str_spec);

		flags &= ~mask;
		if (flags) {
			if (buf < end)
				*buf = '|';
			buf++;
		}
	}

	if (flags)
		buf = number(buf, end, flags, default_flag_spec);

	return buf;
}

struct page_flags_fields {
	int width;
	int shift;
	int mask;
	const struct printf_spec *spec;
	const char *name;
};

static const struct page_flags_fields pff[] = {
	{SECTIONS_WIDTH, SECTIONS_PGSHIFT, SECTIONS_MASK,
	 &default_dec_spec, "section"},
	{NODES_WIDTH, NODES_PGSHIFT, NODES_MASK,
	 &default_dec_spec, "node"},
	{ZONES_WIDTH, ZONES_PGSHIFT, ZONES_MASK,
	 &default_dec_spec, "zone"},
	{LAST_CPUPID_WIDTH, LAST_CPUPID_PGSHIFT, LAST_CPUPID_MASK,
	 &default_flag_spec, "lastcpupid"},
	{KASAN_TAG_WIDTH, KASAN_TAG_PGSHIFT, KASAN_TAG_MASK,
	 &default_flag_spec, "kasantag"},
};

static
char *format_page_flags(char *buf, char *end, unsigned long flags)
{
	unsigned long main_flags = flags & PAGEFLAGS_MASK;
	bool append = false;
	int i;

	buf = number(buf, end, flags, default_flag_spec);
	if (buf < end)
		*buf = '(';
	buf++;

	/* Page flags from the main area. */
	if (main_flags) {
		buf = format_flags(buf, end, main_flags, pageflag_names);
		append = true;
	}

	/* Page flags from the fields area */
	for (i = 0; i < ARRAY_SIZE(pff); i++) {
		/* Skip undefined fields. */
		if (!pff[i].width)
			continue;

		/* Format: Flag Name + '=' (equals sign) + Number + '|' (separator) */
		if (append) {
			if (buf < end)
				*buf = '|';
			buf++;
		}

		buf = string(buf, end, pff[i].name, default_str_spec);
		if (buf < end)
			*buf = '=';
		buf++;
		buf = number(buf, end, (flags >> pff[i].shift) & pff[i].mask,
			     *pff[i].spec);

		append = true;
	}
	if (buf < end)
		*buf = ')';
	buf++;

	return buf;
}

static noinline_for_stack
char *flags_string(char *buf, char *end, void *flags_ptr,
		   struct printf_spec spec, const char *fmt)
{
	unsigned long flags;
	const struct trace_print_flags *names;

	if (check_pointer(&buf, end, flags_ptr, spec))
		return buf;

	switch (fmt[1]) {
	case 'p':
		return format_page_flags(buf, end, *(unsigned long *)flags_ptr);
	case 'v':
		flags = *(unsigned long *)flags_ptr;
		names = vmaflag_names;
		break;
	case 'g':
		flags = (__force unsigned long)(*(gfp_t *)flags_ptr);
		names = gfpflag_names;
		break;
	default:
		return error_string(buf, end, "(%pG?)", spec);
	}

	return format_flags(buf, end, flags, names);
}

static noinline_for_stack
char *fwnode_full_name_string(struct fwnode_handle *fwnode, char *buf,
			      char *end)
{
	int depth;

	/* Loop starting from the root node to the current node. */
	for (depth = fwnode_count_parents(fwnode); depth >= 0; depth--) {
		struct fwnode_handle *__fwnode =
			fwnode_get_nth_parent(fwnode, depth);

		buf = string(buf, end, fwnode_get_name_prefix(__fwnode),
			     default_str_spec);
		buf = string(buf, end, fwnode_get_name(__fwnode),
			     default_str_spec);

		fwnode_handle_put(__fwnode);
	}

	return buf;
}

static noinline_for_stack
char *device_node_string(char *buf, char *end, struct device_node *dn,
			 struct printf_spec spec, const char *fmt)
{
	char tbuf[sizeof("xxxx") + 1];
	const char *p;
	int ret;
	char *buf_start = buf;
	struct property *prop;
	bool has_mult, pass;

	struct printf_spec str_spec = spec;
	str_spec.field_width = -1;

	if (fmt[0] != 'F')
		return error_string(buf, end, "(%pO?)", spec);

	if (!IS_ENABLED(CONFIG_OF))
		return error_string(buf, end, "(%pOF?)", spec);

	if (check_pointer(&buf, end, dn, spec))
		return buf;

	/* simple case without anything any more format specifiers */
	fmt++;
	if (fmt[0] == '\0' || strcspn(fmt,"fnpPFcC") > 0)
		fmt = "f";

	for (pass = false; strspn(fmt,"fnpPFcC"); fmt++, pass = true) {
		int precision;
		if (pass) {
			if (buf < end)
				*buf = ':';
			buf++;
		}

		switch (*fmt) {
		case 'f':	/* full_name */
			buf = fwnode_full_name_string(of_fwnode_handle(dn), buf,
						      end);
			break;
		case 'n':	/* name */
			p = fwnode_get_name(of_fwnode_handle(dn));
			precision = str_spec.precision;
			str_spec.precision = strchrnul(p, '@') - p;
			buf = string(buf, end, p, str_spec);
			str_spec.precision = precision;
			break;
		case 'p':	/* phandle */
			buf = number(buf, end, (unsigned int)dn->phandle, default_dec_spec);
			break;
		case 'P':	/* path-spec */
			p = fwnode_get_name(of_fwnode_handle(dn));
			if (!p[1])
				p = "/";
			buf = string(buf, end, p, str_spec);
			break;
		case 'F':	/* flags */
			tbuf[0] = of_node_check_flag(dn, OF_DYNAMIC) ? 'D' : '-';
			tbuf[1] = of_node_check_flag(dn, OF_DETACHED) ? 'd' : '-';
			tbuf[2] = of_node_check_flag(dn, OF_POPULATED) ? 'P' : '-';
			tbuf[3] = of_node_check_flag(dn, OF_POPULATED_BUS) ? 'B' : '-';
			tbuf[4] = 0;
			buf = string_nocheck(buf, end, tbuf, str_spec);
			break;
		case 'c':	/* major compatible string */
			ret = of_property_read_string(dn, "compatible", &p);
			if (!ret)
				buf = string(buf, end, p, str_spec);
			break;
		case 'C':	/* full compatible string */
			has_mult = false;
			of_property_for_each_string(dn, "compatible", prop, p) {
				if (has_mult)
					buf = string_nocheck(buf, end, ",", str_spec);
				buf = string_nocheck(buf, end, "\"", str_spec);
				buf = string(buf, end, p, str_spec);
				buf = string_nocheck(buf, end, "\"", str_spec);

				has_mult = true;
			}
			break;
		default:
			break;
		}
	}

	return widen_string(buf, buf - buf_start, end, spec);
}

static noinline_for_stack
char *fwnode_string(char *buf, char *end, struct fwnode_handle *fwnode,
		    struct printf_spec spec, const char *fmt)
{
	struct printf_spec str_spec = spec;
	char *buf_start = buf;

	str_spec.field_width = -1;

	if (*fmt != 'w')
		return error_string(buf, end, "(%pf?)", spec);

	if (check_pointer(&buf, end, fwnode, spec))
		return buf;

	fmt++;

	switch (*fmt) {
	case 'P':	/* name */
		buf = string(buf, end, fwnode_get_name(fwnode), str_spec);
		break;
	case 'f':	/* full_name */
	default:
		buf = fwnode_full_name_string(fwnode, buf, end);
		break;
	}

	return widen_string(buf, buf - buf_start, end, spec);
}

int __init no_hash_pointers_enable(char *str)
{
	if (no_hash_pointers)
		return 0;

	no_hash_pointers = true;

	pr_warn("**********************************************************\n");
	pr_warn("**   NOTICE NOTICE NOTICE NOTICE NOTICE NOTICE NOTICE   **\n");
	pr_warn("**                                                      **\n");
	pr_warn("** This system shows unhashed kernel memory addresses   **\n");
	pr_warn("** via the console, logs, and other interfaces. This    **\n");
	pr_warn("** might reduce the security of your system.            **\n");
	pr_warn("**                                                      **\n");
	pr_warn("** If you see this message and you are not debugging    **\n");
	pr_warn("** the kernel, report this immediately to your system   **\n");
	pr_warn("** administrator!                                       **\n");
	pr_warn("**                                                      **\n");
	pr_warn("**   NOTICE NOTICE NOTICE NOTICE NOTICE NOTICE NOTICE   **\n");
	pr_warn("**********************************************************\n");

	return 0;
}
early_param("no_hash_pointers", no_hash_pointers_enable);

/* Used for Rust formatting ('%pA'). */
char *rust_fmt_argument(char *buf, char *end, void *ptr);

/*
 * Show a '%p' thing.  A kernel extension is that the '%p' is followed
 * by an extra set of alphanumeric characters that are extended format
 * specifiers.
 *
 * Please update scripts/checkpatch.pl when adding/removing conversion
 * characters.  (Search for "check for vsprintf extension").
 *
 * Right now we handle:
 *
 * - 'S' For symbolic direct pointers (or function descriptors) with offset
 * - 's' For symbolic direct pointers (or function descriptors) without offset
 * - '[Ss]R' as above with __builtin_extract_return_addr() translation
 * - 'S[R]b' as above with module build ID (for use in backtraces)
 * - '[Ff]' %pf and %pF were obsoleted and later removed in favor of
 *	    %ps and %pS. Be careful when re-using these specifiers.
 * - 'B' For backtraced symbolic direct pointers with offset
 * - 'Bb' as above with module build ID (for use in backtraces)
 * - 'R' For decoded struct resource, e.g., [mem 0x0-0x1f 64bit pref]
 * - 'r' For raw struct resource, e.g., [mem 0x0-0x1f flags 0x201]
 * - 'b[l]' For a bitmap, the number of bits is determined by the field
 *       width which must be explicitly specified either as part of the
 *       format string '%32b[l]' or through '%*b[l]', [l] selects
 *       range-list format instead of hex format
 * - 'M' For a 6-byte MAC address, it prints the address in the
 *       usual colon-separated hex notation
 * - 'm' For a 6-byte MAC address, it prints the hex address without colons
 * - 'MF' For a 6-byte MAC FDDI address, it prints the address
 *       with a dash-separated hex notation
 * - '[mM]R' For a 6-byte MAC address, Reverse order (Bluetooth)
 * - 'I' [46] for IPv4/IPv6 addresses printed in the usual way
 *       IPv4 uses dot-separated decimal without leading 0's (1.2.3.4)
 *       IPv6 uses colon separated network-order 16 bit hex with leading 0's
 *       [S][pfs]
 *       Generic IPv4/IPv6 address (struct sockaddr *) that falls back to
 *       [4] or [6] and is able to print port [p], flowinfo [f], scope [s]
 * - 'i' [46] for 'raw' IPv4/IPv6 addresses
 *       IPv6 omits the colons (01020304...0f)
 *       IPv4 uses dot-separated decimal with leading 0's (010.123.045.006)
 *       [S][pfs]
 *       Generic IPv4/IPv6 address (struct sockaddr *) that falls back to
 *       [4] or [6] and is able to print port [p], flowinfo [f], scope [s]
 * - '[Ii][4S][hnbl]' IPv4 addresses in host, network, big or little endian order
 * - 'I[6S]c' for IPv6 addresses printed as specified by
 *       https://tools.ietf.org/html/rfc5952
 * - 'E[achnops]' For an escaped buffer, where rules are defined by combination
 *                of the following flags (see string_escape_mem() for the
 *                details):
 *                  a - ESCAPE_ANY
 *                  c - ESCAPE_SPECIAL
 *                  h - ESCAPE_HEX
 *                  n - ESCAPE_NULL
 *                  o - ESCAPE_OCTAL
 *                  p - ESCAPE_NP
 *                  s - ESCAPE_SPACE
 *                By default ESCAPE_ANY_NP is used.
 * - 'U' For a 16 byte UUID/GUID, it prints the UUID/GUID in the form
 *       "xxxxxxxx-xxxx-xxxx-xxxx-xxxxxxxxxxxx"
 *       Options for %pU are:
 *         b big endian lower case hex (default)
 *         B big endian UPPER case hex
 *         l little endian lower case hex
 *         L little endian UPPER case hex
 *           big endian output byte order is:
 *             [0][1][2][3]-[4][5]-[6][7]-[8][9]-[10][11][12][13][14][15]
 *           little endian output byte order is:
 *             [3][2][1][0]-[5][4]-[7][6]-[8][9]-[10][11][12][13][14][15]
 * - 'V' For a struct va_format which contains a format string * and va_list *,
 *       call vsnprintf(->format, *->va_list).
 *       Implements a "recursive vsnprintf".
 *       Do not use this feature without some mechanism to verify the
 *       correctness of the format string and va_list arguments.
 * - 'K' For a kernel pointer that should be hidden from unprivileged users.
 *       Use only for procfs, sysfs and similar files, not printk(); please
 *       read the documentation (path below) first.
 * - 'NF' For a netdev_features_t
 * - '4cc' V4L2 or DRM FourCC code, with endianness and raw numerical value.
 * - 'h[CDN]' For a variable-length buffer, it prints it as a hex string with
 *            a certain separator (' ' by default):
 *              C colon
 *              D dash
 *              N no separator
 *            The maximum supported length is 64 bytes of the input. Consider
 *            to use print_hex_dump() for the larger input.
 * - 'a[pd]' For address types [p] phys_addr_t, [d] dma_addr_t and derivatives
 *           (default assumed to be phys_addr_t, passed by reference)
 * - 'd[234]' For a dentry name (optionally 2-4 last components)
 * - 'D[234]' Same as 'd' but for a struct file
 * - 'g' For block_device name (gendisk + partition number)
 * - 't[RT][dt][r][s]' For time and date as represented by:
 *      R    struct rtc_time
 *      T    time64_t
 * - 'C' For a clock, it prints the name (Common Clock Framework) or address
 *       (legacy clock framework) of the clock
 * - 'Cn' For a clock, it prints the name (Common Clock Framework) or address
 *        (legacy clock framework) of the clock
 * - 'G' For flags to be printed as a collection of symbolic strings that would
 *       construct the specific value. Supported flags given by option:
 *       p page flags (see struct page) given as pointer to unsigned long
 *       g gfp flags (GFP_* and __GFP_*) given as pointer to gfp_t
 *       v vma flags (VM_*) given as pointer to unsigned long
 * - 'OF[fnpPcCF]'  For a device tree object
 *                  Without any optional arguments prints the full_name
 *                  f device node full_name
 *                  n device node name
 *                  p device node phandle
 *                  P device node path spec (name + @unit)
 *                  F device node flags
 *                  c major compatible string
 *                  C full compatible string
 * - 'fw[fP]'	For a firmware node (struct fwnode_handle) pointer
 *		Without an option prints the full name of the node
 *		f full name
 *		P node name, including a possible unit address
 * - 'x' For printing the address unmodified. Equivalent to "%lx".
 *       Please read the documentation (path below) before using!
 * - '[ku]s' For a BPF/tracing related format specifier, e.g. used out of
 *           bpf_trace_printk() where [ku] prefix specifies either kernel (k)
 *           or user (u) memory to probe, and:
 *              s a string, equivalent to "%s" on direct vsnprintf() use
 *
 * ** When making changes please also update:
 *	Documentation/core-api/printk-formats.rst
 *
 * Note: The default behaviour (unadorned %p) is to hash the address,
 * rendering it useful as a unique identifier.
 *
 * There is also a '%pA' format specifier, but it is only intended to be used
 * from Rust code to format core::fmt::Arguments. Do *not* use it from C.
 * See rust/kernel/print.rs for details.
 */
static noinline_for_stack
char *pointer(const char *fmt, char *buf, char *end, void *ptr,
	      struct printf_spec spec)
{
	switch (*fmt) {
	case 'S':
	case 's':
		ptr = dereference_symbol_descriptor(ptr);
		fallthrough;
	case 'B':
		return symbol_string(buf, end, ptr, spec, fmt);
	case 'R':
	case 'r':
		return resource_string(buf, end, ptr, spec, fmt);
	case 'h':
		return hex_string(buf, end, ptr, spec, fmt);
	case 'b':
		switch (fmt[1]) {
		case 'l':
			return bitmap_list_string(buf, end, ptr, spec, fmt);
		default:
			return bitmap_string(buf, end, ptr, spec, fmt);
		}
	case 'M':			/* Colon separated: 00:01:02:03:04:05 */
	case 'm':			/* Contiguous: 000102030405 */
					/* [mM]F (FDDI) */
					/* [mM]R (Reverse order; Bluetooth) */
		return mac_address_string(buf, end, ptr, spec, fmt);
	case 'I':			/* Formatted IP supported
					 * 4:	1.2.3.4
					 * 6:	0001:0203:...:0708
					 * 6c:	1::708 or 1::1.2.3.4
					 */
	case 'i':			/* Contiguous:
					 * 4:	001.002.003.004
					 * 6:   000102...0f
					 */
		return ip_addr_string(buf, end, ptr, spec, fmt);
	case 'E':
		return escaped_string(buf, end, ptr, spec, fmt);
	case 'U':
		return uuid_string(buf, end, ptr, spec, fmt);
	case 'V':
		return va_format(buf, end, ptr, spec, fmt);
	case 'K':
		return restricted_pointer(buf, end, ptr, spec);
	case 'N':
		return netdev_bits(buf, end, ptr, spec, fmt);
	case '4':
		return fourcc_string(buf, end, ptr, spec, fmt);
	case 'a':
		return address_val(buf, end, ptr, spec, fmt);
	case 'd':
		return dentry_name(buf, end, ptr, spec, fmt);
	case 't':
		return time_and_date(buf, end, ptr, spec, fmt);
	case 'C':
		return clock(buf, end, ptr, spec, fmt);
	case 'D':
		return file_dentry_name(buf, end, ptr, spec, fmt);
#ifdef CONFIG_BLOCK
	case 'g':
		return bdev_name(buf, end, ptr, spec, fmt);
#endif

	case 'G':
		return flags_string(buf, end, ptr, spec, fmt);
	case 'O':
		return device_node_string(buf, end, ptr, spec, fmt + 1);
	case 'f':
		return fwnode_string(buf, end, ptr, spec, fmt + 1);
	case 'A':
		if (!IS_ENABLED(CONFIG_RUST)) {
			WARN_ONCE(1, "Please remove %%pA from non-Rust code\n");
			return error_string(buf, end, "(%pA?)", spec);
		}
		return rust_fmt_argument(buf, end, ptr);
	case 'x':
		return pointer_string(buf, end, ptr, spec);
	case 'e':
		/* %pe with a non-ERR_PTR gets treated as plain %p */
		if (!IS_ERR(ptr))
			return default_pointer(buf, end, ptr, spec);
		return err_ptr(buf, end, ptr, spec);
	case 'u':
	case 'k':
		switch (fmt[1]) {
		case 's':
			return string(buf, end, ptr, spec);
		default:
			return error_string(buf, end, "(einval)", spec);
		}
	default:
		return default_pointer(buf, end, ptr, spec);
	}
}

/*
 * Helper function to decode printf style format.
 * Each call decode a token from the format and return the
 * number of characters read (or likely the delta where it wants
 * to go on the next call).
 * The decoded token is returned through the parameters
 *
 * 'h', 'l', or 'L' for integer fields
 * 'z' support added 23/7/1999 S.H.
 * 'z' changed to 'Z' --davidm 1/25/99
 * 'Z' changed to 'z' --adobriyan 2017-01-25
 * 't' added for ptrdiff_t
 *
 * @fmt: the format string
 * @type of the token returned
 * @flags: various flags such as +, -, # tokens..
 * @field_width: overwritten width
 * @base: base of the number (octal, hex, ...)
 * @precision: precision of a number
 * @qualifier: qualifier of a number (long, size_t, ...)
 */
static noinline_for_stack
int format_decode(const char *fmt, struct printf_spec *spec)
{
	const char *start = fmt;
	char qualifier;

	/* we finished early by reading the field width */
	if (spec->type == FORMAT_TYPE_WIDTH) {
		if (spec->field_width < 0) {
			spec->field_width = -spec->field_width;
			spec->flags |= LEFT;
		}
		spec->type = FORMAT_TYPE_NONE;
		goto precision;
	}

	/* we finished early by reading the precision */
	if (spec->type == FORMAT_TYPE_PRECISION) {
		if (spec->precision < 0)
			spec->precision = 0;

		spec->type = FORMAT_TYPE_NONE;
		goto qualifier;
	}

	/* By default */
	spec->type = FORMAT_TYPE_NONE;

	for (; *fmt ; ++fmt) {
		if (*fmt == '%')
			break;
	}

	/* Return the current non-format string */
	if (fmt != start || !*fmt)
		return fmt - start;

	/* Process flags */
	spec->flags = 0;

	while (1) { /* this also skips first '%' */
		bool found = true;

		++fmt;

		switch (*fmt) {
		case '-': spec->flags |= LEFT;    break;
		case '+': spec->flags |= PLUS;    break;
		case ' ': spec->flags |= SPACE;   break;
		case '#': spec->flags |= SPECIAL; break;
		case '0': spec->flags |= ZEROPAD; break;
		default:  found = false;
		}

		if (!found)
			break;
	}

	/* get field width */
	spec->field_width = -1;

	if (isdigit(*fmt))
		spec->field_width = skip_atoi(&fmt);
	else if (*fmt == '*') {
		/* it's the next argument */
		spec->type = FORMAT_TYPE_WIDTH;
		return ++fmt - start;
	}

precision:
	/* get the precision */
	spec->precision = -1;
	if (*fmt == '.') {
		++fmt;
		if (isdigit(*fmt)) {
			spec->precision = skip_atoi(&fmt);
			if (spec->precision < 0)
				spec->precision = 0;
		} else if (*fmt == '*') {
			/* it's the next argument */
			spec->type = FORMAT_TYPE_PRECISION;
			return ++fmt - start;
		}
	}

qualifier:
	/* get the conversion qualifier */
	qualifier = 0;
	if (*fmt == 'h' || _tolower(*fmt) == 'l' ||
	    *fmt == 'z' || *fmt == 't') {
		qualifier = *fmt++;
		if (unlikely(qualifier == *fmt)) {
			if (qualifier == 'l') {
				qualifier = 'L';
				++fmt;
			} else if (qualifier == 'h') {
				qualifier = 'H';
				++fmt;
			}
		}
	}

	/* default base */
	spec->base = 10;
	switch (*fmt) {
	case 'c':
		spec->type = FORMAT_TYPE_CHAR;
		return ++fmt - start;

	case 's':
		spec->type = FORMAT_TYPE_STR;
		return ++fmt - start;

	case 'p':
		spec->type = FORMAT_TYPE_PTR;
		return ++fmt - start;

	case '%':
		spec->type = FORMAT_TYPE_PERCENT_CHAR;
		return ++fmt - start;

	/* integer number formats - set up the flags and "break" */
	case 'o':
		spec->base = 8;
		break;

	case 'x':
		spec->flags |= SMALL;
		fallthrough;

	case 'X':
		spec->base = 16;
		break;

	case 'd':
	case 'i':
		spec->flags |= SIGN;
		break;
	case 'u':
		break;

	case 'n':
		/*
		 * Since %n poses a greater security risk than
		 * utility, treat it as any other invalid or
		 * unsupported format specifier.
		 */
		fallthrough;

	default:
		WARN_ONCE(1, "Please remove unsupported %%%c in format string\n", *fmt);
		spec->type = FORMAT_TYPE_INVALID;
		return fmt - start;
	}

	if (qualifier == 'L')
		spec->type = FORMAT_TYPE_LONG_LONG;
	else if (qualifier == 'l') {
		BUILD_BUG_ON(FORMAT_TYPE_ULONG + SIGN != FORMAT_TYPE_LONG);
		spec->type = FORMAT_TYPE_ULONG + (spec->flags & SIGN);
	} else if (qualifier == 'z') {
		spec->type = FORMAT_TYPE_SIZE_T;
	} else if (qualifier == 't') {
		spec->type = FORMAT_TYPE_PTRDIFF;
	} else if (qualifier == 'H') {
		BUILD_BUG_ON(FORMAT_TYPE_UBYTE + SIGN != FORMAT_TYPE_BYTE);
		spec->type = FORMAT_TYPE_UBYTE + (spec->flags & SIGN);
	} else if (qualifier == 'h') {
		BUILD_BUG_ON(FORMAT_TYPE_USHORT + SIGN != FORMAT_TYPE_SHORT);
		spec->type = FORMAT_TYPE_USHORT + (spec->flags & SIGN);
	} else {
		BUILD_BUG_ON(FORMAT_TYPE_UINT + SIGN != FORMAT_TYPE_INT);
		spec->type = FORMAT_TYPE_UINT + (spec->flags & SIGN);
	}

	return ++fmt - start;
}

static void
set_field_width(struct printf_spec *spec, int width)
{
	spec->field_width = width;
	if (WARN_ONCE(spec->field_width != width, "field width %d too large", width)) {
		spec->field_width = clamp(width, -FIELD_WIDTH_MAX, FIELD_WIDTH_MAX);
	}
}

static void
set_precision(struct printf_spec *spec, int prec)
{
	spec->precision = prec;
	if (WARN_ONCE(spec->precision != prec, "precision %d too large", prec)) {
		spec->precision = clamp(prec, 0, PRECISION_MAX);
	}
}

/**
 * vsnprintf - Format a string and place it in a buffer
 * @buf: The buffer to place the result into
 * @size: The size of the buffer, including the trailing null space
 * @fmt: The format string to use
 * @args: Arguments for the format string
 *
 * This function generally follows C99 vsnprintf, but has some
 * extensions and a few limitations:
 *
 *  - ``%n`` is unsupported
 *  - ``%p*`` is handled by pointer()
 *
 * See pointer() or Documentation/core-api/printk-formats.rst for more
 * extensive description.
 *
 * **Please update the documentation in both places when making changes**
 *
 * The return value is the number of characters which would
 * be generated for the given input, excluding the trailing
 * '\0', as per ISO C99. If you want to have the exact
 * number of characters written into @buf as return value
 * (not including the trailing '\0'), use vscnprintf(). If the
 * return is greater than or equal to @size, the resulting
 * string is truncated.
 *
 * If you're not already dealing with a va_list consider using snprintf().
 */
int vsnprintf(char *buf, size_t size, const char *fmt, va_list args)
{
	unsigned long long num;
	char *str, *end;
	struct printf_spec spec = {0};

	/* Reject out-of-range values early.  Large positive sizes are
	   used for unknown buffer sizes. */
	if (WARN_ON_ONCE(size > INT_MAX))
		return 0;

	str = buf;
	end = buf + size;

	/* Make sure end is always >= buf */
	if (end < buf) {
		end = ((void *)-1);
		size = end - buf;
	}

	while (*fmt) {
		const char *old_fmt = fmt;
		int read = format_decode(fmt, &spec);

		fmt += read;

		switch (spec.type) {
		case FORMAT_TYPE_NONE: {
			int copy = read;
			if (str < end) {
				if (copy > end - str)
					copy = end - str;
				memcpy(str, old_fmt, copy);
			}
			str += read;
			break;
		}

		case FORMAT_TYPE_WIDTH:
			set_field_width(&spec, va_arg(args, int));
			break;

		case FORMAT_TYPE_PRECISION:
			set_precision(&spec, va_arg(args, int));
			break;

		case FORMAT_TYPE_CHAR: {
			char c;

			if (!(spec.flags & LEFT)) {
				while (--spec.field_width > 0) {
					if (str < end)
						*str = ' ';
					++str;

				}
			}
			c = (unsigned char) va_arg(args, int);
			if (str < end)
				*str = c;
			++str;
			while (--spec.field_width > 0) {
				if (str < end)
					*str = ' ';
				++str;
			}
			break;
		}

		case FORMAT_TYPE_STR:
			str = string(str, end, va_arg(args, char *), spec);
			break;

		case FORMAT_TYPE_PTR:
			str = pointer(fmt, str, end, va_arg(args, void *),
				      spec);
			while (isalnum(*fmt))
				fmt++;
			break;

		case FORMAT_TYPE_PERCENT_CHAR:
			if (str < end)
				*str = '%';
			++str;
			break;

		case FORMAT_TYPE_INVALID:
			/*
			 * Presumably the arguments passed gcc's type
			 * checking, but there is no safe or sane way
			 * for us to continue parsing the format and
			 * fetching from the va_list; the remaining
			 * specifiers and arguments would be out of
			 * sync.
			 */
			goto out;

		default:
			switch (spec.type) {
			case FORMAT_TYPE_LONG_LONG:
				num = va_arg(args, long long);
				break;
			case FORMAT_TYPE_ULONG:
				num = va_arg(args, unsigned long);
				break;
			case FORMAT_TYPE_LONG:
				num = va_arg(args, long);
				break;
			case FORMAT_TYPE_SIZE_T:
				if (spec.flags & SIGN)
					num = va_arg(args, ssize_t);
				else
					num = va_arg(args, size_t);
				break;
			case FORMAT_TYPE_PTRDIFF:
				num = va_arg(args, ptrdiff_t);
				break;
			case FORMAT_TYPE_UBYTE:
				num = (unsigned char) va_arg(args, int);
				break;
			case FORMAT_TYPE_BYTE:
				num = (signed char) va_arg(args, int);
				break;
			case FORMAT_TYPE_USHORT:
				num = (unsigned short) va_arg(args, int);
				break;
			case FORMAT_TYPE_SHORT:
				num = (short) va_arg(args, int);
				break;
			case FORMAT_TYPE_INT:
				num = (int) va_arg(args, int);
				break;
			default:
				num = va_arg(args, unsigned int);
			}

			str = number(str, end, num, spec);
		}
	}

out:
	if (size > 0) {
		if (str < end)
			*str = '\0';
		else
			end[-1] = '\0';
	}

	/* the trailing null byte doesn't count towards the total */
	return str-buf;

}
EXPORT_SYMBOL(vsnprintf);

/**
 * vscnprintf - Format a string and place it in a buffer
 * @buf: The buffer to place the result into
 * @size: The size of the buffer, including the trailing null space
 * @fmt: The format string to use
 * @args: Arguments for the format string
 *
 * The return value is the number of characters which have been written into
 * the @buf not including the trailing '\0'. If @size is == 0 the function
 * returns 0.
 *
 * If you're not already dealing with a va_list consider using scnprintf().
 *
 * See the vsnprintf() documentation for format string extensions over C99.
 */
int vscnprintf(char *buf, size_t size, const char *fmt, va_list args)
{
	int i;

	if (unlikely(!size))
		return 0;

	i = vsnprintf(buf, size, fmt, args);

	if (likely(i < size))
		return i;

	return size - 1;
}
EXPORT_SYMBOL(vscnprintf);

/**
 * snprintf - Format a string and place it in a buffer
 * @buf: The buffer to place the result into
 * @size: The size of the buffer, including the trailing null space
 * @fmt: The format string to use
 * @...: Arguments for the format string
 *
 * The return value is the number of characters which would be
 * generated for the given input, excluding the trailing null,
 * as per ISO C99.  If the return is greater than or equal to
 * @size, the resulting string is truncated.
 *
 * See the vsnprintf() documentation for format string extensions over C99.
 */
int snprintf(char *buf, size_t size, const char *fmt, ...)
{
	va_list args;
	int i;

	va_start(args, fmt);
	i = vsnprintf(buf, size, fmt, args);
	va_end(args);

	return i;
}
EXPORT_SYMBOL(snprintf);

/**
 * scnprintf - Format a string and place it in a buffer
 * @buf: The buffer to place the result into
 * @size: The size of the buffer, including the trailing null space
 * @fmt: The format string to use
 * @...: Arguments for the format string
 *
 * The return value is the number of characters written into @buf not including
 * the trailing '\0'. If @size is == 0 the function returns 0.
 */

int scnprintf(char *buf, size_t size, const char *fmt, ...)
{
	va_list args;
	int i;

	va_start(args, fmt);
	i = vscnprintf(buf, size, fmt, args);
	va_end(args);

	return i;
}
EXPORT_SYMBOL(scnprintf);

/**
 * vsprintf - Format a string and place it in a buffer
 * @buf: The buffer to place the result into
 * @fmt: The format string to use
 * @args: Arguments for the format string
 *
 * The function returns the number of characters written
 * into @buf. Use vsnprintf() or vscnprintf() in order to avoid
 * buffer overflows.
 *
 * If you're not already dealing with a va_list consider using sprintf().
 *
 * See the vsnprintf() documentation for format string extensions over C99.
 */
int vsprintf(char *buf, const char *fmt, va_list args)
{
	return vsnprintf(buf, INT_MAX, fmt, args);
}
EXPORT_SYMBOL(vsprintf);

/**
 * sprintf - Format a string and place it in a buffer
 * @buf: The buffer to place the result into
 * @fmt: The format string to use
 * @...: Arguments for the format string
 *
 * The function returns the number of characters written
 * into @buf. Use snprintf() or scnprintf() in order to avoid
 * buffer overflows.
 *
 * See the vsnprintf() documentation for format string extensions over C99.
 */
int sprintf(char *buf, const char *fmt, ...)
{
	va_list args;
	int i;

	va_start(args, fmt);
	i = vsnprintf(buf, INT_MAX, fmt, args);
	va_end(args);

	return i;
}
EXPORT_SYMBOL(sprintf);

#ifdef CONFIG_BINARY_PRINTF
/*
 * bprintf service:
 * vbin_printf() - VA arguments to binary data
 * bstr_printf() - Binary data to text string
 */

/**
 * vbin_printf - Parse a format string and place args' binary value in a buffer
 * @bin_buf: The buffer to place args' binary value
 * @size: The size of the buffer(by words(32bits), not characters)
 * @fmt: The format string to use
 * @args: Arguments for the format string
 *
 * The format follows C99 vsnprintf, except %n is ignored, and its argument
 * is skipped.
 *
 * The return value is the number of words(32bits) which would be generated for
 * the given input.
 *
 * NOTE:
 * If the return value is greater than @size, the resulting bin_buf is NOT
 * valid for bstr_printf().
 */
int vbin_printf(u32 *bin_buf, size_t size, const char *fmt, va_list args)
{
	struct printf_spec spec = {0};
	char *str, *end;
	int width;

	str = (char *)bin_buf;
	end = (char *)(bin_buf + size);

#define save_arg(type)							\
({									\
	unsigned long long value;					\
	if (sizeof(type) == 8) {					\
		unsigned long long val8;				\
		str = PTR_ALIGN(str, sizeof(u32));			\
		val8 = va_arg(args, unsigned long long);		\
		if (str + sizeof(type) <= end) {			\
			*(u32 *)str = *(u32 *)&val8;			\
			*(u32 *)(str + 4) = *((u32 *)&val8 + 1);	\
		}							\
		value = val8;						\
	} else {							\
		unsigned int val4;					\
		str = PTR_ALIGN(str, sizeof(type));			\
		val4 = va_arg(args, int);				\
		if (str + sizeof(type) <= end)				\
			*(typeof(type) *)str = (type)(long)val4;	\
		value = (unsigned long long)val4;			\
	}								\
	str += sizeof(type);						\
	value;								\
})

	while (*fmt) {
		int read = format_decode(fmt, &spec);

		fmt += read;

		switch (spec.type) {
		case FORMAT_TYPE_NONE:
		case FORMAT_TYPE_PERCENT_CHAR:
			break;
		case FORMAT_TYPE_INVALID:
			goto out;

		case FORMAT_TYPE_WIDTH:
		case FORMAT_TYPE_PRECISION:
			width = (int)save_arg(int);
			/* Pointers may require the width */
			if (*fmt == 'p')
				set_field_width(&spec, width);
			break;

		case FORMAT_TYPE_CHAR:
			save_arg(char);
			break;

		case FORMAT_TYPE_STR: {
			const char *save_str = va_arg(args, char *);
			const char *err_msg;
			size_t len;

			err_msg = check_pointer_msg(save_str);
			if (err_msg)
				save_str = err_msg;

			len = strlen(save_str) + 1;
			if (str + len < end)
				memcpy(str, save_str, len);
			str += len;
			break;
		}

		case FORMAT_TYPE_PTR:
			/* Dereferenced pointers must be done now */
			switch (*fmt) {
			/* Dereference of functions is still OK */
			case 'S':
			case 's':
			case 'x':
			case 'K':
			case 'e':
				save_arg(void *);
				break;
			default:
				if (!isalnum(*fmt)) {
					save_arg(void *);
					break;
				}
				str = pointer(fmt, str, end, va_arg(args, void *),
					      spec);
				if (str + 1 < end)
					*str++ = '\0';
				else
					end[-1] = '\0'; /* Must be nul terminated */
			}
			/* skip all alphanumeric pointer suffixes */
			while (isalnum(*fmt))
				fmt++;
			break;

		default:
			switch (spec.type) {

			case FORMAT_TYPE_LONG_LONG:
				save_arg(long long);
				break;
			case FORMAT_TYPE_ULONG:
			case FORMAT_TYPE_LONG:
				save_arg(unsigned long);
				break;
			case FORMAT_TYPE_SIZE_T:
				save_arg(size_t);
				break;
			case FORMAT_TYPE_PTRDIFF:
				save_arg(ptrdiff_t);
				break;
			case FORMAT_TYPE_UBYTE:
			case FORMAT_TYPE_BYTE:
				save_arg(char);
				break;
			case FORMAT_TYPE_USHORT:
			case FORMAT_TYPE_SHORT:
				save_arg(short);
				break;
			default:
				save_arg(int);
			}
		}
	}

out:
	return (u32 *)(PTR_ALIGN(str, sizeof(u32))) - bin_buf;
#undef save_arg
}
EXPORT_SYMBOL_GPL(vbin_printf);

/**
 * bstr_printf - Format a string from binary arguments and place it in a buffer
 * @buf: The buffer to place the result into
 * @size: The size of the buffer, including the trailing null space
 * @fmt: The format string to use
 * @bin_buf: Binary arguments for the format string
 *
 * This function like C99 vsnprintf, but the difference is that vsnprintf gets
 * arguments from stack, and bstr_printf gets arguments from @bin_buf which is
 * a binary buffer that generated by vbin_printf.
 *
 * The format follows C99 vsnprintf, but has some extensions:
 *  see vsnprintf comment for details.
 *
 * The return value is the number of characters which would
 * be generated for the given input, excluding the trailing
 * '\0', as per ISO C99. If you want to have the exact
 * number of characters written into @buf as return value
 * (not including the trailing '\0'), use vscnprintf(). If the
 * return is greater than or equal to @size, the resulting
 * string is truncated.
 */
int bstr_printf(char *buf, size_t size, const char *fmt, const u32 *bin_buf)
{
	struct printf_spec spec = {0};
	char *str, *end;
	const char *args = (const char *)bin_buf;

	if (WARN_ON_ONCE(size > INT_MAX))
		return 0;

	str = buf;
	end = buf + size;

#define get_arg(type)							\
({									\
	typeof(type) value;						\
	if (sizeof(type) == 8) {					\
		args = PTR_ALIGN(args, sizeof(u32));			\
		*(u32 *)&value = *(u32 *)args;				\
		*((u32 *)&value + 1) = *(u32 *)(args + 4);		\
	} else {							\
		args = PTR_ALIGN(args, sizeof(type));			\
		value = *(typeof(type) *)args;				\
	}								\
	args += sizeof(type);						\
	value;								\
})

	/* Make sure end is always >= buf */
	if (end < buf) {
		end = ((void *)-1);
		size = end - buf;
	}

	while (*fmt) {
		const char *old_fmt = fmt;
		int read = format_decode(fmt, &spec);

		fmt += read;

		switch (spec.type) {
		case FORMAT_TYPE_NONE: {
			int copy = read;
			if (str < end) {
				if (copy > end - str)
					copy = end - str;
				memcpy(str, old_fmt, copy);
			}
			str += read;
			break;
		}

		case FORMAT_TYPE_WIDTH:
			set_field_width(&spec, get_arg(int));
			break;

		case FORMAT_TYPE_PRECISION:
			set_precision(&spec, get_arg(int));
			break;

		case FORMAT_TYPE_CHAR: {
			char c;

			if (!(spec.flags & LEFT)) {
				while (--spec.field_width > 0) {
					if (str < end)
						*str = ' ';
					++str;
				}
			}
			c = (unsigned char) get_arg(char);
			if (str < end)
				*str = c;
			++str;
			while (--spec.field_width > 0) {
				if (str < end)
					*str = ' ';
				++str;
			}
			break;
		}

		case FORMAT_TYPE_STR: {
			const char *str_arg = args;
			args += strlen(str_arg) + 1;
			str = string(str, end, (char *)str_arg, spec);
			break;
		}

		case FORMAT_TYPE_PTR: {
			bool process = false;
			int copy, len;
			/* Non function dereferences were already done */
			switch (*fmt) {
			case 'S':
			case 's':
			case 'x':
			case 'K':
			case 'e':
				process = true;
				break;
			default:
				if (!isalnum(*fmt)) {
					process = true;
					break;
				}
				/* Pointer dereference was already processed */
				if (str < end) {
					len = copy = strlen(args);
					if (copy > end - str)
						copy = end - str;
					memcpy(str, args, copy);
					str += len;
					args += len + 1;
				}
			}
			if (process)
				str = pointer(fmt, str, end, get_arg(void *), spec);

			while (isalnum(*fmt))
				fmt++;
			break;
		}

		case FORMAT_TYPE_PERCENT_CHAR:
			if (str < end)
				*str = '%';
			++str;
			break;

		case FORMAT_TYPE_INVALID:
			goto out;

		default: {
			unsigned long long num;

			switch (spec.type) {

			case FORMAT_TYPE_LONG_LONG:
				num = get_arg(long long);
				break;
			case FORMAT_TYPE_ULONG:
			case FORMAT_TYPE_LONG:
				num = get_arg(unsigned long);
				break;
			case FORMAT_TYPE_SIZE_T:
				num = get_arg(size_t);
				break;
			case FORMAT_TYPE_PTRDIFF:
				num = get_arg(ptrdiff_t);
				break;
			case FORMAT_TYPE_UBYTE:
				num = get_arg(unsigned char);
				break;
			case FORMAT_TYPE_BYTE:
				num = get_arg(signed char);
				break;
			case FORMAT_TYPE_USHORT:
				num = get_arg(unsigned short);
				break;
			case FORMAT_TYPE_SHORT:
				num = get_arg(short);
				break;
			case FORMAT_TYPE_UINT:
				num = get_arg(unsigned int);
				break;
			default:
				num = get_arg(int);
			}

			str = number(str, end, num, spec);
		} /* default: */
		} /* switch(spec.type) */
	} /* while(*fmt) */

out:
	if (size > 0) {
		if (str < end)
			*str = '\0';
		else
			end[-1] = '\0';
	}

#undef get_arg

	/* the trailing null byte doesn't count towards the total */
	return str - buf;
}
EXPORT_SYMBOL_GPL(bstr_printf);

/**
 * bprintf - Parse a format string and place args' binary value in a buffer
 * @bin_buf: The buffer to place args' binary value
 * @size: The size of the buffer(by words(32bits), not characters)
 * @fmt: The format string to use
 * @...: Arguments for the format string
 *
 * The function returns the number of words(u32) written
 * into @bin_buf.
 */
int bprintf(u32 *bin_buf, size_t size, const char *fmt, ...)
{
	va_list args;
	int ret;

	va_start(args, fmt);
	ret = vbin_printf(bin_buf, size, fmt, args);
	va_end(args);

	return ret;
}
EXPORT_SYMBOL_GPL(bprintf);

#endif /* CONFIG_BINARY_PRINTF */

/**
 * vsscanf - Unformat a buffer into a list of arguments
 * @buf:	input buffer
 * @fmt:	format of buffer
 * @args:	arguments
 */
int vsscanf(const char *buf, const char *fmt, va_list args)
{
	const char *str = buf;
	char *next;
	char digit;
	int num = 0;
	u8 qualifier;
	unsigned int base;
	union {
		long long s;
		unsigned long long u;
	} val;
	s16 field_width;
	bool is_sign;

	while (*fmt) {
		/* skip any white space in format */
		/* white space in format matches any amount of
		 * white space, including none, in the input.
		 */
		if (isspace(*fmt)) {
			fmt = skip_spaces(++fmt);
			str = skip_spaces(str);
		}

		/* anything that is not a conversion must match exactly */
		if (*fmt != '%' && *fmt) {
			if (*fmt++ != *str++)
				break;
			continue;
		}

		if (!*fmt)
			break;
		++fmt;

		/* skip this conversion.
		 * advance both strings to next white space
		 */
		if (*fmt == '*') {
			if (!*str)
				break;
			while (!isspace(*fmt) && *fmt != '%' && *fmt) {
				/* '%*[' not yet supported, invalid format */
				if (*fmt == '[')
					return num;
				fmt++;
			}
			while (!isspace(*str) && *str)
				str++;
			continue;
		}

		/* get field width */
		field_width = -1;
		if (isdigit(*fmt)) {
			field_width = skip_atoi(&fmt);
			if (field_width <= 0)
				break;
		}

		/* get conversion qualifier */
		qualifier = -1;
		if (*fmt == 'h' || _tolower(*fmt) == 'l' ||
		    *fmt == 'z') {
			qualifier = *fmt++;
			if (unlikely(qualifier == *fmt)) {
				if (qualifier == 'h') {
					qualifier = 'H';
					fmt++;
				} else if (qualifier == 'l') {
					qualifier = 'L';
					fmt++;
				}
			}
		}

		if (!*fmt)
			break;

		if (*fmt == 'n') {
			/* return number of characters read so far */
			*va_arg(args, int *) = str - buf;
			++fmt;
			continue;
		}

		if (!*str)
			break;

		base = 10;
		is_sign = false;

		switch (*fmt++) {
		case 'c':
		{
			char *s = (char *)va_arg(args, char*);
			if (field_width == -1)
				field_width = 1;
			do {
				*s++ = *str++;
			} while (--field_width > 0 && *str);
			num++;
		}
		continue;
		case 's':
		{
			char *s = (char *)va_arg(args, char *);
			if (field_width == -1)
				field_width = SHRT_MAX;
			/* first, skip leading white space in buffer */
			str = skip_spaces(str);

			/* now copy until next white space */
			while (*str && !isspace(*str) && field_width--)
				*s++ = *str++;
			*s = '\0';
			num++;
		}
		continue;
		/*
		 * Warning: This implementation of the '[' conversion specifier
		 * deviates from its glibc counterpart in the following ways:
		 * (1) It does NOT support ranges i.e. '-' is NOT a special
		 *     character
		 * (2) It cannot match the closing bracket ']' itself
		 * (3) A field width is required
		 * (4) '%*[' (discard matching input) is currently not supported
		 *
		 * Example usage:
		 * ret = sscanf("00:0a:95","%2[^:]:%2[^:]:%2[^:]",
		 *		buf1, buf2, buf3);
		 * if (ret < 3)
		 *    // etc..
		 */
		case '[':
		{
			char *s = (char *)va_arg(args, char *);
			DECLARE_BITMAP(set, 256) = {0};
			unsigned int len = 0;
			bool negate = (*fmt == '^');

			/* field width is required */
			if (field_width == -1)
				return num;

			if (negate)
				++fmt;

			for ( ; *fmt && *fmt != ']'; ++fmt, ++len)
				__set_bit((u8)*fmt, set);

			/* no ']' or no character set found */
			if (!*fmt || !len)
				return num;
			++fmt;

			if (negate) {
				bitmap_complement(set, set, 256);
				/* exclude null '\0' byte */
				__clear_bit(0, set);
			}

			/* match must be non-empty */
			if (!test_bit((u8)*str, set))
				return num;

			while (test_bit((u8)*str, set) && field_width--)
				*s++ = *str++;
			*s = '\0';
			++num;
		}
		continue;
		case 'o':
			base = 8;
			break;
		case 'x':
		case 'X':
			base = 16;
			break;
		case 'i':
			base = 0;
			fallthrough;
		case 'd':
			is_sign = true;
			fallthrough;
		case 'u':
			break;
		case '%':
			/* looking for '%' in str */
			if (*str++ != '%')
				return num;
			continue;
		default:
			/* invalid format; stop here */
			return num;
		}

		/* have some sort of integer conversion.
		 * first, skip white space in buffer.
		 */
		str = skip_spaces(str);

		digit = *str;
		if (is_sign && digit == '-') {
			if (field_width == 1)
				break;

			digit = *(str + 1);
		}

		if (!digit
		    || (base == 16 && !isxdigit(digit))
		    || (base == 10 && !isdigit(digit))
		    || (base == 8 && (!isdigit(digit) || digit > '7'))
		    || (base == 0 && !isdigit(digit)))
			break;

		if (is_sign)
			val.s = simple_strntoll(str,
						field_width >= 0 ? field_width : INT_MAX,
						&next, base);
		else
			val.u = simple_strntoull(str,
						 field_width >= 0 ? field_width : INT_MAX,
						 &next, base);

		switch (qualifier) {
		case 'H':	/* that's 'hh' in format */
			if (is_sign)
				*va_arg(args, signed char *) = val.s;
			else
				*va_arg(args, unsigned char *) = val.u;
			break;
		case 'h':
			if (is_sign)
				*va_arg(args, short *) = val.s;
			else
				*va_arg(args, unsigned short *) = val.u;
			break;
		case 'l':
			if (is_sign)
				*va_arg(args, long *) = val.s;
			else
				*va_arg(args, unsigned long *) = val.u;
			break;
		case 'L':
			if (is_sign)
				*va_arg(args, long long *) = val.s;
			else
				*va_arg(args, unsigned long long *) = val.u;
			break;
		case 'z':
			*va_arg(args, size_t *) = val.u;
			break;
		default:
			if (is_sign)
				*va_arg(args, int *) = val.s;
			else
				*va_arg(args, unsigned int *) = val.u;
			break;
		}
		num++;

		if (!next)
			break;
		str = next;
	}

	return num;
}
EXPORT_SYMBOL(vsscanf);

/**
 * sscanf - Unformat a buffer into a list of arguments
 * @buf:	input buffer
 * @fmt:	formatting of buffer
 * @...:	resulting arguments
 */
int sscanf(const char *buf, const char *fmt, ...)
{
	va_list args;
	int i;

	va_start(args, fmt);
	i = vsscanf(buf, fmt, args);
	va_end(args);

	return i;
}
EXPORT_SYMBOL(sscanf);<|MERGE_RESOLUTION|>--- conflicted
+++ resolved
@@ -767,17 +767,7 @@
 	/* Pairs with smp_rmb() before reading ptr_key. */
 	smp_wmb();
 	WRITE_ONCE(filled_random_ptr_key, true);
-<<<<<<< HEAD
-}
-
-static int __init vsprintf_init_hashval(void)
-{
-	fill_ptr_key_workfn(NULL);
-	return 0;
-=======
->>>>>>> 7365df19
-}
-subsys_initcall(vsprintf_init_hashval)
+}
 
 static int __init vsprintf_init_hashval(void)
 {
