--- conflicted
+++ resolved
@@ -917,8 +917,6 @@
 	)
 );
 
-<<<<<<< HEAD
-=======
 TRACE_EVENT(nfsd_file_create,
 	TP_PROTO(
 		const struct svc_rqst *rqstp,
@@ -1017,15 +1015,10 @@
 	)
 );
 
->>>>>>> 7365df19
 TRACE_EVENT(nfsd_file_open,
 	TP_PROTO(struct nfsd_file *nf, __be32 status),
 	TP_ARGS(nf, status),
 	TP_STRUCT__entry(
-<<<<<<< HEAD
-		__field(unsigned int, nf_hashval)
-=======
->>>>>>> 7365df19
 		__field(void *, nf_inode)	/* cannot be dereferenced */
 		__field(int, nf_ref)
 		__field(unsigned long, nf_flags)
@@ -1033,22 +1026,13 @@
 		__field(void *, nf_file)	/* cannot be dereferenced */
 	),
 	TP_fast_assign(
-<<<<<<< HEAD
-		__entry->nf_hashval = nf->nf_hashval;
-=======
->>>>>>> 7365df19
 		__entry->nf_inode = nf->nf_inode;
 		__entry->nf_ref = refcount_read(&nf->nf_ref);
 		__entry->nf_flags = nf->nf_flags;
 		__entry->nf_may = nf->nf_may;
 		__entry->nf_file = nf->nf_file;
 	),
-<<<<<<< HEAD
-	TP_printk("hash=0x%x inode=%p ref=%d flags=%s may=%s file=%p",
-		__entry->nf_hashval,
-=======
 	TP_printk("inode=%p ref=%d flags=%s may=%s file=%p",
->>>>>>> 7365df19
 		__entry->nf_inode,
 		__entry->nf_ref,
 		show_nf_flags(__entry->nf_flags),
