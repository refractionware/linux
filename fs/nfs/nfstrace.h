--- conflicted
+++ resolved
@@ -961,13 +961,8 @@
 			__entry->fileid = nfsi->fileid;
 			__entry->fhandle = nfs_fhandle_hash(&nfsi->fh);
 			__entry->version = inode_peek_iversion_raw(inode);
-<<<<<<< HEAD
-			__entry->offset = folio_pos(folio);
-			__entry->count = nfs_folio_length(folio);
-=======
 			__entry->offset = offset,
 			__entry->count = count;
->>>>>>> 7aa4fbcc
 		),
 
 		TP_printk(
@@ -1016,13 +1011,8 @@
 			__entry->fileid = nfsi->fileid;
 			__entry->fhandle = nfs_fhandle_hash(&nfsi->fh);
 			__entry->version = inode_peek_iversion_raw(inode);
-<<<<<<< HEAD
-			__entry->offset = folio_pos(folio);
-			__entry->count = nfs_folio_length(folio);
-=======
 			__entry->offset = offset,
 			__entry->count = count,
->>>>>>> 7aa4fbcc
 			__entry->ret = ret;
 		),
 
