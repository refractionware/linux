/* SPDX-License-Identifier: GPL-2.0 */
/*
  File: linux/posix_acl_xattr.h

  Extended attribute system call representation of Access Control Lists.

  Copyright (C) 2000 by Andreas Gruenbacher <a.gruenbacher@computer.org>
  Copyright (C) 2002 SGI - Silicon Graphics, Inc <linux-xfs@oss.sgi.com>
 */
#ifndef _POSIX_ACL_XATTR_H
#define _POSIX_ACL_XATTR_H

#include <uapi/linux/xattr.h>
#include <uapi/linux/posix_acl_xattr.h>
#include <linux/posix_acl.h>

static inline size_t
posix_acl_xattr_size(int count)
{
	return (sizeof(struct posix_acl_xattr_header) +
		(count * sizeof(struct posix_acl_xattr_entry)));
}

static inline int
posix_acl_xattr_count(size_t size)
{
	if (size < sizeof(struct posix_acl_xattr_header))
		return -1;
	size -= sizeof(struct posix_acl_xattr_header);
	if (size % sizeof(struct posix_acl_xattr_entry))
		return -1;
	return size / sizeof(struct posix_acl_xattr_entry);
}

#ifdef CONFIG_FS_POSIX_ACL
void posix_acl_fix_xattr_from_user(void *value, size_t size);
void posix_acl_fix_xattr_to_user(void *value, size_t size);
void posix_acl_getxattr_idmapped_mnt(struct user_namespace *mnt_userns,
				     const struct inode *inode,
				     void *value, size_t size);
<<<<<<< HEAD
void posix_acl_setxattr_idmapped_mnt(struct user_namespace *mnt_userns,
				     const struct inode *inode,
				     void *value, size_t size);
=======
>>>>>>> 7365df19
#else
static inline void posix_acl_fix_xattr_from_user(void *value, size_t size)
{
}
static inline void posix_acl_fix_xattr_to_user(void *value, size_t size)
{
}
static inline void
posix_acl_getxattr_idmapped_mnt(struct user_namespace *mnt_userns,
				const struct inode *inode, void *value,
				size_t size)
<<<<<<< HEAD
{
}
static inline void
posix_acl_setxattr_idmapped_mnt(struct user_namespace *mnt_userns,
				const struct inode *inode, void *value,
				size_t size)
=======
>>>>>>> 7365df19
{
}
#endif

struct posix_acl *posix_acl_from_xattr(struct user_namespace *user_ns, 
				       const void *value, size_t size);
int posix_acl_to_xattr(struct user_namespace *user_ns,
		       const struct posix_acl *acl, void *buffer, size_t size);
struct posix_acl *vfs_set_acl_prepare(struct user_namespace *mnt_userns,
				      struct user_namespace *fs_userns,
				      const void *value, size_t size);

extern const struct xattr_handler posix_acl_access_xattr_handler;
extern const struct xattr_handler posix_acl_default_xattr_handler;

#endif	/* _POSIX_ACL_XATTR_H */<|MERGE_RESOLUTION|>--- conflicted
+++ resolved
@@ -38,12 +38,6 @@
 void posix_acl_getxattr_idmapped_mnt(struct user_namespace *mnt_userns,
 				     const struct inode *inode,
 				     void *value, size_t size);
-<<<<<<< HEAD
-void posix_acl_setxattr_idmapped_mnt(struct user_namespace *mnt_userns,
-				     const struct inode *inode,
-				     void *value, size_t size);
-=======
->>>>>>> 7365df19
 #else
 static inline void posix_acl_fix_xattr_from_user(void *value, size_t size)
 {
@@ -55,15 +49,6 @@
 posix_acl_getxattr_idmapped_mnt(struct user_namespace *mnt_userns,
 				const struct inode *inode, void *value,
 				size_t size)
-<<<<<<< HEAD
-{
-}
-static inline void
-posix_acl_setxattr_idmapped_mnt(struct user_namespace *mnt_userns,
-				const struct inode *inode, void *value,
-				size_t size)
-=======
->>>>>>> 7365df19
 {
 }
 #endif
