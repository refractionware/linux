// SPDX-License-Identifier: GPL-2.0-only
//
// rt1019.c  --  RT1019 ALSA SoC audio amplifier driver
// Author: Jack Yu <jack.yu@realtek.com>
//
// Copyright(c) 2021 Realtek Semiconductor Corp.
//
//

#include <linux/acpi.h>
#include <linux/fs.h>
#include <linux/module.h>
#include <linux/moduleparam.h>
#include <linux/init.h>
#include <linux/delay.h>
#include <linux/pm.h>
#include <linux/regmap.h>
#include <linux/i2c.h>
#include <linux/platform_device.h>
#include <linux/firmware.h>
#include <linux/gpio.h>
#include <sound/core.h>
#include <sound/pcm.h>
#include <sound/pcm_params.h>
#include <sound/soc.h>
#include <sound/soc-dapm.h>
#include <sound/initval.h>
#include <sound/tlv.h>

#include "rl6231.h"
#include "rt1019.h"

static const struct reg_default rt1019_reg[] = {
	{ 0x0000, 0x00 },
	{ 0x0011, 0x04 },
	{ 0x0013, 0x00 },
	{ 0x0019, 0x30 },
	{ 0x001b, 0x01 },
	{ 0x005c, 0x00 },
	{ 0x005e, 0x10 },
	{ 0x005f, 0xec },
	{ 0x0061, 0x10 },
	{ 0x0062, 0x19 },
	{ 0x0066, 0x08 },
	{ 0x0100, 0x80 },
	{ 0x0100, 0x51 },
	{ 0x0102, 0x23 },
	{ 0x0311, 0x00 },
	{ 0x0312, 0x3e },
	{ 0x0313, 0x86 },
	{ 0x0400, 0x03 },
	{ 0x0401, 0x02 },
	{ 0x0402, 0x01 },
	{ 0x0504, 0xff },
	{ 0x0505, 0x24 },
	{ 0x0b00, 0x50 },
	{ 0x0b01, 0xc3 },
};

static bool rt1019_volatile_register(struct device *dev, unsigned int reg)
{
	switch (reg) {
	case RT1019_PWR_STRP_2:
	case RT1019_VER_ID:
	case RT1019_VEND_ID_1:
	case RT1019_VEND_ID_2:
	case RT1019_DEV_ID_1:
	case RT1019_DEV_ID_2:
		return true;

	default:
		return false;
	}
}

static bool rt1019_readable_register(struct device *dev, unsigned int reg)
{
	switch (reg) {
	case RT1019_RESET:
	case RT1019_IDS_CTRL:
	case RT1019_ASEL_CTRL:
	case RT1019_PWR_STRP_2:
	case RT1019_BEEP_TONE:
	case RT1019_VER_ID:
	case RT1019_VEND_ID_1:
	case RT1019_VEND_ID_2:
	case RT1019_DEV_ID_1:
	case RT1019_DEV_ID_2:
	case RT1019_SDB_CTRL:
	case RT1019_CLK_TREE_1:
	case RT1019_CLK_TREE_2:
	case RT1019_CLK_TREE_3:
	case RT1019_PLL_1:
	case RT1019_PLL_2:
	case RT1019_PLL_3:
	case RT1019_TDM_1:
	case RT1019_TDM_2:
	case RT1019_TDM_3:
	case RT1019_DMIX_MONO_1:
	case RT1019_DMIX_MONO_2:
	case RT1019_BEEP_1:
	case RT1019_BEEP_2:
		return true;
	default:
		return false;
	}
}

static const DECLARE_TLV_DB_SCALE(dac_vol_tlv, -9525, 75, 0);

static const char * const rt1019_din_source_select[] = {
	"Left",
	"Right",
	"Left + Right average",
};

static SOC_ENUM_SINGLE_DECL(rt1019_mono_lr_sel, RT1019_IDS_CTRL, 0,
	rt1019_din_source_select);

static const struct snd_kcontrol_new rt1019_snd_controls[] = {
	SOC_SINGLE_TLV("DAC Playback Volume", RT1019_DMIX_MONO_1, 0,
		127, 0, dac_vol_tlv),
	SOC_ENUM("Mono LR Select", rt1019_mono_lr_sel),
};

static int r1019_dac_event(struct snd_soc_dapm_widget *w,
	struct snd_kcontrol *kcontrol, int event)
{
	struct snd_soc_component *component = snd_soc_dapm_to_component(w->dapm);

	switch (event) {
	case SND_SOC_DAPM_PRE_PMU:
		snd_soc_component_write(component, RT1019_SDB_CTRL, 0xb);
		break;
	case SND_SOC_DAPM_POST_PMD:
		snd_soc_component_write(component, RT1019_SDB_CTRL, 0xa);
		break;
	default:
		break;
	}

	return 0;
}

static const struct snd_soc_dapm_widget rt1019_dapm_widgets[] = {
	SND_SOC_DAPM_AIF_IN("AIFRX", "AIF Playback", 0, SND_SOC_NOPM, 0, 0),
	SND_SOC_DAPM_DAC_E("DAC", NULL, SND_SOC_NOPM, 0, 0,
		r1019_dac_event, SND_SOC_DAPM_PRE_PMU | SND_SOC_DAPM_POST_PMD),
	SND_SOC_DAPM_OUTPUT("SPO"),
};

static const struct snd_soc_dapm_route rt1019_dapm_routes[] = {
	{ "DAC", NULL, "AIFRX" },
	{ "SPO", NULL, "DAC" },
};

static int rt1019_hw_params(struct snd_pcm_substream *substream,
	struct snd_pcm_hw_params *params, struct snd_soc_dai *dai)
{
	struct snd_soc_component *component = dai->component;
	struct rt1019_priv *rt1019 = snd_soc_component_get_drvdata(component);
	int pre_div, bclk_ms, frame_size;
	unsigned int val_len = 0, sys_div_da_filter = 0;
	unsigned int sys_dac_osr = 0, sys_fifo_clk = 0;
	unsigned int sys_clk_cal = 0, sys_asrc_in = 0;

	rt1019->lrck = params_rate(params);
	pre_div = rl6231_get_clk_info(rt1019->sysclk, rt1019->lrck);
	if (pre_div < 0) {
		dev_err(component->dev, "Unsupported clock setting\n");
		return -EINVAL;
	}

	frame_size = snd_soc_params_to_frame_size(params);
	if (frame_size < 0) {
		dev_err(component->dev, "Unsupported frame size: %d\n", frame_size);
		return -EINVAL;
	}

	bclk_ms = frame_size > 32;
	rt1019->bclk = rt1019->lrck * (32 << bclk_ms);

	dev_dbg(dai->dev, "bclk is %dHz and lrck is %dHz\n",
		rt1019->bclk, rt1019->lrck);
	dev_dbg(dai->dev, "bclk_ms is %d and pre_div is %d for iis %d\n",
				bclk_ms, pre_div, dai->id);

	switch (pre_div) {
	case 0:
		sys_div_da_filter = RT1019_SYS_DIV_DA_FIL_DIV1;
		sys_dac_osr = RT1019_SYS_DA_OSR_DIV1;
		sys_asrc_in = RT1019_ASRC_256FS_DIV1;
		sys_fifo_clk = RT1019_SEL_FIFO_DIV1;
		sys_clk_cal = RT1019_SEL_CLK_CAL_DIV1;
		break;
	case 1:
		sys_div_da_filter = RT1019_SYS_DIV_DA_FIL_DIV2;
		sys_dac_osr = RT1019_SYS_DA_OSR_DIV2;
		sys_asrc_in = RT1019_ASRC_256FS_DIV2;
		sys_fifo_clk = RT1019_SEL_FIFO_DIV2;
		sys_clk_cal = RT1019_SEL_CLK_CAL_DIV2;
		break;
	case 3:
		sys_div_da_filter = RT1019_SYS_DIV_DA_FIL_DIV4;
		sys_dac_osr = RT1019_SYS_DA_OSR_DIV4;
		sys_asrc_in = RT1019_ASRC_256FS_DIV4;
		sys_fifo_clk = RT1019_SEL_FIFO_DIV4;
		sys_clk_cal = RT1019_SEL_CLK_CAL_DIV4;
		break;
	default:
		return -EINVAL;
	}

	switch (params_width(params)) {
	case 16:
		break;
	case 20:
		val_len = RT1019_I2S_DL_20;
		break;
	case 24:
		val_len = RT1019_I2S_DL_24;
		break;
	case 32:
		val_len = RT1019_I2S_DL_32;
		break;
	case 8:
		val_len = RT1019_I2S_DL_8;
		break;
	default:
		return -EINVAL;
	}

	snd_soc_component_update_bits(component, RT1019_TDM_2, RT1019_I2S_DL_MASK,
			val_len);
	snd_soc_component_update_bits(component, RT1019_CLK_TREE_1,
			RT1019_SEL_FIFO_MASK, sys_fifo_clk);
	snd_soc_component_update_bits(component, RT1019_CLK_TREE_2,
			RT1019_SYS_DIV_DA_FIL_MASK | RT1019_SYS_DA_OSR_MASK |
			RT1019_ASRC_256FS_MASK, sys_div_da_filter | sys_dac_osr |
			sys_asrc_in);
	snd_soc_component_update_bits(component, RT1019_CLK_TREE_3,
			RT1019_SEL_CLK_CAL_MASK, sys_clk_cal);

	return 0;
}

static int rt1019_set_dai_fmt(struct snd_soc_dai *dai, unsigned int fmt)
{
	struct snd_soc_component *component = dai->component;
	unsigned int reg_val = 0, reg_val2 = 0;

	switch (fmt & SND_SOC_DAIFMT_INV_MASK) {
	case SND_SOC_DAIFMT_NB_NF:
		break;
	case SND_SOC_DAIFMT_IB_NF:
		reg_val2 |= RT1019_TDM_BCLK_INV;
		break;
	default:
		return -EINVAL;
	}

	switch (fmt & SND_SOC_DAIFMT_FORMAT_MASK) {
	case SND_SOC_DAIFMT_I2S:
		break;

	case SND_SOC_DAIFMT_LEFT_J:
		reg_val |= RT1019_I2S_DF_LEFT;
		break;

	case SND_SOC_DAIFMT_DSP_A:
		reg_val |= RT1019_I2S_DF_PCM_A_R;
		break;

	case SND_SOC_DAIFMT_DSP_B:
		reg_val |= RT1019_I2S_DF_PCM_B_R;
		break;

	default:
		return -EINVAL;
	}

	snd_soc_component_update_bits(component, RT1019_TDM_2,
		RT1019_I2S_DF_MASK, reg_val);
	snd_soc_component_update_bits(component, RT1019_TDM_1,
		RT1019_TDM_BCLK_MASK, reg_val2);

	return 0;
}

static int rt1019_set_dai_sysclk(struct snd_soc_dai *dai,
		int clk_id, unsigned int freq, int dir)
{
	struct snd_soc_component *component = dai->component;
	struct rt1019_priv *rt1019 = snd_soc_component_get_drvdata(component);
	unsigned int reg_val = 0;

	if (freq == rt1019->sysclk && clk_id == rt1019->sysclk_src)
		return 0;

	switch (clk_id) {
	case RT1019_SCLK_S_BCLK:
		reg_val |= RT1019_CLK_SYS_PRE_SEL_BCLK;
		break;

	case RT1019_SCLK_S_PLL:
		reg_val |= RT1019_CLK_SYS_PRE_SEL_PLL;
		break;

	default:
		dev_err(component->dev, "Invalid clock id (%d)\n", clk_id);
		return -EINVAL;
	}

	rt1019->sysclk = freq;
	rt1019->sysclk_src = clk_id;

	dev_dbg(dai->dev, "Sysclk is %dHz and clock id is %d\n", freq, clk_id);

	snd_soc_component_update_bits(component, RT1019_CLK_TREE_1,
		RT1019_CLK_SYS_PRE_SEL_MASK, reg_val);

	return 0;
}

static int rt1019_set_dai_pll(struct snd_soc_dai *dai, int pll_id, int source,
			unsigned int freq_in, unsigned int freq_out)
{
	struct snd_soc_component *component = dai->component;
	struct rt1019_priv *rt1019 = snd_soc_component_get_drvdata(component);
	struct rl6231_pll_code pll_code;
	int ret;

	if (!freq_in || !freq_out) {
		dev_dbg(component->dev, "PLL disabled\n");
		rt1019->pll_in = 0;
		rt1019->pll_out = 0;
		return 0;
	}

	if (source == rt1019->pll_src && freq_in == rt1019->pll_in &&
		freq_out == rt1019->pll_out)
		return 0;

	switch (source) {
	case RT1019_PLL_S_BCLK:
		snd_soc_component_update_bits(component, RT1019_CLK_TREE_1,
			RT1019_PLL_SRC_MASK, RT1019_PLL_SRC_SEL_BCLK);
		break;

	case RT1019_PLL_S_RC25M:
		snd_soc_component_update_bits(component, RT1019_CLK_TREE_1,
			RT1019_PLL_SRC_MASK, RT1019_PLL_SRC_SEL_RC);
		break;

	default:
		dev_err(component->dev, "Unknown PLL source %d\n", source);
		return -EINVAL;
	}

	ret = rl6231_pll_calc(freq_in, freq_out, &pll_code);
	if (ret < 0) {
		dev_err(component->dev, "Unsupported input clock %d\n", freq_in);
		return ret;
	}

	dev_dbg(component->dev, "bypass=%d m=%d n=%d k=%d\n",
		pll_code.m_bp, (pll_code.m_bp ? 0 : pll_code.m_code),
		pll_code.n_code, pll_code.k_code);

	snd_soc_component_update_bits(component, RT1019_PWR_STRP_2,
		RT1019_AUTO_BITS_SEL_MASK | RT1019_AUTO_CLK_SEL_MASK,
		RT1019_AUTO_BITS_SEL_MANU | RT1019_AUTO_CLK_SEL_MANU);
	snd_soc_component_update_bits(component, RT1019_PLL_1,
		RT1019_PLL_M_MASK | RT1019_PLL_M_BP_MASK | RT1019_PLL_Q_8_8_MASK,
		((pll_code.m_bp ? 0 : pll_code.m_code) << RT1019_PLL_M_SFT) |
		(pll_code.m_bp << RT1019_PLL_M_BP_SFT) |
		((pll_code.n_code >> 8) & RT1019_PLL_Q_8_8_MASK));
	snd_soc_component_update_bits(component, RT1019_PLL_2,
		RT1019_PLL_Q_7_0_MASK, pll_code.n_code & RT1019_PLL_Q_7_0_MASK);
	snd_soc_component_update_bits(component, RT1019_PLL_3,
		RT1019_PLL_K_MASK, pll_code.k_code);

	rt1019->pll_in = freq_in;
	rt1019->pll_out = freq_out;
	rt1019->pll_src = source;

	return 0;
}

static int rt1019_set_tdm_slot(struct snd_soc_dai *dai, unsigned int tx_mask,
			unsigned int rx_mask, int slots, int slot_width)
{
	struct snd_soc_component *component = dai->component;
	unsigned int val = 0, rx_slotnum;
	int ret = 0, first_bit;

	switch (slots) {
	case 4:
		val |= RT1019_I2S_TX_4CH;
		break;
	case 6:
		val |= RT1019_I2S_TX_6CH;
		break;
	case 8:
		val |= RT1019_I2S_TX_8CH;
		break;
	case 2:
		break;
	default:
		return -EINVAL;
	}

	switch (slot_width) {
	case 20:
		val |= RT1019_I2S_DL_20;
		break;
	case 24:
		val |= RT1019_I2S_DL_24;
		break;
	case 32:
		val |= RT1019_I2S_DL_32;
		break;
	case 8:
		val |= RT1019_I2S_DL_8;
		break;
	case 16:
		break;
	default:
		return -EINVAL;
	}

	/* Rx slot configuration */
	rx_slotnum = hweight_long(rx_mask);
	if (rx_slotnum != 1) {
		ret = -EINVAL;
		dev_err(component->dev, "too many rx slots or zero slot\n");
		goto _set_tdm_err_;
	}
	/* This is an assumption that the system sends stereo audio to the
	 * amplifier typically. And the stereo audio is placed in slot 0/2/4/6
	 * as the starting slot. The users could select the channel from
	 * L/R/L+R by "Mono LR Select" control.
	 */
	first_bit = __ffs(rx_mask);
	switch (first_bit) {
	case 0:
	case 2:
	case 4:
	case 6:
		snd_soc_component_update_bits(component,
			RT1019_TDM_3,
			RT1019_TDM_I2S_TX_L_DAC1_1_MASK |
			RT1019_TDM_I2S_TX_R_DAC1_1_MASK,
			(first_bit << RT1019_TDM_I2S_TX_L_DAC1_1_SFT) |
			((first_bit + 1) << RT1019_TDM_I2S_TX_R_DAC1_1_SFT));
		break;
	case 1:
	case 3:
	case 5:
	case 7:
		snd_soc_component_update_bits(component,
			RT1019_TDM_3,
			RT1019_TDM_I2S_TX_L_DAC1_1_MASK |
			RT1019_TDM_I2S_TX_R_DAC1_1_MASK,
			((first_bit - 1) << RT1019_TDM_I2S_TX_L_DAC1_1_SFT) |
			(first_bit << RT1019_TDM_I2S_TX_R_DAC1_1_SFT));
		break;
	default:
		ret = -EINVAL;
		goto _set_tdm_err_;
	}

	snd_soc_component_update_bits(component, RT1019_TDM_2,
		RT1019_I2S_CH_TX_MASK | RT1019_I2S_DF_MASK, val);

_set_tdm_err_:
	return ret;
}

static int rt1019_probe(struct snd_soc_component *component)
{
	struct rt1019_priv *rt1019 = snd_soc_component_get_drvdata(component);

	rt1019->component = component;
	snd_soc_component_write(component, RT1019_SDB_CTRL, 0xa);

	return 0;
}

#define RT1019_STEREO_RATES SNDRV_PCM_RATE_8000_192000
#define RT1019_FORMATS (SNDRV_PCM_FMTBIT_S16_LE | SNDRV_PCM_FMTBIT_S20_3LE | \
			SNDRV_PCM_FMTBIT_S24_LE | SNDRV_PCM_FMTBIT_S8)

static const struct snd_soc_dai_ops rt1019_aif_dai_ops = {
	.hw_params = rt1019_hw_params,
	.set_fmt = rt1019_set_dai_fmt,
	.set_sysclk = rt1019_set_dai_sysclk,
	.set_pll = rt1019_set_dai_pll,
	.set_tdm_slot = rt1019_set_tdm_slot,
};

static struct snd_soc_dai_driver rt1019_dai[] = {
	{
		.name = "rt1019-aif",
		.id = 0,
		.playback = {
			.stream_name = "AIF Playback",
			.channels_min = 1,
			.channels_max = 2,
			.rates = RT1019_STEREO_RATES,
			.formats = RT1019_FORMATS,
		},
		.ops = &rt1019_aif_dai_ops,
	}
};

static const struct snd_soc_component_driver soc_component_dev_rt1019 = {
	.probe			= rt1019_probe,
	.controls		= rt1019_snd_controls,
	.num_controls		= ARRAY_SIZE(rt1019_snd_controls),
	.dapm_widgets		= rt1019_dapm_widgets,
	.num_dapm_widgets	= ARRAY_SIZE(rt1019_dapm_widgets),
	.dapm_routes		= rt1019_dapm_routes,
	.num_dapm_routes	= ARRAY_SIZE(rt1019_dapm_routes),
<<<<<<< HEAD
	.non_legacy_dai_naming	= 1,
=======
>>>>>>> 7365df19
	.endianness		= 1,
};

static const struct regmap_config rt1019_regmap = {
	.reg_bits = 16,
	.val_bits = 8,
	.use_single_read = true,
	.use_single_write = true,
	.max_register = RT1019_BEEP_2,
	.volatile_reg = rt1019_volatile_register,
	.readable_reg = rt1019_readable_register,
	.cache_type = REGCACHE_RBTREE,
	.reg_defaults = rt1019_reg,
	.num_reg_defaults = ARRAY_SIZE(rt1019_reg),
};

static const struct i2c_device_id rt1019_i2c_id[] = {
	{ "rt1019", 0 },
	{ }
};
MODULE_DEVICE_TABLE(i2c, rt1019_i2c_id);

static const struct of_device_id rt1019_of_match[] = {
	{ .compatible = "realtek,rt1019", },
	{},
};
MODULE_DEVICE_TABLE(of, rt1019_of_match);

#ifdef CONFIG_ACPI
static const struct acpi_device_id rt1019_acpi_match[] = {
	{ "10EC1019", 0},
	{ },
};
MODULE_DEVICE_TABLE(acpi, rt1019_acpi_match);
#endif

static int rt1019_i2c_probe(struct i2c_client *i2c)
{
	struct rt1019_priv *rt1019;
	int ret;
	unsigned int val, val2, dev_id;

	rt1019 = devm_kzalloc(&i2c->dev, sizeof(struct rt1019_priv),
				GFP_KERNEL);
	if (!rt1019)
		return -ENOMEM;

	i2c_set_clientdata(i2c, rt1019);

	rt1019->regmap = devm_regmap_init_i2c(i2c, &rt1019_regmap);
	if (IS_ERR(rt1019->regmap)) {
		ret = PTR_ERR(rt1019->regmap);
		dev_err(&i2c->dev, "Failed to allocate register map: %d\n",
			ret);
		return ret;
	}

	regmap_read(rt1019->regmap, RT1019_DEV_ID_1, &val);
	regmap_read(rt1019->regmap, RT1019_DEV_ID_2, &val2);
	dev_id = val << 8 | val2;
	if (dev_id != RT1019_DEVICE_ID_VAL && dev_id != RT1019_DEVICE_ID_VAL2) {
		dev_err(&i2c->dev,
			"Device with ID register 0x%x is not rt1019\n", dev_id);
		return -ENODEV;
	}

	return devm_snd_soc_register_component(&i2c->dev,
		&soc_component_dev_rt1019, rt1019_dai, ARRAY_SIZE(rt1019_dai));
}

static struct i2c_driver rt1019_i2c_driver = {
	.driver = {
		.name = "rt1019",
		.of_match_table = of_match_ptr(rt1019_of_match),
		.acpi_match_table = ACPI_PTR(rt1019_acpi_match),
	},
	.probe_new = rt1019_i2c_probe,
	.id_table = rt1019_i2c_id,
};
module_i2c_driver(rt1019_i2c_driver);

MODULE_DESCRIPTION("ASoC RT1019 driver");
MODULE_AUTHOR("Jack Yu <jack.yu@realtek.com>");
MODULE_LICENSE("GPL v2");<|MERGE_RESOLUTION|>--- conflicted
+++ resolved
@@ -522,10 +522,6 @@
 	.num_dapm_widgets	= ARRAY_SIZE(rt1019_dapm_widgets),
 	.dapm_routes		= rt1019_dapm_routes,
 	.num_dapm_routes	= ARRAY_SIZE(rt1019_dapm_routes),
-<<<<<<< HEAD
-	.non_legacy_dai_naming	= 1,
-=======
->>>>>>> 7365df19
 	.endianness		= 1,
 };
 
