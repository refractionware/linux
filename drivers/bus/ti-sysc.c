--- conflicted
+++ resolved
@@ -1538,22 +1538,6 @@
 	}
 
 static const struct sysc_revision_quirk sysc_revision_quirks[] = {
-<<<<<<< HEAD
-	/* These drivers need to be fixed to not use pm_runtime_irq_safe() */
-	SYSC_QUIRK("uart", 0, 0x50, 0x54, 0x58, 0x00000046, 0xffffffff,
-		   SYSC_QUIRK_SWSUP_SIDLE_ACT | SYSC_QUIRK_LEGACY_IDLE),
-	SYSC_QUIRK("uart", 0, 0x50, 0x54, 0x58, 0x00000052, 0xffffffff,
-		   SYSC_QUIRK_SWSUP_SIDLE_ACT | SYSC_QUIRK_LEGACY_IDLE),
-	/* Uarts on omap4 and later */
-	SYSC_QUIRK("uart", 0, 0x50, 0x54, 0x58, 0x50411e03, 0xffff00ff,
-		   SYSC_QUIRK_SWSUP_SIDLE_ACT | SYSC_QUIRK_LEGACY_IDLE),
-	SYSC_QUIRK("uart", 0, 0x50, 0x54, 0x58, 0x47422e03, 0xffffffff,
-		   SYSC_QUIRK_SWSUP_SIDLE_ACT | SYSC_QUIRK_LEGACY_IDLE),
-	SYSC_QUIRK("uart", 0, 0x50, 0x54, 0x58, 0x47424e03, 0xffffffff,
-		   SYSC_QUIRK_SWSUP_SIDLE_ACT | SYSC_QUIRK_LEGACY_IDLE),
-
-=======
->>>>>>> 0c383648
 	/* Quirks that need to be set based on the module address */
 	SYSC_QUIRK("mcpdm", 0x40132000, 0, 0x10, -ENODEV, 0x50000800, 0xffffffff,
 		   SYSC_QUIRK_EXT_OPT_CLOCK | SYSC_QUIRK_NO_RESET_ON_INIT |
