// SPDX-License-Identifier: GPL-2.0-only
/*
 * Copyright (C) 2016 Broadcom
 */

/**
 * DOC: VC4 DSI0/DSI1 module
 *
 * BCM2835 contains two DSI modules, DSI0 and DSI1.  DSI0 is a
 * single-lane DSI controller, while DSI1 is a more modern 4-lane DSI
 * controller.
 *
 * Most Raspberry Pi boards expose DSI1 as their "DISPLAY" connector,
 * while the compute module brings both DSI0 and DSI1 out.
 *
 * This driver has been tested for DSI1 video-mode display only
 * currently, with most of the information necessary for DSI0
 * hopefully present.
 */

#include <linux/clk-provider.h>
#include <linux/clk.h>
#include <linux/completion.h>
#include <linux/component.h>
#include <linux/dma-mapping.h>
#include <linux/dmaengine.h>
#include <linux/i2c.h>
#include <linux/io.h>
#include <linux/of_address.h>
#include <linux/of_platform.h>
#include <linux/pm_runtime.h>

#include <drm/drm_atomic_helper.h>
#include <drm/drm_bridge.h>
#include <drm/drm_edid.h>
#include <drm/drm_mipi_dsi.h>
#include <drm/drm_of.h>
#include <drm/drm_panel.h>
#include <drm/drm_probe_helper.h>
#include <drm/drm_simple_kms_helper.h>

#include "vc4_drv.h"
#include "vc4_regs.h"

#define DSI_CMD_FIFO_DEPTH  16
#define DSI_PIX_FIFO_DEPTH 256
#define DSI_PIX_FIFO_WIDTH   4

#define DSI0_CTRL		0x00

/* Command packet control. */
#define DSI0_TXPKT1C		0x04 /* AKA PKTC */
#define DSI1_TXPKT1C		0x04
# define DSI_TXPKT1C_TRIG_CMD_MASK	VC4_MASK(31, 24)
# define DSI_TXPKT1C_TRIG_CMD_SHIFT	24
# define DSI_TXPKT1C_CMD_REPEAT_MASK	VC4_MASK(23, 10)
# define DSI_TXPKT1C_CMD_REPEAT_SHIFT	10

# define DSI_TXPKT1C_DISPLAY_NO_MASK	VC4_MASK(9, 8)
# define DSI_TXPKT1C_DISPLAY_NO_SHIFT	8
/* Short, trigger, BTA, or a long packet that fits all in CMDFIFO. */
# define DSI_TXPKT1C_DISPLAY_NO_SHORT		0
/* Primary display where cmdfifo provides part of the payload and
 * pixelvalve the rest.
 */
# define DSI_TXPKT1C_DISPLAY_NO_PRIMARY		1
/* Secondary display where cmdfifo provides part of the payload and
 * pixfifo the rest.
 */
# define DSI_TXPKT1C_DISPLAY_NO_SECONDARY	2

# define DSI_TXPKT1C_CMD_TX_TIME_MASK	VC4_MASK(7, 6)
# define DSI_TXPKT1C_CMD_TX_TIME_SHIFT	6

# define DSI_TXPKT1C_CMD_CTRL_MASK	VC4_MASK(5, 4)
# define DSI_TXPKT1C_CMD_CTRL_SHIFT	4
/* Command only.  Uses TXPKT1H and DISPLAY_NO */
# define DSI_TXPKT1C_CMD_CTRL_TX	0
/* Command with BTA for either ack or read data. */
# define DSI_TXPKT1C_CMD_CTRL_RX	1
/* Trigger according to TRIG_CMD */
# define DSI_TXPKT1C_CMD_CTRL_TRIG	2
/* BTA alone for getting error status after a command, or a TE trigger
 * without a previous command.
 */
# define DSI_TXPKT1C_CMD_CTRL_BTA	3

# define DSI_TXPKT1C_CMD_MODE_LP	BIT(3)
# define DSI_TXPKT1C_CMD_TYPE_LONG	BIT(2)
# define DSI_TXPKT1C_CMD_TE_EN		BIT(1)
# define DSI_TXPKT1C_CMD_EN		BIT(0)

/* Command packet header. */
#define DSI0_TXPKT1H		0x08 /* AKA PKTH */
#define DSI1_TXPKT1H		0x08
# define DSI_TXPKT1H_BC_CMDFIFO_MASK	VC4_MASK(31, 24)
# define DSI_TXPKT1H_BC_CMDFIFO_SHIFT	24
# define DSI_TXPKT1H_BC_PARAM_MASK	VC4_MASK(23, 8)
# define DSI_TXPKT1H_BC_PARAM_SHIFT	8
# define DSI_TXPKT1H_BC_DT_MASK		VC4_MASK(7, 0)
# define DSI_TXPKT1H_BC_DT_SHIFT	0

#define DSI0_RXPKT1H		0x0c /* AKA RX1_PKTH */
#define DSI1_RXPKT1H		0x14
# define DSI_RXPKT1H_CRC_ERR		BIT(31)
# define DSI_RXPKT1H_DET_ERR		BIT(30)
# define DSI_RXPKT1H_ECC_ERR		BIT(29)
# define DSI_RXPKT1H_COR_ERR		BIT(28)
# define DSI_RXPKT1H_INCOMP_PKT		BIT(25)
# define DSI_RXPKT1H_PKT_TYPE_LONG	BIT(24)
/* Byte count if DSI_RXPKT1H_PKT_TYPE_LONG */
# define DSI_RXPKT1H_BC_PARAM_MASK	VC4_MASK(23, 8)
# define DSI_RXPKT1H_BC_PARAM_SHIFT	8
/* Short return bytes if !DSI_RXPKT1H_PKT_TYPE_LONG */
# define DSI_RXPKT1H_SHORT_1_MASK	VC4_MASK(23, 16)
# define DSI_RXPKT1H_SHORT_1_SHIFT	16
# define DSI_RXPKT1H_SHORT_0_MASK	VC4_MASK(15, 8)
# define DSI_RXPKT1H_SHORT_0_SHIFT	8
# define DSI_RXPKT1H_DT_LP_CMD_MASK	VC4_MASK(7, 0)
# define DSI_RXPKT1H_DT_LP_CMD_SHIFT	0

#define DSI0_RXPKT2H		0x10 /* AKA RX2_PKTH */
#define DSI1_RXPKT2H		0x18
# define DSI_RXPKT1H_DET_ERR		BIT(30)
# define DSI_RXPKT1H_ECC_ERR		BIT(29)
# define DSI_RXPKT1H_COR_ERR		BIT(28)
# define DSI_RXPKT1H_INCOMP_PKT		BIT(25)
# define DSI_RXPKT1H_BC_PARAM_MASK	VC4_MASK(23, 8)
# define DSI_RXPKT1H_BC_PARAM_SHIFT	8
# define DSI_RXPKT1H_DT_MASK		VC4_MASK(7, 0)
# define DSI_RXPKT1H_DT_SHIFT		0

#define DSI0_TXPKT_CMD_FIFO	0x14 /* AKA CMD_DATAF */
#define DSI1_TXPKT_CMD_FIFO	0x1c

#define DSI0_DISP0_CTRL		0x18
# define DSI_DISP0_PIX_CLK_DIV_MASK	VC4_MASK(21, 13)
# define DSI_DISP0_PIX_CLK_DIV_SHIFT	13
# define DSI_DISP0_LP_STOP_CTRL_MASK	VC4_MASK(12, 11)
# define DSI_DISP0_LP_STOP_CTRL_SHIFT	11
# define DSI_DISP0_LP_STOP_DISABLE	0
# define DSI_DISP0_LP_STOP_PERLINE	1
# define DSI_DISP0_LP_STOP_PERFRAME	2

/* Transmit RGB pixels and null packets only during HACTIVE, instead
 * of going to LP-STOP.
 */
# define DSI_DISP_HACTIVE_NULL		BIT(10)
/* Transmit blanking packet only during vblank, instead of allowing LP-STOP. */
# define DSI_DISP_VBLP_CTRL		BIT(9)
/* Transmit blanking packet only during HFP, instead of allowing LP-STOP. */
# define DSI_DISP_HFP_CTRL		BIT(8)
/* Transmit blanking packet only during HBP, instead of allowing LP-STOP. */
# define DSI_DISP_HBP_CTRL		BIT(7)
# define DSI_DISP0_CHANNEL_MASK		VC4_MASK(6, 5)
# define DSI_DISP0_CHANNEL_SHIFT	5
/* Enables end events for HSYNC/VSYNC, not just start events. */
# define DSI_DISP0_ST_END		BIT(4)
# define DSI_DISP0_PFORMAT_MASK		VC4_MASK(3, 2)
# define DSI_DISP0_PFORMAT_SHIFT	2
# define DSI_PFORMAT_RGB565		0
# define DSI_PFORMAT_RGB666_PACKED	1
# define DSI_PFORMAT_RGB666		2
# define DSI_PFORMAT_RGB888		3
/* Default is VIDEO mode. */
# define DSI_DISP0_COMMAND_MODE		BIT(1)
# define DSI_DISP0_ENABLE		BIT(0)

#define DSI0_DISP1_CTRL		0x1c
#define DSI1_DISP1_CTRL		0x2c
/* Format of the data written to TXPKT_PIX_FIFO. */
# define DSI_DISP1_PFORMAT_MASK		VC4_MASK(2, 1)
# define DSI_DISP1_PFORMAT_SHIFT	1
# define DSI_DISP1_PFORMAT_16BIT	0
# define DSI_DISP1_PFORMAT_24BIT	1
# define DSI_DISP1_PFORMAT_32BIT_LE	2
# define DSI_DISP1_PFORMAT_32BIT_BE	3

/* DISP1 is always command mode. */
# define DSI_DISP1_ENABLE		BIT(0)

#define DSI0_TXPKT_PIX_FIFO		0x20 /* AKA PIX_FIFO */

#define DSI0_INT_STAT			0x24
#define DSI0_INT_EN			0x28
# define DSI0_INT_FIFO_ERR		BIT(25)
# define DSI0_INT_CMDC_DONE_MASK	VC4_MASK(24, 23)
# define DSI0_INT_CMDC_DONE_SHIFT	23
#  define DSI0_INT_CMDC_DONE_NO_REPEAT		1
#  define DSI0_INT_CMDC_DONE_REPEAT		3
# define DSI0_INT_PHY_DIR_RTF		BIT(22)
# define DSI0_INT_PHY_D1_ULPS		BIT(21)
# define DSI0_INT_PHY_D1_STOP		BIT(20)
# define DSI0_INT_PHY_RXLPDT		BIT(19)
# define DSI0_INT_PHY_RXTRIG		BIT(18)
# define DSI0_INT_PHY_D0_ULPS		BIT(17)
# define DSI0_INT_PHY_D0_LPDT		BIT(16)
# define DSI0_INT_PHY_D0_FTR		BIT(15)
# define DSI0_INT_PHY_D0_STOP		BIT(14)
/* Signaled when the clock lane enters the given state. */
# define DSI0_INT_PHY_CLK_ULPS		BIT(13)
# define DSI0_INT_PHY_CLK_HS		BIT(12)
# define DSI0_INT_PHY_CLK_FTR		BIT(11)
/* Signaled on timeouts */
# define DSI0_INT_PR_TO			BIT(10)
# define DSI0_INT_TA_TO			BIT(9)
# define DSI0_INT_LPRX_TO		BIT(8)
# define DSI0_INT_HSTX_TO		BIT(7)
/* Contention on a line when trying to drive the line low */
# define DSI0_INT_ERR_CONT_LP1		BIT(6)
# define DSI0_INT_ERR_CONT_LP0		BIT(5)
/* Control error: incorrect line state sequence on data lane 0. */
# define DSI0_INT_ERR_CONTROL		BIT(4)
# define DSI0_INT_ERR_SYNC_ESC		BIT(3)
# define DSI0_INT_RX2_PKT		BIT(2)
# define DSI0_INT_RX1_PKT		BIT(1)
# define DSI0_INT_CMD_PKT		BIT(0)

#define DSI0_INTERRUPTS_ALWAYS_ENABLED	(DSI0_INT_ERR_SYNC_ESC | \
					 DSI0_INT_ERR_CONTROL |	 \
					 DSI0_INT_ERR_CONT_LP0 | \
					 DSI0_INT_ERR_CONT_LP1 | \
					 DSI0_INT_HSTX_TO |	 \
					 DSI0_INT_LPRX_TO |	 \
					 DSI0_INT_TA_TO |	 \
					 DSI0_INT_PR_TO)

# define DSI1_INT_PHY_D3_ULPS		BIT(30)
# define DSI1_INT_PHY_D3_STOP		BIT(29)
# define DSI1_INT_PHY_D2_ULPS		BIT(28)
# define DSI1_INT_PHY_D2_STOP		BIT(27)
# define DSI1_INT_PHY_D1_ULPS		BIT(26)
# define DSI1_INT_PHY_D1_STOP		BIT(25)
# define DSI1_INT_PHY_D0_ULPS		BIT(24)
# define DSI1_INT_PHY_D0_STOP		BIT(23)
# define DSI1_INT_FIFO_ERR		BIT(22)
# define DSI1_INT_PHY_DIR_RTF		BIT(21)
# define DSI1_INT_PHY_RXLPDT		BIT(20)
# define DSI1_INT_PHY_RXTRIG		BIT(19)
# define DSI1_INT_PHY_D0_LPDT		BIT(18)
# define DSI1_INT_PHY_DIR_FTR		BIT(17)

/* Signaled when the clock lane enters the given state. */
# define DSI1_INT_PHY_CLOCK_ULPS	BIT(16)
# define DSI1_INT_PHY_CLOCK_HS		BIT(15)
# define DSI1_INT_PHY_CLOCK_STOP	BIT(14)

/* Signaled on timeouts */
# define DSI1_INT_PR_TO			BIT(13)
# define DSI1_INT_TA_TO			BIT(12)
# define DSI1_INT_LPRX_TO		BIT(11)
# define DSI1_INT_HSTX_TO		BIT(10)

/* Contention on a line when trying to drive the line low */
# define DSI1_INT_ERR_CONT_LP1		BIT(9)
# define DSI1_INT_ERR_CONT_LP0		BIT(8)

/* Control error: incorrect line state sequence on data lane 0. */
# define DSI1_INT_ERR_CONTROL		BIT(7)
/* LPDT synchronization error (bits received not a multiple of 8. */

# define DSI1_INT_ERR_SYNC_ESC		BIT(6)
/* Signaled after receiving an error packet from the display in
 * response to a read.
 */
# define DSI1_INT_RXPKT2		BIT(5)
/* Signaled after receiving a packet.  The header and optional short
 * response will be in RXPKT1H, and a long response will be in the
 * RXPKT_FIFO.
 */
# define DSI1_INT_RXPKT1		BIT(4)
# define DSI1_INT_TXPKT2_DONE		BIT(3)
# define DSI1_INT_TXPKT2_END		BIT(2)
/* Signaled after all repeats of TXPKT1 are transferred. */
# define DSI1_INT_TXPKT1_DONE		BIT(1)
/* Signaled after each TXPKT1 repeat is scheduled. */
# define DSI1_INT_TXPKT1_END		BIT(0)

#define DSI1_INTERRUPTS_ALWAYS_ENABLED	(DSI1_INT_ERR_SYNC_ESC | \
					 DSI1_INT_ERR_CONTROL |	 \
					 DSI1_INT_ERR_CONT_LP0 | \
					 DSI1_INT_ERR_CONT_LP1 | \
					 DSI1_INT_HSTX_TO |	 \
					 DSI1_INT_LPRX_TO |	 \
					 DSI1_INT_TA_TO |	 \
					 DSI1_INT_PR_TO)

#define DSI0_STAT		0x2c
#define DSI0_HSTX_TO_CNT	0x30
#define DSI0_LPRX_TO_CNT	0x34
#define DSI0_TA_TO_CNT		0x38
#define DSI0_PR_TO_CNT		0x3c
#define DSI0_PHYC		0x40
# define DSI1_PHYC_ESC_CLK_LPDT_MASK	VC4_MASK(25, 20)
# define DSI1_PHYC_ESC_CLK_LPDT_SHIFT	20
# define DSI1_PHYC_HS_CLK_CONTINUOUS	BIT(18)
# define DSI0_PHYC_ESC_CLK_LPDT_MASK	VC4_MASK(17, 12)
# define DSI0_PHYC_ESC_CLK_LPDT_SHIFT	12
# define DSI1_PHYC_CLANE_ULPS		BIT(17)
# define DSI1_PHYC_CLANE_ENABLE		BIT(16)
# define DSI_PHYC_DLANE3_ULPS		BIT(13)
# define DSI_PHYC_DLANE3_ENABLE		BIT(12)
# define DSI0_PHYC_HS_CLK_CONTINUOUS	BIT(10)
# define DSI0_PHYC_CLANE_ULPS		BIT(9)
# define DSI_PHYC_DLANE2_ULPS		BIT(9)
# define DSI0_PHYC_CLANE_ENABLE		BIT(8)
# define DSI_PHYC_DLANE2_ENABLE		BIT(8)
# define DSI_PHYC_DLANE1_ULPS		BIT(5)
# define DSI_PHYC_DLANE1_ENABLE		BIT(4)
# define DSI_PHYC_DLANE0_FORCE_STOP	BIT(2)
# define DSI_PHYC_DLANE0_ULPS		BIT(1)
# define DSI_PHYC_DLANE0_ENABLE		BIT(0)

#define DSI0_HS_CLT0		0x44
#define DSI0_HS_CLT1		0x48
#define DSI0_HS_CLT2		0x4c
#define DSI0_HS_DLT3		0x50
#define DSI0_HS_DLT4		0x54
#define DSI0_HS_DLT5		0x58
#define DSI0_HS_DLT6		0x5c
#define DSI0_HS_DLT7		0x60

#define DSI0_PHY_AFEC0		0x64
# define DSI0_PHY_AFEC0_DDR2CLK_EN		BIT(26)
# define DSI0_PHY_AFEC0_DDRCLK_EN		BIT(25)
# define DSI0_PHY_AFEC0_LATCH_ULPS		BIT(24)
# define DSI1_PHY_AFEC0_IDR_DLANE3_MASK		VC4_MASK(31, 29)
# define DSI1_PHY_AFEC0_IDR_DLANE3_SHIFT	29
# define DSI1_PHY_AFEC0_IDR_DLANE2_MASK		VC4_MASK(28, 26)
# define DSI1_PHY_AFEC0_IDR_DLANE2_SHIFT	26
# define DSI1_PHY_AFEC0_IDR_DLANE1_MASK		VC4_MASK(27, 23)
# define DSI1_PHY_AFEC0_IDR_DLANE1_SHIFT	23
# define DSI1_PHY_AFEC0_IDR_DLANE0_MASK		VC4_MASK(22, 20)
# define DSI1_PHY_AFEC0_IDR_DLANE0_SHIFT	20
# define DSI1_PHY_AFEC0_IDR_CLANE_MASK		VC4_MASK(19, 17)
# define DSI1_PHY_AFEC0_IDR_CLANE_SHIFT		17
# define DSI0_PHY_AFEC0_ACTRL_DLANE1_MASK	VC4_MASK(23, 20)
# define DSI0_PHY_AFEC0_ACTRL_DLANE1_SHIFT	20
# define DSI0_PHY_AFEC0_ACTRL_DLANE0_MASK	VC4_MASK(19, 16)
# define DSI0_PHY_AFEC0_ACTRL_DLANE0_SHIFT	16
# define DSI0_PHY_AFEC0_ACTRL_CLANE_MASK	VC4_MASK(15, 12)
# define DSI0_PHY_AFEC0_ACTRL_CLANE_SHIFT	12
# define DSI1_PHY_AFEC0_DDR2CLK_EN		BIT(16)
# define DSI1_PHY_AFEC0_DDRCLK_EN		BIT(15)
# define DSI1_PHY_AFEC0_LATCH_ULPS		BIT(14)
# define DSI1_PHY_AFEC0_RESET			BIT(13)
# define DSI1_PHY_AFEC0_PD			BIT(12)
# define DSI0_PHY_AFEC0_RESET			BIT(11)
# define DSI1_PHY_AFEC0_PD_BG			BIT(11)
# define DSI0_PHY_AFEC0_PD			BIT(10)
# define DSI1_PHY_AFEC0_PD_DLANE1		BIT(10)
# define DSI0_PHY_AFEC0_PD_BG			BIT(9)
# define DSI1_PHY_AFEC0_PD_DLANE2		BIT(9)
# define DSI0_PHY_AFEC0_PD_DLANE1		BIT(8)
# define DSI1_PHY_AFEC0_PD_DLANE3		BIT(8)
# define DSI_PHY_AFEC0_PTATADJ_MASK		VC4_MASK(7, 4)
# define DSI_PHY_AFEC0_PTATADJ_SHIFT		4
# define DSI_PHY_AFEC0_CTATADJ_MASK		VC4_MASK(3, 0)
# define DSI_PHY_AFEC0_CTATADJ_SHIFT		0

#define DSI0_PHY_AFEC1		0x68
# define DSI0_PHY_AFEC1_IDR_DLANE1_MASK		VC4_MASK(10, 8)
# define DSI0_PHY_AFEC1_IDR_DLANE1_SHIFT	8
# define DSI0_PHY_AFEC1_IDR_DLANE0_MASK		VC4_MASK(6, 4)
# define DSI0_PHY_AFEC1_IDR_DLANE0_SHIFT	4
# define DSI0_PHY_AFEC1_IDR_CLANE_MASK		VC4_MASK(2, 0)
# define DSI0_PHY_AFEC1_IDR_CLANE_SHIFT		0

#define DSI0_TST_SEL		0x6c
#define DSI0_TST_MON		0x70
#define DSI0_ID			0x74
# define DSI_ID_VALUE		0x00647369

#define DSI1_CTRL		0x00
# define DSI_CTRL_HS_CLKC_MASK		VC4_MASK(15, 14)
# define DSI_CTRL_HS_CLKC_SHIFT		14
# define DSI_CTRL_HS_CLKC_BYTE		0
# define DSI_CTRL_HS_CLKC_DDR2		1
# define DSI_CTRL_HS_CLKC_DDR		2

# define DSI_CTRL_RX_LPDT_EOT_DISABLE	BIT(13)
# define DSI_CTRL_LPDT_EOT_DISABLE	BIT(12)
# define DSI_CTRL_HSDT_EOT_DISABLE	BIT(11)
# define DSI_CTRL_SOFT_RESET_CFG	BIT(10)
# define DSI_CTRL_CAL_BYTE		BIT(9)
# define DSI_CTRL_INV_BYTE		BIT(8)
# define DSI_CTRL_CLR_LDF		BIT(7)
# define DSI0_CTRL_CLR_PBCF		BIT(6)
# define DSI1_CTRL_CLR_RXF		BIT(6)
# define DSI0_CTRL_CLR_CPBCF		BIT(5)
# define DSI1_CTRL_CLR_PDF		BIT(5)
# define DSI0_CTRL_CLR_PDF		BIT(4)
# define DSI1_CTRL_CLR_CDF		BIT(4)
# define DSI0_CTRL_CLR_CDF		BIT(3)
# define DSI0_CTRL_CTRL2		BIT(2)
# define DSI1_CTRL_DISABLE_DISP_CRCC	BIT(2)
# define DSI0_CTRL_CTRL1		BIT(1)
# define DSI1_CTRL_DISABLE_DISP_ECCC	BIT(1)
# define DSI0_CTRL_CTRL0		BIT(0)
# define DSI1_CTRL_EN			BIT(0)
# define DSI0_CTRL_RESET_FIFOS		(DSI_CTRL_CLR_LDF | \
					 DSI0_CTRL_CLR_PBCF | \
					 DSI0_CTRL_CLR_CPBCF |	\
					 DSI0_CTRL_CLR_PDF | \
					 DSI0_CTRL_CLR_CDF)
# define DSI1_CTRL_RESET_FIFOS		(DSI_CTRL_CLR_LDF | \
					 DSI1_CTRL_CLR_RXF | \
					 DSI1_CTRL_CLR_PDF | \
					 DSI1_CTRL_CLR_CDF)

#define DSI1_TXPKT2C		0x0c
#define DSI1_TXPKT2H		0x10
#define DSI1_TXPKT_PIX_FIFO	0x20
#define DSI1_RXPKT_FIFO		0x24
#define DSI1_DISP0_CTRL		0x28
#define DSI1_INT_STAT		0x30
#define DSI1_INT_EN		0x34
/* State reporting bits.  These mostly behave like INT_STAT, where
 * writing a 1 clears the bit.
 */
#define DSI1_STAT		0x38
# define DSI1_STAT_PHY_D3_ULPS		BIT(31)
# define DSI1_STAT_PHY_D3_STOP		BIT(30)
# define DSI1_STAT_PHY_D2_ULPS		BIT(29)
# define DSI1_STAT_PHY_D2_STOP		BIT(28)
# define DSI1_STAT_PHY_D1_ULPS		BIT(27)
# define DSI1_STAT_PHY_D1_STOP		BIT(26)
# define DSI1_STAT_PHY_D0_ULPS		BIT(25)
# define DSI1_STAT_PHY_D0_STOP		BIT(24)
# define DSI1_STAT_FIFO_ERR		BIT(23)
# define DSI1_STAT_PHY_RXLPDT		BIT(22)
# define DSI1_STAT_PHY_RXTRIG		BIT(21)
# define DSI1_STAT_PHY_D0_LPDT		BIT(20)
/* Set when in forward direction */
# define DSI1_STAT_PHY_DIR		BIT(19)
# define DSI1_STAT_PHY_CLOCK_ULPS	BIT(18)
# define DSI1_STAT_PHY_CLOCK_HS		BIT(17)
# define DSI1_STAT_PHY_CLOCK_STOP	BIT(16)
# define DSI1_STAT_PR_TO		BIT(15)
# define DSI1_STAT_TA_TO		BIT(14)
# define DSI1_STAT_LPRX_TO		BIT(13)
# define DSI1_STAT_HSTX_TO		BIT(12)
# define DSI1_STAT_ERR_CONT_LP1		BIT(11)
# define DSI1_STAT_ERR_CONT_LP0		BIT(10)
# define DSI1_STAT_ERR_CONTROL		BIT(9)
# define DSI1_STAT_ERR_SYNC_ESC		BIT(8)
# define DSI1_STAT_RXPKT2		BIT(7)
# define DSI1_STAT_RXPKT1		BIT(6)
# define DSI1_STAT_TXPKT2_BUSY		BIT(5)
# define DSI1_STAT_TXPKT2_DONE		BIT(4)
# define DSI1_STAT_TXPKT2_END		BIT(3)
# define DSI1_STAT_TXPKT1_BUSY		BIT(2)
# define DSI1_STAT_TXPKT1_DONE		BIT(1)
# define DSI1_STAT_TXPKT1_END		BIT(0)

#define DSI1_HSTX_TO_CNT	0x3c
#define DSI1_LPRX_TO_CNT	0x40
#define DSI1_TA_TO_CNT		0x44
#define DSI1_PR_TO_CNT		0x48
#define DSI1_PHYC		0x4c

#define DSI1_HS_CLT0		0x50
# define DSI_HS_CLT0_CZERO_MASK		VC4_MASK(26, 18)
# define DSI_HS_CLT0_CZERO_SHIFT	18
# define DSI_HS_CLT0_CPRE_MASK		VC4_MASK(17, 9)
# define DSI_HS_CLT0_CPRE_SHIFT		9
# define DSI_HS_CLT0_CPREP_MASK		VC4_MASK(8, 0)
# define DSI_HS_CLT0_CPREP_SHIFT	0

#define DSI1_HS_CLT1		0x54
# define DSI_HS_CLT1_CTRAIL_MASK	VC4_MASK(17, 9)
# define DSI_HS_CLT1_CTRAIL_SHIFT	9
# define DSI_HS_CLT1_CPOST_MASK		VC4_MASK(8, 0)
# define DSI_HS_CLT1_CPOST_SHIFT	0

#define DSI1_HS_CLT2		0x58
# define DSI_HS_CLT2_WUP_MASK		VC4_MASK(23, 0)
# define DSI_HS_CLT2_WUP_SHIFT		0

#define DSI1_HS_DLT3		0x5c
# define DSI_HS_DLT3_EXIT_MASK		VC4_MASK(26, 18)
# define DSI_HS_DLT3_EXIT_SHIFT		18
# define DSI_HS_DLT3_ZERO_MASK		VC4_MASK(17, 9)
# define DSI_HS_DLT3_ZERO_SHIFT		9
# define DSI_HS_DLT3_PRE_MASK		VC4_MASK(8, 0)
# define DSI_HS_DLT3_PRE_SHIFT		0

#define DSI1_HS_DLT4		0x60
# define DSI_HS_DLT4_ANLAT_MASK		VC4_MASK(22, 18)
# define DSI_HS_DLT4_ANLAT_SHIFT	18
# define DSI_HS_DLT4_TRAIL_MASK		VC4_MASK(17, 9)
# define DSI_HS_DLT4_TRAIL_SHIFT	9
# define DSI_HS_DLT4_LPX_MASK		VC4_MASK(8, 0)
# define DSI_HS_DLT4_LPX_SHIFT		0

#define DSI1_HS_DLT5		0x64
# define DSI_HS_DLT5_INIT_MASK		VC4_MASK(23, 0)
# define DSI_HS_DLT5_INIT_SHIFT		0

#define DSI1_HS_DLT6		0x68
# define DSI_HS_DLT6_TA_GET_MASK	VC4_MASK(31, 24)
# define DSI_HS_DLT6_TA_GET_SHIFT	24
# define DSI_HS_DLT6_TA_SURE_MASK	VC4_MASK(23, 16)
# define DSI_HS_DLT6_TA_SURE_SHIFT	16
# define DSI_HS_DLT6_TA_GO_MASK		VC4_MASK(15, 8)
# define DSI_HS_DLT6_TA_GO_SHIFT	8
# define DSI_HS_DLT6_LP_LPX_MASK	VC4_MASK(7, 0)
# define DSI_HS_DLT6_LP_LPX_SHIFT	0

#define DSI1_HS_DLT7		0x6c
# define DSI_HS_DLT7_LP_WUP_MASK	VC4_MASK(23, 0)
# define DSI_HS_DLT7_LP_WUP_SHIFT	0

#define DSI1_PHY_AFEC0		0x70

#define DSI1_PHY_AFEC1		0x74
# define DSI1_PHY_AFEC1_ACTRL_DLANE3_MASK	VC4_MASK(19, 16)
# define DSI1_PHY_AFEC1_ACTRL_DLANE3_SHIFT	16
# define DSI1_PHY_AFEC1_ACTRL_DLANE2_MASK	VC4_MASK(15, 12)
# define DSI1_PHY_AFEC1_ACTRL_DLANE2_SHIFT	12
# define DSI1_PHY_AFEC1_ACTRL_DLANE1_MASK	VC4_MASK(11, 8)
# define DSI1_PHY_AFEC1_ACTRL_DLANE1_SHIFT	8
# define DSI1_PHY_AFEC1_ACTRL_DLANE0_MASK	VC4_MASK(7, 4)
# define DSI1_PHY_AFEC1_ACTRL_DLANE0_SHIFT	4
# define DSI1_PHY_AFEC1_ACTRL_CLANE_MASK	VC4_MASK(3, 0)
# define DSI1_PHY_AFEC1_ACTRL_CLANE_SHIFT	0

#define DSI1_TST_SEL		0x78
#define DSI1_TST_MON		0x7c
#define DSI1_PHY_TST1		0x80
#define DSI1_PHY_TST2		0x84
#define DSI1_PHY_FIFO_STAT	0x88
/* Actually, all registers in the range that aren't otherwise claimed
 * will return the ID.
 */
#define DSI1_ID			0x8c

struct vc4_dsi_variant {
	/* Whether we're on bcm2835's DSI0 or DSI1. */
	unsigned int port;

	bool broken_axi_workaround;

	const char *debugfs_name;
	const struct debugfs_reg32 *regs;
	size_t nregs;

};

/* General DSI hardware state. */
struct vc4_dsi {
	struct vc4_encoder encoder;
	struct mipi_dsi_host dsi_host;

	struct kref kref;

	struct platform_device *pdev;

	struct drm_bridge *bridge;
	struct list_head bridge_chain;

	void __iomem *regs;

	struct dma_chan *reg_dma_chan;
	dma_addr_t reg_dma_paddr;
	u32 *reg_dma_mem;
	dma_addr_t reg_paddr;

	const struct vc4_dsi_variant *variant;

	/* DSI channel for the panel we're connected to. */
	u32 channel;
	u32 lanes;
	u32 format;
	u32 divider;
	u32 mode_flags;

	/* Input clock from CPRMAN to the digital PHY, for the DSI
	 * escape clock.
	 */
	struct clk *escape_clock;

	/* Input clock to the analog PHY, used to generate the DSI bit
	 * clock.
	 */
	struct clk *pll_phy_clock;

	/* HS Clocks generated within the DSI analog PHY. */
	struct clk_fixed_factor phy_clocks[3];

	struct clk_hw_onecell_data *clk_onecell;

	/* Pixel clock output to the pixelvalve, generated from the HS
	 * clock.
	 */
	struct clk *pixel_clock;

	struct completion xfer_completion;
	int xfer_result;

	struct debugfs_regset32 regset;
};

#define host_to_dsi(host) container_of(host, struct vc4_dsi, dsi_host)

static inline struct vc4_dsi *
to_vc4_dsi(struct drm_encoder *encoder)
{
	return container_of(encoder, struct vc4_dsi, encoder.base);
}

static inline void
dsi_dma_workaround_write(struct vc4_dsi *dsi, u32 offset, u32 val)
{
	struct dma_chan *chan = dsi->reg_dma_chan;
	struct dma_async_tx_descriptor *tx;
	dma_cookie_t cookie;
	int ret;

	/* DSI0 should be able to write normally. */
	if (!chan) {
		writel(val, dsi->regs + offset);
		return;
	}

	*dsi->reg_dma_mem = val;

	tx = chan->device->device_prep_dma_memcpy(chan,
						  dsi->reg_paddr + offset,
						  dsi->reg_dma_paddr,
						  4, 0);
	if (!tx) {
		DRM_ERROR("Failed to set up DMA register write\n");
		return;
	}

	cookie = tx->tx_submit(tx);
	ret = dma_submit_error(cookie);
	if (ret) {
		DRM_ERROR("Failed to submit DMA: %d\n", ret);
		return;
	}
	ret = dma_sync_wait(chan, cookie);
	if (ret)
		DRM_ERROR("Failed to wait for DMA: %d\n", ret);
}

#define DSI_READ(offset) readl(dsi->regs + (offset))
#define DSI_WRITE(offset, val) dsi_dma_workaround_write(dsi, offset, val)
#define DSI_PORT_READ(offset) \
	DSI_READ(dsi->variant->port ? DSI1_##offset : DSI0_##offset)
#define DSI_PORT_WRITE(offset, val) \
	DSI_WRITE(dsi->variant->port ? DSI1_##offset : DSI0_##offset, val)
#define DSI_PORT_BIT(bit) (dsi->variant->port ? DSI1_##bit : DSI0_##bit)

static const struct debugfs_reg32 dsi0_regs[] = {
	VC4_REG32(DSI0_CTRL),
	VC4_REG32(DSI0_STAT),
	VC4_REG32(DSI0_HSTX_TO_CNT),
	VC4_REG32(DSI0_LPRX_TO_CNT),
	VC4_REG32(DSI0_TA_TO_CNT),
	VC4_REG32(DSI0_PR_TO_CNT),
	VC4_REG32(DSI0_DISP0_CTRL),
	VC4_REG32(DSI0_DISP1_CTRL),
	VC4_REG32(DSI0_INT_STAT),
	VC4_REG32(DSI0_INT_EN),
	VC4_REG32(DSI0_PHYC),
	VC4_REG32(DSI0_HS_CLT0),
	VC4_REG32(DSI0_HS_CLT1),
	VC4_REG32(DSI0_HS_CLT2),
	VC4_REG32(DSI0_HS_DLT3),
	VC4_REG32(DSI0_HS_DLT4),
	VC4_REG32(DSI0_HS_DLT5),
	VC4_REG32(DSI0_HS_DLT6),
	VC4_REG32(DSI0_HS_DLT7),
	VC4_REG32(DSI0_PHY_AFEC0),
	VC4_REG32(DSI0_PHY_AFEC1),
	VC4_REG32(DSI0_ID),
};

static const struct debugfs_reg32 dsi1_regs[] = {
	VC4_REG32(DSI1_CTRL),
	VC4_REG32(DSI1_STAT),
	VC4_REG32(DSI1_HSTX_TO_CNT),
	VC4_REG32(DSI1_LPRX_TO_CNT),
	VC4_REG32(DSI1_TA_TO_CNT),
	VC4_REG32(DSI1_PR_TO_CNT),
	VC4_REG32(DSI1_DISP0_CTRL),
	VC4_REG32(DSI1_DISP1_CTRL),
	VC4_REG32(DSI1_INT_STAT),
	VC4_REG32(DSI1_INT_EN),
	VC4_REG32(DSI1_PHYC),
	VC4_REG32(DSI1_HS_CLT0),
	VC4_REG32(DSI1_HS_CLT1),
	VC4_REG32(DSI1_HS_CLT2),
	VC4_REG32(DSI1_HS_DLT3),
	VC4_REG32(DSI1_HS_DLT4),
	VC4_REG32(DSI1_HS_DLT5),
	VC4_REG32(DSI1_HS_DLT6),
	VC4_REG32(DSI1_HS_DLT7),
	VC4_REG32(DSI1_PHY_AFEC0),
	VC4_REG32(DSI1_PHY_AFEC1),
	VC4_REG32(DSI1_ID),
};

static void vc4_dsi_latch_ulps(struct vc4_dsi *dsi, bool latch)
{
	u32 afec0 = DSI_PORT_READ(PHY_AFEC0);

	if (latch)
		afec0 |= DSI_PORT_BIT(PHY_AFEC0_LATCH_ULPS);
	else
		afec0 &= ~DSI_PORT_BIT(PHY_AFEC0_LATCH_ULPS);

	DSI_PORT_WRITE(PHY_AFEC0, afec0);
}

/* Enters or exits Ultra Low Power State. */
static void vc4_dsi_ulps(struct vc4_dsi *dsi, bool ulps)
{
	bool non_continuous = dsi->mode_flags & MIPI_DSI_CLOCK_NON_CONTINUOUS;
	u32 phyc_ulps = ((non_continuous ? DSI_PORT_BIT(PHYC_CLANE_ULPS) : 0) |
			 DSI_PHYC_DLANE0_ULPS |
			 (dsi->lanes > 1 ? DSI_PHYC_DLANE1_ULPS : 0) |
			 (dsi->lanes > 2 ? DSI_PHYC_DLANE2_ULPS : 0) |
			 (dsi->lanes > 3 ? DSI_PHYC_DLANE3_ULPS : 0));
	u32 stat_ulps = ((non_continuous ? DSI1_STAT_PHY_CLOCK_ULPS : 0) |
			 DSI1_STAT_PHY_D0_ULPS |
			 (dsi->lanes > 1 ? DSI1_STAT_PHY_D1_ULPS : 0) |
			 (dsi->lanes > 2 ? DSI1_STAT_PHY_D2_ULPS : 0) |
			 (dsi->lanes > 3 ? DSI1_STAT_PHY_D3_ULPS : 0));
	u32 stat_stop = ((non_continuous ? DSI1_STAT_PHY_CLOCK_STOP : 0) |
			 DSI1_STAT_PHY_D0_STOP |
			 (dsi->lanes > 1 ? DSI1_STAT_PHY_D1_STOP : 0) |
			 (dsi->lanes > 2 ? DSI1_STAT_PHY_D2_STOP : 0) |
			 (dsi->lanes > 3 ? DSI1_STAT_PHY_D3_STOP : 0));
	int ret;
	bool ulps_currently_enabled = (DSI_PORT_READ(PHY_AFEC0) &
				       DSI_PORT_BIT(PHY_AFEC0_LATCH_ULPS));

	if (ulps == ulps_currently_enabled)
		return;

	DSI_PORT_WRITE(STAT, stat_ulps);
	DSI_PORT_WRITE(PHYC, DSI_PORT_READ(PHYC) | phyc_ulps);
	ret = wait_for((DSI_PORT_READ(STAT) & stat_ulps) == stat_ulps, 200);
	if (ret) {
		dev_warn(&dsi->pdev->dev,
			 "Timeout waiting for DSI ULPS entry: STAT 0x%08x",
			 DSI_PORT_READ(STAT));
		DSI_PORT_WRITE(PHYC, DSI_PORT_READ(PHYC) & ~phyc_ulps);
		vc4_dsi_latch_ulps(dsi, false);
		return;
	}

	/* The DSI module can't be disabled while the module is
	 * generating ULPS state.  So, to be able to disable the
	 * module, we have the AFE latch the ULPS state and continue
	 * on to having the module enter STOP.
	 */
	vc4_dsi_latch_ulps(dsi, ulps);

	DSI_PORT_WRITE(STAT, stat_stop);
	DSI_PORT_WRITE(PHYC, DSI_PORT_READ(PHYC) & ~phyc_ulps);
	ret = wait_for((DSI_PORT_READ(STAT) & stat_stop) == stat_stop, 200);
	if (ret) {
		dev_warn(&dsi->pdev->dev,
			 "Timeout waiting for DSI STOP entry: STAT 0x%08x",
			 DSI_PORT_READ(STAT));
		DSI_PORT_WRITE(PHYC, DSI_PORT_READ(PHYC) & ~phyc_ulps);
		return;
	}
}

static u32
dsi_hs_timing(u32 ui_ns, u32 ns, u32 ui)
{
	/* The HS timings have to be rounded up to a multiple of 8
	 * because we're using the byte clock.
	 */
	return roundup(ui + DIV_ROUND_UP(ns, ui_ns), 8);
}

/* ESC always runs at 100Mhz. */
#define ESC_TIME_NS 10

static u32
dsi_esc_timing(u32 ns)
{
	return DIV_ROUND_UP(ns, ESC_TIME_NS);
}

static void vc4_dsi_encoder_disable(struct drm_encoder *encoder)
{
	struct vc4_dsi *dsi = to_vc4_dsi(encoder);
	struct device *dev = &dsi->pdev->dev;
	struct drm_bridge *iter;

	list_for_each_entry_reverse(iter, &dsi->bridge_chain, chain_node) {
		if (iter->funcs->disable)
			iter->funcs->disable(iter);

		if (iter == dsi->bridge)
			break;
	}

	vc4_dsi_ulps(dsi, true);

	list_for_each_entry_from(iter, &dsi->bridge_chain, chain_node) {
		if (iter->funcs->post_disable)
			iter->funcs->post_disable(iter);
	}

	clk_disable_unprepare(dsi->pll_phy_clock);
	clk_disable_unprepare(dsi->escape_clock);
	clk_disable_unprepare(dsi->pixel_clock);

	pm_runtime_put(dev);
}

/* Extends the mode's blank intervals to handle BCM2835's integer-only
 * DSI PLL divider.
 *
 * On 2835, PLLD is set to 2Ghz, and may not be changed by the display
 * driver since most peripherals are hanging off of the PLLD_PER
 * divider.  PLLD_DSI1, which drives our DSI bit clock (and therefore
 * the pixel clock), only has an integer divider off of DSI.
 *
 * To get our panel mode to refresh at the expected 60Hz, we need to
 * extend the horizontal blank time.  This means we drive a
 * higher-than-expected clock rate to the panel, but that's what the
 * firmware does too.
 */
static bool vc4_dsi_encoder_mode_fixup(struct drm_encoder *encoder,
				       const struct drm_display_mode *mode,
				       struct drm_display_mode *adjusted_mode)
{
	struct vc4_dsi *dsi = to_vc4_dsi(encoder);
	struct clk *phy_parent = clk_get_parent(dsi->pll_phy_clock);
	unsigned long parent_rate = clk_get_rate(phy_parent);
	unsigned long pixel_clock_hz = mode->clock * 1000;
	unsigned long pll_clock = pixel_clock_hz * dsi->divider;
	int divider;

	/* Find what divider gets us a faster clock than the requested
	 * pixel clock.
	 */
	for (divider = 1; divider < 255; divider++) {
		if (parent_rate / (divider + 1) < pll_clock)
			break;
	}

	/* Now that we've picked a PLL divider, calculate back to its
	 * pixel clock.
	 */
	pll_clock = parent_rate / divider;
	pixel_clock_hz = pll_clock / dsi->divider;

	adjusted_mode->clock = pixel_clock_hz / 1000;

	/* Given the new pixel clock, adjust HFP to keep vrefresh the same. */
	adjusted_mode->htotal = adjusted_mode->clock * mode->htotal /
				mode->clock;
	adjusted_mode->hsync_end += adjusted_mode->htotal - mode->htotal;
	adjusted_mode->hsync_start += adjusted_mode->htotal - mode->htotal;

	return true;
}

static void vc4_dsi_encoder_enable(struct drm_encoder *encoder)
{
	struct drm_display_mode *mode = &encoder->crtc->state->adjusted_mode;
	struct vc4_dsi *dsi = to_vc4_dsi(encoder);
	struct device *dev = &dsi->pdev->dev;
	bool debug_dump_regs = false;
	struct drm_bridge *iter;
	unsigned long hs_clock;
	u32 ui_ns;
	/* Minimum LP state duration in escape clock cycles. */
	u32 lpx = dsi_esc_timing(60);
	unsigned long pixel_clock_hz = mode->clock * 1000;
	unsigned long dsip_clock;
	unsigned long phy_clock;
	int ret;

	ret = pm_runtime_resume_and_get(dev);
	if (ret) {
		DRM_ERROR("Failed to runtime PM enable on DSI%d\n", dsi->variant->port);
		return;
	}

	if (debug_dump_regs) {
		struct drm_printer p = drm_info_printer(&dsi->pdev->dev);
		dev_info(&dsi->pdev->dev, "DSI regs before:\n");
		drm_print_regset32(&p, &dsi->regset);
	}

	/* Round up the clk_set_rate() request slightly, since
	 * PLLD_DSI1 is an integer divider and its rate selection will
	 * never round up.
	 */
	phy_clock = (pixel_clock_hz + 1000) * dsi->divider;
	ret = clk_set_rate(dsi->pll_phy_clock, phy_clock);
	if (ret) {
		dev_err(&dsi->pdev->dev,
			"Failed to set phy clock to %ld: %d\n", phy_clock, ret);
	}

	/* Reset the DSI and all its fifos. */
	DSI_PORT_WRITE(CTRL,
		       DSI_CTRL_SOFT_RESET_CFG |
		       DSI_PORT_BIT(CTRL_RESET_FIFOS));

	DSI_PORT_WRITE(CTRL,
		       DSI_CTRL_HSDT_EOT_DISABLE |
		       DSI_CTRL_RX_LPDT_EOT_DISABLE);

	/* Clear all stat bits so we see what has happened during enable. */
	DSI_PORT_WRITE(STAT, DSI_PORT_READ(STAT));

	/* Set AFE CTR00/CTR1 to release powerdown of analog. */
	if (dsi->variant->port == 0) {
		u32 afec0 = (VC4_SET_FIELD(7, DSI_PHY_AFEC0_PTATADJ) |
			     VC4_SET_FIELD(7, DSI_PHY_AFEC0_CTATADJ));

		if (dsi->lanes < 2)
			afec0 |= DSI0_PHY_AFEC0_PD_DLANE1;

		if (!(dsi->mode_flags & MIPI_DSI_MODE_VIDEO))
			afec0 |= DSI0_PHY_AFEC0_RESET;

		DSI_PORT_WRITE(PHY_AFEC0, afec0);

		/* AFEC reset hold time */
		mdelay(1);

		DSI_PORT_WRITE(PHY_AFEC1,
			       VC4_SET_FIELD(6,  DSI0_PHY_AFEC1_IDR_DLANE1) |
			       VC4_SET_FIELD(6,  DSI0_PHY_AFEC1_IDR_DLANE0) |
			       VC4_SET_FIELD(6,  DSI0_PHY_AFEC1_IDR_CLANE));
	} else {
		u32 afec0 = (VC4_SET_FIELD(7, DSI_PHY_AFEC0_PTATADJ) |
			     VC4_SET_FIELD(7, DSI_PHY_AFEC0_CTATADJ) |
			     VC4_SET_FIELD(6, DSI1_PHY_AFEC0_IDR_CLANE) |
			     VC4_SET_FIELD(6, DSI1_PHY_AFEC0_IDR_DLANE0) |
			     VC4_SET_FIELD(6, DSI1_PHY_AFEC0_IDR_DLANE1) |
			     VC4_SET_FIELD(6, DSI1_PHY_AFEC0_IDR_DLANE2) |
			     VC4_SET_FIELD(6, DSI1_PHY_AFEC0_IDR_DLANE3));

		if (dsi->lanes < 4)
			afec0 |= DSI1_PHY_AFEC0_PD_DLANE3;
		if (dsi->lanes < 3)
			afec0 |= DSI1_PHY_AFEC0_PD_DLANE2;
		if (dsi->lanes < 2)
			afec0 |= DSI1_PHY_AFEC0_PD_DLANE1;

		afec0 |= DSI1_PHY_AFEC0_RESET;

		DSI_PORT_WRITE(PHY_AFEC0, afec0);

		DSI_PORT_WRITE(PHY_AFEC1, 0);

		/* AFEC reset hold time */
		mdelay(1);
	}

	ret = clk_prepare_enable(dsi->escape_clock);
	if (ret) {
		DRM_ERROR("Failed to turn on DSI escape clock: %d\n", ret);
		return;
	}

	ret = clk_prepare_enable(dsi->pll_phy_clock);
	if (ret) {
		DRM_ERROR("Failed to turn on DSI PLL: %d\n", ret);
		return;
	}

	hs_clock = clk_get_rate(dsi->pll_phy_clock);

	/* Yes, we set the DSI0P/DSI1P pixel clock to the byte rate,
	 * not the pixel clock rate.  DSIxP take from the APHY's byte,
	 * DDR2, or DDR4 clock (we use byte) and feed into the PV at
	 * that rate.  Separately, a value derived from PIX_CLK_DIV
	 * and HS_CLKC is fed into the PV to divide down to the actual
	 * pixel clock for pushing pixels into DSI.
	 */
	dsip_clock = phy_clock / 8;
	ret = clk_set_rate(dsi->pixel_clock, dsip_clock);
	if (ret) {
		dev_err(dev, "Failed to set pixel clock to %ldHz: %d\n",
			dsip_clock, ret);
	}

	ret = clk_prepare_enable(dsi->pixel_clock);
	if (ret) {
		DRM_ERROR("Failed to turn on DSI pixel clock: %d\n", ret);
		return;
	}

	/* How many ns one DSI unit interval is.  Note that the clock
	 * is DDR, so there's an extra divide by 2.
	 */
	ui_ns = DIV_ROUND_UP(500000000, hs_clock);

	DSI_PORT_WRITE(HS_CLT0,
		       VC4_SET_FIELD(dsi_hs_timing(ui_ns, 262, 0),
				     DSI_HS_CLT0_CZERO) |
		       VC4_SET_FIELD(dsi_hs_timing(ui_ns, 0, 8),
				     DSI_HS_CLT0_CPRE) |
		       VC4_SET_FIELD(dsi_hs_timing(ui_ns, 38, 0),
				     DSI_HS_CLT0_CPREP));

	DSI_PORT_WRITE(HS_CLT1,
		       VC4_SET_FIELD(dsi_hs_timing(ui_ns, 60, 0),
				     DSI_HS_CLT1_CTRAIL) |
		       VC4_SET_FIELD(dsi_hs_timing(ui_ns, 60, 52),
				     DSI_HS_CLT1_CPOST));

	DSI_PORT_WRITE(HS_CLT2,
		       VC4_SET_FIELD(dsi_hs_timing(ui_ns, 1000000, 0),
				     DSI_HS_CLT2_WUP));

	DSI_PORT_WRITE(HS_DLT3,
		       VC4_SET_FIELD(dsi_hs_timing(ui_ns, 100, 0),
				     DSI_HS_DLT3_EXIT) |
		       VC4_SET_FIELD(dsi_hs_timing(ui_ns, 105, 6),
				     DSI_HS_DLT3_ZERO) |
		       VC4_SET_FIELD(dsi_hs_timing(ui_ns, 40, 4),
				     DSI_HS_DLT3_PRE));

	DSI_PORT_WRITE(HS_DLT4,
		       VC4_SET_FIELD(dsi_hs_timing(ui_ns, lpx * ESC_TIME_NS, 0),
				     DSI_HS_DLT4_LPX) |
		       VC4_SET_FIELD(max(dsi_hs_timing(ui_ns, 0, 8),
					 dsi_hs_timing(ui_ns, 60, 4)),
				     DSI_HS_DLT4_TRAIL) |
		       VC4_SET_FIELD(0, DSI_HS_DLT4_ANLAT));

	/* T_INIT is how long STOP is driven after power-up to
	 * indicate to the slave (also coming out of power-up) that
	 * master init is complete, and should be greater than the
	 * maximum of two value: T_INIT,MASTER and T_INIT,SLAVE.  The
	 * D-PHY spec gives a minimum 100us for T_INIT,MASTER and
	 * T_INIT,SLAVE, while allowing protocols on top of it to give
	 * greater minimums.  The vc4 firmware uses an extremely
	 * conservative 5ms, and we maintain that here.
	 */
	DSI_PORT_WRITE(HS_DLT5, VC4_SET_FIELD(dsi_hs_timing(ui_ns,
							    5 * 1000 * 1000, 0),
					      DSI_HS_DLT5_INIT));

	DSI_PORT_WRITE(HS_DLT6,
		       VC4_SET_FIELD(lpx * 5, DSI_HS_DLT6_TA_GET) |
		       VC4_SET_FIELD(lpx, DSI_HS_DLT6_TA_SURE) |
		       VC4_SET_FIELD(lpx * 4, DSI_HS_DLT6_TA_GO) |
		       VC4_SET_FIELD(lpx, DSI_HS_DLT6_LP_LPX));

	DSI_PORT_WRITE(HS_DLT7,
		       VC4_SET_FIELD(dsi_esc_timing(1000000),
				     DSI_HS_DLT7_LP_WUP));

	DSI_PORT_WRITE(PHYC,
		       DSI_PHYC_DLANE0_ENABLE |
		       (dsi->lanes >= 2 ? DSI_PHYC_DLANE1_ENABLE : 0) |
		       (dsi->lanes >= 3 ? DSI_PHYC_DLANE2_ENABLE : 0) |
		       (dsi->lanes >= 4 ? DSI_PHYC_DLANE3_ENABLE : 0) |
		       DSI_PORT_BIT(PHYC_CLANE_ENABLE) |
		       ((dsi->mode_flags & MIPI_DSI_CLOCK_NON_CONTINUOUS) ?
			0 : DSI_PORT_BIT(PHYC_HS_CLK_CONTINUOUS)) |
		       (dsi->variant->port == 0 ?
			VC4_SET_FIELD(lpx - 1, DSI0_PHYC_ESC_CLK_LPDT) :
			VC4_SET_FIELD(lpx - 1, DSI1_PHYC_ESC_CLK_LPDT)));

	DSI_PORT_WRITE(CTRL,
		       DSI_PORT_READ(CTRL) |
		       DSI_CTRL_CAL_BYTE);

	/* HS timeout in HS clock cycles: disabled. */
	DSI_PORT_WRITE(HSTX_TO_CNT, 0);
	/* LP receive timeout in HS clocks. */
	DSI_PORT_WRITE(LPRX_TO_CNT, 0xffffff);
	/* Bus turnaround timeout */
	DSI_PORT_WRITE(TA_TO_CNT, 100000);
	/* Display reset sequence timeout */
	DSI_PORT_WRITE(PR_TO_CNT, 100000);

	/* Set up DISP1 for transferring long command payloads through
	 * the pixfifo.
	 */
	DSI_PORT_WRITE(DISP1_CTRL,
		       VC4_SET_FIELD(DSI_DISP1_PFORMAT_32BIT_LE,
				     DSI_DISP1_PFORMAT) |
		       DSI_DISP1_ENABLE);

	/* Ungate the block. */
	if (dsi->variant->port == 0)
		DSI_PORT_WRITE(CTRL, DSI_PORT_READ(CTRL) | DSI0_CTRL_CTRL0);
	else
		DSI_PORT_WRITE(CTRL, DSI_PORT_READ(CTRL) | DSI1_CTRL_EN);

	/* Bring AFE out of reset. */
	DSI_PORT_WRITE(PHY_AFEC0,
		       DSI_PORT_READ(PHY_AFEC0) &
		       ~DSI_PORT_BIT(PHY_AFEC0_RESET));

	vc4_dsi_ulps(dsi, false);

	list_for_each_entry_reverse(iter, &dsi->bridge_chain, chain_node) {
		if (iter->funcs->pre_enable)
			iter->funcs->pre_enable(iter);
	}

	if (dsi->mode_flags & MIPI_DSI_MODE_VIDEO) {
		DSI_PORT_WRITE(DISP0_CTRL,
			       VC4_SET_FIELD(dsi->divider,
					     DSI_DISP0_PIX_CLK_DIV) |
			       VC4_SET_FIELD(dsi->format, DSI_DISP0_PFORMAT) |
			       VC4_SET_FIELD(DSI_DISP0_LP_STOP_PERFRAME,
					     DSI_DISP0_LP_STOP_CTRL) |
			       DSI_DISP0_ST_END |
			       DSI_DISP0_ENABLE);
	} else {
		DSI_PORT_WRITE(DISP0_CTRL,
			       DSI_DISP0_COMMAND_MODE |
			       DSI_DISP0_ENABLE);
	}

	list_for_each_entry(iter, &dsi->bridge_chain, chain_node) {
		if (iter->funcs->enable)
			iter->funcs->enable(iter);
	}

	if (debug_dump_regs) {
		struct drm_printer p = drm_info_printer(&dsi->pdev->dev);
		dev_info(&dsi->pdev->dev, "DSI regs after:\n");
		drm_print_regset32(&p, &dsi->regset);
	}
}

static ssize_t vc4_dsi_host_transfer(struct mipi_dsi_host *host,
				     const struct mipi_dsi_msg *msg)
{
	struct vc4_dsi *dsi = host_to_dsi(host);
	struct mipi_dsi_packet packet;
	u32 pkth = 0, pktc = 0;
	int i, ret;
	bool is_long = mipi_dsi_packet_format_is_long(msg->type);
	u32 cmd_fifo_len = 0, pix_fifo_len = 0;

	mipi_dsi_create_packet(&packet, msg);

	pkth |= VC4_SET_FIELD(packet.header[0], DSI_TXPKT1H_BC_DT);
	pkth |= VC4_SET_FIELD(packet.header[1] |
			      (packet.header[2] << 8),
			      DSI_TXPKT1H_BC_PARAM);
	if (is_long) {
		/* Divide data across the various FIFOs we have available.
		 * The command FIFO takes byte-oriented data, but is of
		 * limited size. The pixel FIFO (never actually used for
		 * pixel data in reality) is word oriented, and substantially
		 * larger. So, we use the pixel FIFO for most of the data,
		 * sending the residual bytes in the command FIFO at the start.
		 *
		 * With this arrangement, the command FIFO will never get full.
		 */
		if (packet.payload_length <= 16) {
			cmd_fifo_len = packet.payload_length;
			pix_fifo_len = 0;
		} else {
			cmd_fifo_len = (packet.payload_length %
					DSI_PIX_FIFO_WIDTH);
			pix_fifo_len = ((packet.payload_length - cmd_fifo_len) /
					DSI_PIX_FIFO_WIDTH);
		}

		WARN_ON_ONCE(pix_fifo_len >= DSI_PIX_FIFO_DEPTH);

		pkth |= VC4_SET_FIELD(cmd_fifo_len, DSI_TXPKT1H_BC_CMDFIFO);
	}

	if (msg->rx_len) {
		pktc |= VC4_SET_FIELD(DSI_TXPKT1C_CMD_CTRL_RX,
				      DSI_TXPKT1C_CMD_CTRL);
	} else {
		pktc |= VC4_SET_FIELD(DSI_TXPKT1C_CMD_CTRL_TX,
				      DSI_TXPKT1C_CMD_CTRL);
	}

	for (i = 0; i < cmd_fifo_len; i++)
		DSI_PORT_WRITE(TXPKT_CMD_FIFO, packet.payload[i]);
	for (i = 0; i < pix_fifo_len; i++) {
		const u8 *pix = packet.payload + cmd_fifo_len + i * 4;

		DSI_PORT_WRITE(TXPKT_PIX_FIFO,
			       pix[0] |
			       pix[1] << 8 |
			       pix[2] << 16 |
			       pix[3] << 24);
	}

	if (msg->flags & MIPI_DSI_MSG_USE_LPM)
		pktc |= DSI_TXPKT1C_CMD_MODE_LP;
	if (is_long)
		pktc |= DSI_TXPKT1C_CMD_TYPE_LONG;

	/* Send one copy of the packet.  Larger repeats are used for pixel
	 * data in command mode.
	 */
	pktc |= VC4_SET_FIELD(1, DSI_TXPKT1C_CMD_REPEAT);

	pktc |= DSI_TXPKT1C_CMD_EN;
	if (pix_fifo_len) {
		pktc |= VC4_SET_FIELD(DSI_TXPKT1C_DISPLAY_NO_SECONDARY,
				      DSI_TXPKT1C_DISPLAY_NO);
	} else {
		pktc |= VC4_SET_FIELD(DSI_TXPKT1C_DISPLAY_NO_SHORT,
				      DSI_TXPKT1C_DISPLAY_NO);
	}

	/* Enable the appropriate interrupt for the transfer completion. */
	dsi->xfer_result = 0;
	reinit_completion(&dsi->xfer_completion);
	if (dsi->variant->port == 0) {
		DSI_PORT_WRITE(INT_STAT,
			       DSI0_INT_CMDC_DONE_MASK | DSI1_INT_PHY_DIR_RTF);
		if (msg->rx_len) {
			DSI_PORT_WRITE(INT_EN, (DSI0_INTERRUPTS_ALWAYS_ENABLED |
						DSI0_INT_PHY_DIR_RTF));
		} else {
			DSI_PORT_WRITE(INT_EN,
				       (DSI0_INTERRUPTS_ALWAYS_ENABLED |
					VC4_SET_FIELD(DSI0_INT_CMDC_DONE_NO_REPEAT,
						      DSI0_INT_CMDC_DONE)));
		}
	} else {
		DSI_PORT_WRITE(INT_STAT,
			       DSI1_INT_TXPKT1_DONE | DSI1_INT_PHY_DIR_RTF);
		if (msg->rx_len) {
			DSI_PORT_WRITE(INT_EN, (DSI1_INTERRUPTS_ALWAYS_ENABLED |
						DSI1_INT_PHY_DIR_RTF));
		} else {
			DSI_PORT_WRITE(INT_EN, (DSI1_INTERRUPTS_ALWAYS_ENABLED |
						DSI1_INT_TXPKT1_DONE));
		}
	}

	/* Send the packet. */
	DSI_PORT_WRITE(TXPKT1H, pkth);
	DSI_PORT_WRITE(TXPKT1C, pktc);

	if (!wait_for_completion_timeout(&dsi->xfer_completion,
					 msecs_to_jiffies(1000))) {
		dev_err(&dsi->pdev->dev, "transfer interrupt wait timeout");
		dev_err(&dsi->pdev->dev, "instat: 0x%08x\n",
			DSI_PORT_READ(INT_STAT));
		ret = -ETIMEDOUT;
	} else {
		ret = dsi->xfer_result;
	}

	DSI_PORT_WRITE(INT_EN, DSI_PORT_BIT(INTERRUPTS_ALWAYS_ENABLED));

	if (ret)
		goto reset_fifo_and_return;

	if (ret == 0 && msg->rx_len) {
		u32 rxpkt1h = DSI_PORT_READ(RXPKT1H);
		u8 *msg_rx = msg->rx_buf;

		if (rxpkt1h & DSI_RXPKT1H_PKT_TYPE_LONG) {
			u32 rxlen = VC4_GET_FIELD(rxpkt1h,
						  DSI_RXPKT1H_BC_PARAM);

			if (rxlen != msg->rx_len) {
				DRM_ERROR("DSI returned %db, expecting %db\n",
					  rxlen, (int)msg->rx_len);
				ret = -ENXIO;
				goto reset_fifo_and_return;
			}

			for (i = 0; i < msg->rx_len; i++)
				msg_rx[i] = DSI_READ(DSI1_RXPKT_FIFO);
		} else {
			/* FINISHME: Handle AWER */

			msg_rx[0] = VC4_GET_FIELD(rxpkt1h,
						  DSI_RXPKT1H_SHORT_0);
			if (msg->rx_len > 1) {
				msg_rx[1] = VC4_GET_FIELD(rxpkt1h,
							  DSI_RXPKT1H_SHORT_1);
			}
		}
	}

	return ret;

reset_fifo_and_return:
	DRM_ERROR("DSI transfer failed, resetting: %d\n", ret);

	DSI_PORT_WRITE(TXPKT1C, DSI_PORT_READ(TXPKT1C) & ~DSI_TXPKT1C_CMD_EN);
	udelay(1);
	DSI_PORT_WRITE(CTRL,
		       DSI_PORT_READ(CTRL) |
		       DSI_PORT_BIT(CTRL_RESET_FIFOS));

	DSI_PORT_WRITE(TXPKT1C, 0);
	DSI_PORT_WRITE(INT_EN, DSI_PORT_BIT(INTERRUPTS_ALWAYS_ENABLED));
	return ret;
}

static const struct component_ops vc4_dsi_ops;
static int vc4_dsi_host_attach(struct mipi_dsi_host *host,
			       struct mipi_dsi_device *device)
{
	struct vc4_dsi *dsi = host_to_dsi(host);

	dsi->lanes = device->lanes;
	dsi->channel = device->channel;
	dsi->mode_flags = device->mode_flags;

	switch (device->format) {
	case MIPI_DSI_FMT_RGB888:
		dsi->format = DSI_PFORMAT_RGB888;
		dsi->divider = 24 / dsi->lanes;
		break;
	case MIPI_DSI_FMT_RGB666:
		dsi->format = DSI_PFORMAT_RGB666;
		dsi->divider = 24 / dsi->lanes;
		break;
	case MIPI_DSI_FMT_RGB666_PACKED:
		dsi->format = DSI_PFORMAT_RGB666_PACKED;
		dsi->divider = 18 / dsi->lanes;
		break;
	case MIPI_DSI_FMT_RGB565:
		dsi->format = DSI_PFORMAT_RGB565;
		dsi->divider = 16 / dsi->lanes;
		break;
	default:
		dev_err(&dsi->pdev->dev, "Unknown DSI format: %d.\n",
			dsi->format);
		return 0;
	}

	if (!(dsi->mode_flags & MIPI_DSI_MODE_VIDEO)) {
		dev_err(&dsi->pdev->dev,
			"Only VIDEO mode panels supported currently.\n");
		return 0;
	}

	return component_add(&dsi->pdev->dev, &vc4_dsi_ops);
}

static int vc4_dsi_host_detach(struct mipi_dsi_host *host,
			       struct mipi_dsi_device *device)
{
	struct vc4_dsi *dsi = host_to_dsi(host);

	component_del(&dsi->pdev->dev, &vc4_dsi_ops);
	return 0;
}

static const struct mipi_dsi_host_ops vc4_dsi_host_ops = {
	.attach = vc4_dsi_host_attach,
	.detach = vc4_dsi_host_detach,
	.transfer = vc4_dsi_host_transfer,
};

static const struct drm_encoder_helper_funcs vc4_dsi_encoder_helper_funcs = {
	.disable = vc4_dsi_encoder_disable,
	.enable = vc4_dsi_encoder_enable,
	.mode_fixup = vc4_dsi_encoder_mode_fixup,
};

static int vc4_dsi_late_register(struct drm_encoder *encoder)
{
	struct drm_device *drm = encoder->dev;
	struct vc4_dsi *dsi = to_vc4_dsi(encoder);
	int ret;

	ret = vc4_debugfs_add_regset32(drm->primary, dsi->variant->debugfs_name,
				       &dsi->regset);
	if (ret)
		return ret;

	return 0;
}

static const struct drm_encoder_funcs vc4_dsi_encoder_funcs = {
	.late_register = vc4_dsi_late_register,
};

static const struct vc4_dsi_variant bcm2711_dsi1_variant = {
	.port			= 1,
	.debugfs_name		= "dsi1_regs",
	.regs			= dsi1_regs,
	.nregs			= ARRAY_SIZE(dsi1_regs),
};

static const struct vc4_dsi_variant bcm2835_dsi0_variant = {
	.port			= 0,
	.debugfs_name		= "dsi0_regs",
	.regs			= dsi0_regs,
	.nregs			= ARRAY_SIZE(dsi0_regs),
};

static const struct vc4_dsi_variant bcm2835_dsi1_variant = {
	.port			= 1,
	.broken_axi_workaround	= true,
	.debugfs_name		= "dsi1_regs",
	.regs			= dsi1_regs,
	.nregs			= ARRAY_SIZE(dsi1_regs),
};

static const struct of_device_id vc4_dsi_dt_match[] = {
	{ .compatible = "brcm,bcm2711-dsi1", &bcm2711_dsi1_variant },
	{ .compatible = "brcm,bcm2835-dsi0", &bcm2835_dsi0_variant },
	{ .compatible = "brcm,bcm2835-dsi1", &bcm2835_dsi1_variant },
	{}
};

static void dsi_handle_error(struct vc4_dsi *dsi,
			     irqreturn_t *ret, u32 stat, u32 bit,
			     const char *type)
{
	if (!(stat & bit))
		return;

	DRM_ERROR("DSI%d: %s error\n", dsi->variant->port, type);
	*ret = IRQ_HANDLED;
}

/*
 * Initial handler for port 1 where we need the reg_dma workaround.
 * The register DMA writes sleep, so we can't do it in the top half.
 * Instead we use IRQF_ONESHOT so that the IRQ gets disabled in the
 * parent interrupt contrller until our interrupt thread is done.
 */
static irqreturn_t vc4_dsi_irq_defer_to_thread_handler(int irq, void *data)
{
	struct vc4_dsi *dsi = data;
	u32 stat = DSI_PORT_READ(INT_STAT);

	if (!stat)
		return IRQ_NONE;

	return IRQ_WAKE_THREAD;
}

/*
 * Normal IRQ handler for port 0, or the threaded IRQ handler for port
 * 1 where we need the reg_dma workaround.
 */
static irqreturn_t vc4_dsi_irq_handler(int irq, void *data)
{
	struct vc4_dsi *dsi = data;
	u32 stat = DSI_PORT_READ(INT_STAT);
	irqreturn_t ret = IRQ_NONE;

	DSI_PORT_WRITE(INT_STAT, stat);

	dsi_handle_error(dsi, &ret, stat,
			 DSI_PORT_BIT(INT_ERR_SYNC_ESC), "LPDT sync");
	dsi_handle_error(dsi, &ret, stat,
			 DSI_PORT_BIT(INT_ERR_CONTROL), "data lane 0 sequence");
	dsi_handle_error(dsi, &ret, stat,
			 DSI_PORT_BIT(INT_ERR_CONT_LP0), "LP0 contention");
	dsi_handle_error(dsi, &ret, stat,
			 DSI_PORT_BIT(INT_ERR_CONT_LP1), "LP1 contention");
	dsi_handle_error(dsi, &ret, stat,
			 DSI_PORT_BIT(INT_HSTX_TO), "HSTX timeout");
	dsi_handle_error(dsi, &ret, stat,
			 DSI_PORT_BIT(INT_LPRX_TO), "LPRX timeout");
	dsi_handle_error(dsi, &ret, stat,
			 DSI_PORT_BIT(INT_TA_TO), "turnaround timeout");
	dsi_handle_error(dsi, &ret, stat,
			 DSI_PORT_BIT(INT_PR_TO), "peripheral reset timeout");

	if (stat & ((dsi->variant->port ? DSI1_INT_TXPKT1_DONE :
					  DSI0_INT_CMDC_DONE_MASK) |
		    DSI_PORT_BIT(INT_PHY_DIR_RTF))) {
		complete(&dsi->xfer_completion);
		ret = IRQ_HANDLED;
	} else if (stat & DSI_PORT_BIT(INT_HSTX_TO)) {
		complete(&dsi->xfer_completion);
		dsi->xfer_result = -ETIMEDOUT;
		ret = IRQ_HANDLED;
	}

	return ret;
}

/**
 * vc4_dsi_init_phy_clocks - Exposes clocks generated by the analog
 * PHY that are consumed by CPRMAN (clk-bcm2835.c).
 * @dsi: DSI encoder
 */
static int
vc4_dsi_init_phy_clocks(struct vc4_dsi *dsi)
{
	struct device *dev = &dsi->pdev->dev;
	const char *parent_name = __clk_get_name(dsi->pll_phy_clock);
	static const struct {
		const char *name;
		int div;
	} phy_clocks[] = {
		{ "byte", 8 },
		{ "ddr2", 4 },
		{ "ddr", 2 },
	};
	int i;

	dsi->clk_onecell = devm_kzalloc(dev,
					sizeof(*dsi->clk_onecell) +
					ARRAY_SIZE(phy_clocks) *
					sizeof(struct clk_hw *),
					GFP_KERNEL);
	if (!dsi->clk_onecell)
		return -ENOMEM;
	dsi->clk_onecell->num = ARRAY_SIZE(phy_clocks);

	for (i = 0; i < ARRAY_SIZE(phy_clocks); i++) {
		struct clk_fixed_factor *fix = &dsi->phy_clocks[i];
		struct clk_init_data init;
		char clk_name[16];
		int ret;

		snprintf(clk_name, sizeof(clk_name),
			 "dsi%u_%s", dsi->variant->port, phy_clocks[i].name);

		/* We just use core fixed factor clock ops for the PHY
		 * clocks.  The clocks are actually gated by the
		 * PHY_AFEC0_DDRCLK_EN bits, which we should be
		 * setting if we use the DDR/DDR2 clocks.  However,
		 * vc4_dsi_encoder_enable() is setting up both AFEC0,
		 * setting both our parent DSI PLL's rate and this
		 * clock's rate, so it knows if DDR/DDR2 are going to
		 * be used and could enable the gates itself.
		 */
		fix->mult = 1;
		fix->div = phy_clocks[i].div;
		fix->hw.init = &init;

		memset(&init, 0, sizeof(init));
		init.parent_names = &parent_name;
		init.num_parents = 1;
		init.name = clk_name;
		init.ops = &clk_fixed_factor_ops;

		ret = devm_clk_hw_register(dev, &fix->hw);
		if (ret)
			return ret;

		dsi->clk_onecell->hws[i] = &fix->hw;
	}

	return of_clk_add_hw_provider(dev->of_node,
				      of_clk_hw_onecell_get,
				      dsi->clk_onecell);
}

static void vc4_dsi_dma_mem_release(void *ptr)
{
	struct vc4_dsi *dsi = ptr;
	struct device *dev = &dsi->pdev->dev;

	dma_free_coherent(dev, 4, dsi->reg_dma_mem, dsi->reg_dma_paddr);
	dsi->reg_dma_mem = NULL;
}

static void vc4_dsi_dma_chan_release(void *ptr)
{
	struct vc4_dsi *dsi = ptr;

	dma_release_channel(dsi->reg_dma_chan);
	dsi->reg_dma_chan = NULL;
}

<<<<<<< HEAD
=======
static void vc4_dsi_release(struct kref *kref)
{
	struct vc4_dsi *dsi =
		container_of(kref, struct vc4_dsi, kref);

	kfree(dsi);
}

static void vc4_dsi_get(struct vc4_dsi *dsi)
{
	kref_get(&dsi->kref);
}

static void vc4_dsi_put(struct vc4_dsi *dsi)
{
	kref_put(&dsi->kref, &vc4_dsi_release);
}

static void vc4_dsi_release_action(struct drm_device *drm, void *ptr)
{
	struct vc4_dsi *dsi = ptr;

	vc4_dsi_put(dsi);
}

>>>>>>> 7365df19
static int vc4_dsi_bind(struct device *dev, struct device *master, void *data)
{
	struct platform_device *pdev = to_platform_device(dev);
	struct drm_device *drm = dev_get_drvdata(master);
	struct vc4_dsi *dsi = dev_get_drvdata(dev);
<<<<<<< HEAD
	struct vc4_dsi_encoder *vc4_dsi_encoder;
=======
	struct drm_encoder *encoder = &dsi->encoder.base;
>>>>>>> 7365df19
	int ret;

	vc4_dsi_get(dsi);

	ret = drmm_add_action_or_reset(drm, vc4_dsi_release_action, dsi);
	if (ret)
		return ret;

	dsi->variant = of_device_get_match_data(dev);

	INIT_LIST_HEAD(&dsi->bridge_chain);
<<<<<<< HEAD
	vc4_dsi_encoder->base.type = dsi->variant->port ?
			VC4_ENCODER_TYPE_DSI1 : VC4_ENCODER_TYPE_DSI0;
	vc4_dsi_encoder->dsi = dsi;
	dsi->encoder = &vc4_dsi_encoder->base.base;
=======
	dsi->encoder.type = dsi->variant->port ?
		VC4_ENCODER_TYPE_DSI1 : VC4_ENCODER_TYPE_DSI0;
>>>>>>> 7365df19

	dsi->regs = vc4_ioremap_regs(pdev, 0);
	if (IS_ERR(dsi->regs))
		return PTR_ERR(dsi->regs);

	dsi->regset.base = dsi->regs;
	dsi->regset.regs = dsi->variant->regs;
	dsi->regset.nregs = dsi->variant->nregs;

	if (DSI_PORT_READ(ID) != DSI_ID_VALUE) {
		dev_err(dev, "Port returned 0x%08x for ID instead of 0x%08x\n",
			DSI_PORT_READ(ID), DSI_ID_VALUE);
		return -ENODEV;
	}

	/* DSI1 on BCM2835/6/7 has a broken AXI slave that doesn't respond to
	 * writes from the ARM.  It does handle writes from the DMA engine,
	 * so set up a channel for talking to it.
	 */
	if (dsi->variant->broken_axi_workaround) {
		dma_cap_mask_t dma_mask;

		dsi->reg_dma_mem = dma_alloc_coherent(dev, 4,
						      &dsi->reg_dma_paddr,
						      GFP_KERNEL);
		if (!dsi->reg_dma_mem) {
			DRM_ERROR("Failed to get DMA memory\n");
			return -ENOMEM;
		}

		ret = devm_add_action_or_reset(dev, vc4_dsi_dma_mem_release, dsi);
		if (ret)
			return ret;

		dma_cap_zero(dma_mask);
		dma_cap_set(DMA_MEMCPY, dma_mask);

		dsi->reg_dma_chan = dma_request_chan_by_mask(&dma_mask);
		if (IS_ERR(dsi->reg_dma_chan)) {
			ret = PTR_ERR(dsi->reg_dma_chan);
			if (ret != -EPROBE_DEFER)
				DRM_ERROR("Failed to get DMA channel: %d\n",
					  ret);
			return ret;
		}

		ret = devm_add_action_or_reset(dev, vc4_dsi_dma_chan_release, dsi);
		if (ret)
			return ret;

		/* Get the physical address of the device's registers.  The
		 * struct resource for the regs gives us the bus address
		 * instead.
		 */
		dsi->reg_paddr = be32_to_cpup(of_get_address(dev->of_node,
							     0, NULL, NULL));
	}

	init_completion(&dsi->xfer_completion);
	/* At startup enable error-reporting interrupts and nothing else. */
	DSI_PORT_WRITE(INT_EN, DSI1_INTERRUPTS_ALWAYS_ENABLED);
	/* Clear any existing interrupt state. */
	DSI_PORT_WRITE(INT_STAT, DSI_PORT_READ(INT_STAT));

	if (dsi->reg_dma_mem)
		ret = devm_request_threaded_irq(dev, platform_get_irq(pdev, 0),
						vc4_dsi_irq_defer_to_thread_handler,
						vc4_dsi_irq_handler,
						IRQF_ONESHOT,
						"vc4 dsi", dsi);
	else
		ret = devm_request_irq(dev, platform_get_irq(pdev, 0),
				       vc4_dsi_irq_handler, 0, "vc4 dsi", dsi);
	if (ret) {
		if (ret != -EPROBE_DEFER)
			dev_err(dev, "Failed to get interrupt: %d\n", ret);
		return ret;
	}

	dsi->escape_clock = devm_clk_get(dev, "escape");
	if (IS_ERR(dsi->escape_clock)) {
		ret = PTR_ERR(dsi->escape_clock);
		if (ret != -EPROBE_DEFER)
			dev_err(dev, "Failed to get escape clock: %d\n", ret);
		return ret;
	}

	dsi->pll_phy_clock = devm_clk_get(dev, "phy");
	if (IS_ERR(dsi->pll_phy_clock)) {
		ret = PTR_ERR(dsi->pll_phy_clock);
		if (ret != -EPROBE_DEFER)
			dev_err(dev, "Failed to get phy clock: %d\n", ret);
		return ret;
	}

	dsi->pixel_clock = devm_clk_get(dev, "pixel");
	if (IS_ERR(dsi->pixel_clock)) {
		ret = PTR_ERR(dsi->pixel_clock);
		if (ret != -EPROBE_DEFER)
			dev_err(dev, "Failed to get pixel clock: %d\n", ret);
		return ret;
	}

	dsi->bridge = drmm_of_get_bridge(drm, dev->of_node, 0, 0);
	if (IS_ERR(dsi->bridge))
		return PTR_ERR(dsi->bridge);

	/* The esc clock rate is supposed to always be 100Mhz. */
	ret = clk_set_rate(dsi->escape_clock, 100 * 1000000);
	if (ret) {
		dev_err(dev, "Failed to set esc clock: %d\n", ret);
		return ret;
	}

	ret = vc4_dsi_init_phy_clocks(dsi);
	if (ret)
		return ret;

	ret = drmm_encoder_init(drm, encoder,
				&vc4_dsi_encoder_funcs,
				DRM_MODE_ENCODER_DSI,
				NULL);
	if (ret)
		return ret;

	drm_encoder_helper_add(encoder, &vc4_dsi_encoder_helper_funcs);

	ret = devm_pm_runtime_enable(dev);
	if (ret)
		return ret;

	ret = drm_bridge_attach(encoder, dsi->bridge, NULL, 0);
	if (ret)
		return ret;
	/* Disable the atomic helper calls into the bridge.  We
	 * manually call the bridge pre_enable / enable / etc. calls
	 * from our driver, since we need to sequence them within the
	 * encoder's enable/disable paths.
	 */
	list_splice_init(&encoder->bridge_chain, &dsi->bridge_chain);

	return 0;
}

static void vc4_dsi_unbind(struct device *dev, struct device *master,
			   void *data)
{
	struct vc4_dsi *dsi = dev_get_drvdata(dev);
	struct drm_encoder *encoder = &dsi->encoder.base;

	/*
	 * Restore the bridge_chain so the bridge detach procedure can happen
	 * normally.
	 */
	list_splice_init(&dsi->bridge_chain, &encoder->bridge_chain);
}

static const struct component_ops vc4_dsi_ops = {
	.bind   = vc4_dsi_bind,
	.unbind = vc4_dsi_unbind,
};

static int vc4_dsi_dev_probe(struct platform_device *pdev)
{
	struct device *dev = &pdev->dev;
	struct vc4_dsi *dsi;

	dsi = kzalloc(sizeof(*dsi), GFP_KERNEL);
	if (!dsi)
		return -ENOMEM;
	dev_set_drvdata(dev, dsi);

	kref_init(&dsi->kref);
	dsi->pdev = pdev;
	dsi->dsi_host.ops = &vc4_dsi_host_ops;
	dsi->dsi_host.dev = dev;
	mipi_dsi_host_register(&dsi->dsi_host);

	return 0;
}

static int vc4_dsi_dev_remove(struct platform_device *pdev)
{
	struct device *dev = &pdev->dev;
	struct vc4_dsi *dsi = dev_get_drvdata(dev);

	mipi_dsi_host_unregister(&dsi->dsi_host);
	vc4_dsi_put(dsi);

	return 0;
}

struct platform_driver vc4_dsi_driver = {
	.probe = vc4_dsi_dev_probe,
	.remove = vc4_dsi_dev_remove,
	.driver = {
		.name = "vc4_dsi",
		.of_match_table = vc4_dsi_dt_match,
	},
};<|MERGE_RESOLUTION|>--- conflicted
+++ resolved
@@ -1576,8 +1576,6 @@
 	dsi->reg_dma_chan = NULL;
 }
 
-<<<<<<< HEAD
-=======
 static void vc4_dsi_release(struct kref *kref)
 {
 	struct vc4_dsi *dsi =
@@ -1603,17 +1601,12 @@
 	vc4_dsi_put(dsi);
 }
 
->>>>>>> 7365df19
 static int vc4_dsi_bind(struct device *dev, struct device *master, void *data)
 {
 	struct platform_device *pdev = to_platform_device(dev);
 	struct drm_device *drm = dev_get_drvdata(master);
 	struct vc4_dsi *dsi = dev_get_drvdata(dev);
-<<<<<<< HEAD
-	struct vc4_dsi_encoder *vc4_dsi_encoder;
-=======
 	struct drm_encoder *encoder = &dsi->encoder.base;
->>>>>>> 7365df19
 	int ret;
 
 	vc4_dsi_get(dsi);
@@ -1625,15 +1618,8 @@
 	dsi->variant = of_device_get_match_data(dev);
 
 	INIT_LIST_HEAD(&dsi->bridge_chain);
-<<<<<<< HEAD
-	vc4_dsi_encoder->base.type = dsi->variant->port ?
-			VC4_ENCODER_TYPE_DSI1 : VC4_ENCODER_TYPE_DSI0;
-	vc4_dsi_encoder->dsi = dsi;
-	dsi->encoder = &vc4_dsi_encoder->base.base;
-=======
 	dsi->encoder.type = dsi->variant->port ?
 		VC4_ENCODER_TYPE_DSI1 : VC4_ENCODER_TYPE_DSI0;
->>>>>>> 7365df19
 
 	dsi->regs = vc4_ioremap_regs(pdev, 0);
 	if (IS_ERR(dsi->regs))
