/*
 * Copyright 2017 Advanced Micro Devices, Inc.
 *
 * Permission is hereby granted, free of charge, to any person obtaining a
 * copy of this software and associated documentation files (the "Software"),
 * to deal in the Software without restriction, including without limitation
 * the rights to use, copy, modify, merge, publish, distribute, sublicense,
 * and/or sell copies of the Software, and to permit persons to whom the
 * Software is furnished to do so, subject to the following conditions:
 *
 * The above copyright notice and this permission notice shall be included in
 * all copies or substantial portions of the Software.
 *
 * THE SOFTWARE IS PROVIDED "AS IS", WITHOUT WARRANTY OF ANY KIND, EXPRESS OR
 * IMPLIED, INCLUDING BUT NOT LIMITED TO THE WARRANTIES OF MERCHANTABILITY,
 * FITNESS FOR A PARTICULAR PURPOSE AND NONINFRINGEMENT.  IN NO EVENT SHALL
 * THE COPYRIGHT HOLDER(S) OR AUTHOR(S) BE LIABLE FOR ANY CLAIM, DAMAGES OR
 * OTHER LIABILITY, WHETHER IN AN ACTION OF CONTRACT, TORT OR OTHERWISE,
 * ARISING FROM, OUT OF OR IN CONNECTION WITH THE SOFTWARE OR THE USE OR
 * OTHER DEALINGS IN THE SOFTWARE.
 *
 * Authors: Rafał Miłecki <zajec5@gmail.com>
 *          Alex Deucher <alexdeucher@gmail.com>
 */

#include "amdgpu.h"
#include "amdgpu_drv.h"
#include "amdgpu_pm.h"
#include "amdgpu_dpm.h"
#include "atom.h"
#include <linux/pci.h>
#include <linux/hwmon.h>
#include <linux/hwmon-sysfs.h>
#include <linux/nospec.h>
#include <linux/pm_runtime.h>
#include <asm/processor.h>

#define MAX_NUM_OF_FEATURES_PER_SUBSET		8
#define MAX_NUM_OF_SUBSETS			8

struct od_attribute {
	struct kobj_attribute	attribute;
	struct list_head	entry;
};

struct od_kobj {
	struct kobject		kobj;
	struct list_head	entry;
	struct list_head	attribute;
	void			*priv;
};

struct od_feature_ops {
	umode_t (*is_visible)(struct amdgpu_device *adev);
	ssize_t (*show)(struct kobject *kobj, struct kobj_attribute *attr,
			char *buf);
	ssize_t (*store)(struct kobject *kobj, struct kobj_attribute *attr,
			 const char *buf, size_t count);
};

struct od_feature_item {
	const char		*name;
	struct od_feature_ops	ops;
};

struct od_feature_container {
	char				*name;
	struct od_feature_ops		ops;
	struct od_feature_item		sub_feature[MAX_NUM_OF_FEATURES_PER_SUBSET];
};

struct od_feature_set {
	struct od_feature_container	containers[MAX_NUM_OF_SUBSETS];
};

static const struct hwmon_temp_label {
	enum PP_HWMON_TEMP channel;
	const char *label;
} temp_label[] = {
	{PP_TEMP_EDGE, "edge"},
	{PP_TEMP_JUNCTION, "junction"},
	{PP_TEMP_MEM, "mem"},
};

const char * const amdgpu_pp_profile_name[] = {
	"BOOTUP_DEFAULT",
	"3D_FULL_SCREEN",
	"POWER_SAVING",
	"VIDEO",
	"VR",
	"COMPUTE",
	"CUSTOM",
	"WINDOW_3D",
	"CAPPED",
	"UNCAPPED",
};

/**
 * DOC: power_dpm_state
 *
 * The power_dpm_state file is a legacy interface and is only provided for
 * backwards compatibility. The amdgpu driver provides a sysfs API for adjusting
 * certain power related parameters.  The file power_dpm_state is used for this.
 * It accepts the following arguments:
 *
 * - battery
 *
 * - balanced
 *
 * - performance
 *
 * battery
 *
 * On older GPUs, the vbios provided a special power state for battery
 * operation.  Selecting battery switched to this state.  This is no
 * longer provided on newer GPUs so the option does nothing in that case.
 *
 * balanced
 *
 * On older GPUs, the vbios provided a special power state for balanced
 * operation.  Selecting balanced switched to this state.  This is no
 * longer provided on newer GPUs so the option does nothing in that case.
 *
 * performance
 *
 * On older GPUs, the vbios provided a special power state for performance
 * operation.  Selecting performance switched to this state.  This is no
 * longer provided on newer GPUs so the option does nothing in that case.
 *
 */

static ssize_t amdgpu_get_power_dpm_state(struct device *dev,
					  struct device_attribute *attr,
					  char *buf)
{
	struct drm_device *ddev = dev_get_drvdata(dev);
	struct amdgpu_device *adev = drm_to_adev(ddev);
	enum amd_pm_state_type pm;
	int ret;

	if (amdgpu_in_reset(adev))
		return -EPERM;
	if (adev->in_suspend && !adev->in_runpm)
		return -EPERM;

	ret = pm_runtime_get_sync(ddev->dev);
	if (ret < 0) {
		pm_runtime_put_autosuspend(ddev->dev);
		return ret;
	}

	amdgpu_dpm_get_current_power_state(adev, &pm);

	pm_runtime_mark_last_busy(ddev->dev);
	pm_runtime_put_autosuspend(ddev->dev);

	return sysfs_emit(buf, "%s\n",
			  (pm == POWER_STATE_TYPE_BATTERY) ? "battery" :
			  (pm == POWER_STATE_TYPE_BALANCED) ? "balanced" : "performance");
}

static ssize_t amdgpu_set_power_dpm_state(struct device *dev,
					  struct device_attribute *attr,
					  const char *buf,
					  size_t count)
{
	struct drm_device *ddev = dev_get_drvdata(dev);
	struct amdgpu_device *adev = drm_to_adev(ddev);
	enum amd_pm_state_type  state;
	int ret;

	if (amdgpu_in_reset(adev))
		return -EPERM;
	if (adev->in_suspend && !adev->in_runpm)
		return -EPERM;

	if (strncmp("battery", buf, strlen("battery")) == 0)
		state = POWER_STATE_TYPE_BATTERY;
	else if (strncmp("balanced", buf, strlen("balanced")) == 0)
		state = POWER_STATE_TYPE_BALANCED;
	else if (strncmp("performance", buf, strlen("performance")) == 0)
		state = POWER_STATE_TYPE_PERFORMANCE;
	else
		return -EINVAL;

	ret = pm_runtime_get_sync(ddev->dev);
	if (ret < 0) {
		pm_runtime_put_autosuspend(ddev->dev);
		return ret;
	}

	amdgpu_dpm_set_power_state(adev, state);

	pm_runtime_mark_last_busy(ddev->dev);
	pm_runtime_put_autosuspend(ddev->dev);

	return count;
}


/**
 * DOC: power_dpm_force_performance_level
 *
 * The amdgpu driver provides a sysfs API for adjusting certain power
 * related parameters.  The file power_dpm_force_performance_level is
 * used for this.  It accepts the following arguments:
 *
 * - auto
 *
 * - low
 *
 * - high
 *
 * - manual
 *
 * - profile_standard
 *
 * - profile_min_sclk
 *
 * - profile_min_mclk
 *
 * - profile_peak
 *
 * auto
 *
 * When auto is selected, the driver will attempt to dynamically select
 * the optimal power profile for current conditions in the driver.
 *
 * low
 *
 * When low is selected, the clocks are forced to the lowest power state.
 *
 * high
 *
 * When high is selected, the clocks are forced to the highest power state.
 *
 * manual
 *
 * When manual is selected, the user can manually adjust which power states
 * are enabled for each clock domain via the sysfs pp_dpm_mclk, pp_dpm_sclk,
 * and pp_dpm_pcie files and adjust the power state transition heuristics
 * via the pp_power_profile_mode sysfs file.
 *
 * profile_standard
 * profile_min_sclk
 * profile_min_mclk
 * profile_peak
 *
 * When the profiling modes are selected, clock and power gating are
 * disabled and the clocks are set for different profiling cases. This
 * mode is recommended for profiling specific work loads where you do
 * not want clock or power gating for clock fluctuation to interfere
 * with your results. profile_standard sets the clocks to a fixed clock
 * level which varies from asic to asic.  profile_min_sclk forces the sclk
 * to the lowest level.  profile_min_mclk forces the mclk to the lowest level.
 * profile_peak sets all clocks (mclk, sclk, pcie) to the highest levels.
 *
 */

static ssize_t amdgpu_get_power_dpm_force_performance_level(struct device *dev,
							    struct device_attribute *attr,
							    char *buf)
{
	struct drm_device *ddev = dev_get_drvdata(dev);
	struct amdgpu_device *adev = drm_to_adev(ddev);
	enum amd_dpm_forced_level level = 0xff;
	int ret;

	if (amdgpu_in_reset(adev))
		return -EPERM;
	if (adev->in_suspend && !adev->in_runpm)
		return -EPERM;

	ret = pm_runtime_get_sync(ddev->dev);
	if (ret < 0) {
		pm_runtime_put_autosuspend(ddev->dev);
		return ret;
	}

	level = amdgpu_dpm_get_performance_level(adev);

	pm_runtime_mark_last_busy(ddev->dev);
	pm_runtime_put_autosuspend(ddev->dev);

	return sysfs_emit(buf, "%s\n",
			  (level == AMD_DPM_FORCED_LEVEL_AUTO) ? "auto" :
			  (level == AMD_DPM_FORCED_LEVEL_LOW) ? "low" :
			  (level == AMD_DPM_FORCED_LEVEL_HIGH) ? "high" :
			  (level == AMD_DPM_FORCED_LEVEL_MANUAL) ? "manual" :
			  (level == AMD_DPM_FORCED_LEVEL_PROFILE_STANDARD) ? "profile_standard" :
			  (level == AMD_DPM_FORCED_LEVEL_PROFILE_MIN_SCLK) ? "profile_min_sclk" :
			  (level == AMD_DPM_FORCED_LEVEL_PROFILE_MIN_MCLK) ? "profile_min_mclk" :
			  (level == AMD_DPM_FORCED_LEVEL_PROFILE_PEAK) ? "profile_peak" :
			  (level == AMD_DPM_FORCED_LEVEL_PERF_DETERMINISM) ? "perf_determinism" :
			  "unknown");
}

static ssize_t amdgpu_set_power_dpm_force_performance_level(struct device *dev,
							    struct device_attribute *attr,
							    const char *buf,
							    size_t count)
{
	struct drm_device *ddev = dev_get_drvdata(dev);
	struct amdgpu_device *adev = drm_to_adev(ddev);
	enum amd_dpm_forced_level level;
	int ret = 0;

	if (amdgpu_in_reset(adev))
		return -EPERM;
	if (adev->in_suspend && !adev->in_runpm)
		return -EPERM;

	if (strncmp("low", buf, strlen("low")) == 0) {
		level = AMD_DPM_FORCED_LEVEL_LOW;
	} else if (strncmp("high", buf, strlen("high")) == 0) {
		level = AMD_DPM_FORCED_LEVEL_HIGH;
	} else if (strncmp("auto", buf, strlen("auto")) == 0) {
		level = AMD_DPM_FORCED_LEVEL_AUTO;
	} else if (strncmp("manual", buf, strlen("manual")) == 0) {
		level = AMD_DPM_FORCED_LEVEL_MANUAL;
	} else if (strncmp("profile_exit", buf, strlen("profile_exit")) == 0) {
		level = AMD_DPM_FORCED_LEVEL_PROFILE_EXIT;
	} else if (strncmp("profile_standard", buf, strlen("profile_standard")) == 0) {
		level = AMD_DPM_FORCED_LEVEL_PROFILE_STANDARD;
	} else if (strncmp("profile_min_sclk", buf, strlen("profile_min_sclk")) == 0) {
		level = AMD_DPM_FORCED_LEVEL_PROFILE_MIN_SCLK;
	} else if (strncmp("profile_min_mclk", buf, strlen("profile_min_mclk")) == 0) {
		level = AMD_DPM_FORCED_LEVEL_PROFILE_MIN_MCLK;
	} else if (strncmp("profile_peak", buf, strlen("profile_peak")) == 0) {
		level = AMD_DPM_FORCED_LEVEL_PROFILE_PEAK;
	} else if (strncmp("perf_determinism", buf, strlen("perf_determinism")) == 0) {
		level = AMD_DPM_FORCED_LEVEL_PERF_DETERMINISM;
	}  else {
		return -EINVAL;
	}

	ret = pm_runtime_get_sync(ddev->dev);
	if (ret < 0) {
		pm_runtime_put_autosuspend(ddev->dev);
		return ret;
	}

	mutex_lock(&adev->pm.stable_pstate_ctx_lock);
	if (amdgpu_dpm_force_performance_level(adev, level)) {
		pm_runtime_mark_last_busy(ddev->dev);
		pm_runtime_put_autosuspend(ddev->dev);
		mutex_unlock(&adev->pm.stable_pstate_ctx_lock);
		return -EINVAL;
	}
	/* override whatever a user ctx may have set */
	adev->pm.stable_pstate_ctx = NULL;
	mutex_unlock(&adev->pm.stable_pstate_ctx_lock);

	pm_runtime_mark_last_busy(ddev->dev);
	pm_runtime_put_autosuspend(ddev->dev);

	return count;
}

static ssize_t amdgpu_get_pp_num_states(struct device *dev,
		struct device_attribute *attr,
		char *buf)
{
	struct drm_device *ddev = dev_get_drvdata(dev);
	struct amdgpu_device *adev = drm_to_adev(ddev);
	struct pp_states_info data;
	uint32_t i;
	int buf_len, ret;

	if (amdgpu_in_reset(adev))
		return -EPERM;
	if (adev->in_suspend && !adev->in_runpm)
		return -EPERM;

	ret = pm_runtime_get_sync(ddev->dev);
	if (ret < 0) {
		pm_runtime_put_autosuspend(ddev->dev);
		return ret;
	}

	if (amdgpu_dpm_get_pp_num_states(adev, &data))
		memset(&data, 0, sizeof(data));

	pm_runtime_mark_last_busy(ddev->dev);
	pm_runtime_put_autosuspend(ddev->dev);

	buf_len = sysfs_emit(buf, "states: %d\n", data.nums);
	for (i = 0; i < data.nums; i++)
		buf_len += sysfs_emit_at(buf, buf_len, "%d %s\n", i,
				(data.states[i] == POWER_STATE_TYPE_INTERNAL_BOOT) ? "boot" :
				(data.states[i] == POWER_STATE_TYPE_BATTERY) ? "battery" :
				(data.states[i] == POWER_STATE_TYPE_BALANCED) ? "balanced" :
				(data.states[i] == POWER_STATE_TYPE_PERFORMANCE) ? "performance" : "default");

	return buf_len;
}

static ssize_t amdgpu_get_pp_cur_state(struct device *dev,
		struct device_attribute *attr,
		char *buf)
{
	struct drm_device *ddev = dev_get_drvdata(dev);
	struct amdgpu_device *adev = drm_to_adev(ddev);
	struct pp_states_info data = {0};
	enum amd_pm_state_type pm = 0;
	int i = 0, ret = 0;

	if (amdgpu_in_reset(adev))
		return -EPERM;
	if (adev->in_suspend && !adev->in_runpm)
		return -EPERM;

	ret = pm_runtime_get_sync(ddev->dev);
	if (ret < 0) {
		pm_runtime_put_autosuspend(ddev->dev);
		return ret;
	}

	amdgpu_dpm_get_current_power_state(adev, &pm);

	ret = amdgpu_dpm_get_pp_num_states(adev, &data);

	pm_runtime_mark_last_busy(ddev->dev);
	pm_runtime_put_autosuspend(ddev->dev);

	if (ret)
		return ret;

	for (i = 0; i < data.nums; i++) {
		if (pm == data.states[i])
			break;
	}

	if (i == data.nums)
		i = -EINVAL;

	return sysfs_emit(buf, "%d\n", i);
}

static ssize_t amdgpu_get_pp_force_state(struct device *dev,
		struct device_attribute *attr,
		char *buf)
{
	struct drm_device *ddev = dev_get_drvdata(dev);
	struct amdgpu_device *adev = drm_to_adev(ddev);

	if (amdgpu_in_reset(adev))
		return -EPERM;
	if (adev->in_suspend && !adev->in_runpm)
		return -EPERM;

	if (adev->pm.pp_force_state_enabled)
		return amdgpu_get_pp_cur_state(dev, attr, buf);
	else
		return sysfs_emit(buf, "\n");
}

static ssize_t amdgpu_set_pp_force_state(struct device *dev,
		struct device_attribute *attr,
		const char *buf,
		size_t count)
{
	struct drm_device *ddev = dev_get_drvdata(dev);
	struct amdgpu_device *adev = drm_to_adev(ddev);
	enum amd_pm_state_type state = 0;
	struct pp_states_info data;
	unsigned long idx;
	int ret;

	if (amdgpu_in_reset(adev))
		return -EPERM;
	if (adev->in_suspend && !adev->in_runpm)
		return -EPERM;

	adev->pm.pp_force_state_enabled = false;

	if (strlen(buf) == 1)
		return count;

	ret = kstrtoul(buf, 0, &idx);
	if (ret || idx >= ARRAY_SIZE(data.states))
		return -EINVAL;

	idx = array_index_nospec(idx, ARRAY_SIZE(data.states));

	ret = pm_runtime_get_sync(ddev->dev);
	if (ret < 0) {
		pm_runtime_put_autosuspend(ddev->dev);
		return ret;
	}

	ret = amdgpu_dpm_get_pp_num_states(adev, &data);
	if (ret)
		goto err_out;

	state = data.states[idx];

	/* only set user selected power states */
	if (state != POWER_STATE_TYPE_INTERNAL_BOOT &&
	    state != POWER_STATE_TYPE_DEFAULT) {
		ret = amdgpu_dpm_dispatch_task(adev,
				AMD_PP_TASK_ENABLE_USER_STATE, &state);
		if (ret)
			goto err_out;

		adev->pm.pp_force_state_enabled = true;
	}

	pm_runtime_mark_last_busy(ddev->dev);
	pm_runtime_put_autosuspend(ddev->dev);

	return count;

err_out:
	pm_runtime_mark_last_busy(ddev->dev);
	pm_runtime_put_autosuspend(ddev->dev);
	return ret;
}

/**
 * DOC: pp_table
 *
 * The amdgpu driver provides a sysfs API for uploading new powerplay
 * tables.  The file pp_table is used for this.  Reading the file
 * will dump the current power play table.  Writing to the file
 * will attempt to upload a new powerplay table and re-initialize
 * powerplay using that new table.
 *
 */

static ssize_t amdgpu_get_pp_table(struct device *dev,
		struct device_attribute *attr,
		char *buf)
{
	struct drm_device *ddev = dev_get_drvdata(dev);
	struct amdgpu_device *adev = drm_to_adev(ddev);
	char *table = NULL;
	int size, ret;

	if (amdgpu_in_reset(adev))
		return -EPERM;
	if (adev->in_suspend && !adev->in_runpm)
		return -EPERM;

	ret = pm_runtime_get_sync(ddev->dev);
	if (ret < 0) {
		pm_runtime_put_autosuspend(ddev->dev);
		return ret;
	}

	size = amdgpu_dpm_get_pp_table(adev, &table);

	pm_runtime_mark_last_busy(ddev->dev);
	pm_runtime_put_autosuspend(ddev->dev);

	if (size <= 0)
		return size;

	if (size >= PAGE_SIZE)
		size = PAGE_SIZE - 1;

	memcpy(buf, table, size);

	return size;
}

static ssize_t amdgpu_set_pp_table(struct device *dev,
		struct device_attribute *attr,
		const char *buf,
		size_t count)
{
	struct drm_device *ddev = dev_get_drvdata(dev);
	struct amdgpu_device *adev = drm_to_adev(ddev);
	int ret = 0;

	if (amdgpu_in_reset(adev))
		return -EPERM;
	if (adev->in_suspend && !adev->in_runpm)
		return -EPERM;

	ret = pm_runtime_get_sync(ddev->dev);
	if (ret < 0) {
		pm_runtime_put_autosuspend(ddev->dev);
		return ret;
	}

	ret = amdgpu_dpm_set_pp_table(adev, buf, count);

	pm_runtime_mark_last_busy(ddev->dev);
	pm_runtime_put_autosuspend(ddev->dev);

	if (ret)
		return ret;

	return count;
}

/**
 * DOC: pp_od_clk_voltage
 *
 * The amdgpu driver provides a sysfs API for adjusting the clocks and voltages
 * in each power level within a power state.  The pp_od_clk_voltage is used for
 * this.
 *
 * Note that the actual memory controller clock rate are exposed, not
 * the effective memory clock of the DRAMs. To translate it, use the
 * following formula:
 *
 * Clock conversion (Mhz):
 *
 * HBM: effective_memory_clock = memory_controller_clock * 1
 *
 * G5: effective_memory_clock = memory_controller_clock * 1
 *
 * G6: effective_memory_clock = memory_controller_clock * 2
 *
 * DRAM data rate (MT/s):
 *
 * HBM: effective_memory_clock * 2 = data_rate
 *
 * G5: effective_memory_clock * 4 = data_rate
 *
 * G6: effective_memory_clock * 8 = data_rate
 *
 * Bandwidth (MB/s):
 *
 * data_rate * vram_bit_width / 8 = memory_bandwidth
 *
 * Some examples:
 *
 * G5 on RX460:
 *
 * memory_controller_clock = 1750 Mhz
 *
 * effective_memory_clock = 1750 Mhz * 1 = 1750 Mhz
 *
 * data rate = 1750 * 4 = 7000 MT/s
 *
 * memory_bandwidth = 7000 * 128 bits / 8 = 112000 MB/s
 *
 * G6 on RX5700:
 *
 * memory_controller_clock = 875 Mhz
 *
 * effective_memory_clock = 875 Mhz * 2 = 1750 Mhz
 *
 * data rate = 1750 * 8 = 14000 MT/s
 *
 * memory_bandwidth = 14000 * 256 bits / 8 = 448000 MB/s
 *
 * < For Vega10 and previous ASICs >
 *
 * Reading the file will display:
 *
 * - a list of engine clock levels and voltages labeled OD_SCLK
 *
 * - a list of memory clock levels and voltages labeled OD_MCLK
 *
 * - a list of valid ranges for sclk, mclk, and voltage labeled OD_RANGE
 *
 * To manually adjust these settings, first select manual using
 * power_dpm_force_performance_level. Enter a new value for each
 * level by writing a string that contains "s/m level clock voltage" to
 * the file.  E.g., "s 1 500 820" will update sclk level 1 to be 500 MHz
 * at 820 mV; "m 0 350 810" will update mclk level 0 to be 350 MHz at
 * 810 mV.  When you have edited all of the states as needed, write
 * "c" (commit) to the file to commit your changes.  If you want to reset to the
 * default power levels, write "r" (reset) to the file to reset them.
 *
 *
 * < For Vega20 and newer ASICs >
 *
 * Reading the file will display:
 *
 * - minimum and maximum engine clock labeled OD_SCLK
 *
 * - minimum(not available for Vega20 and Navi1x) and maximum memory
 *   clock labeled OD_MCLK
 *
 * - three <frequency, voltage> points labeled OD_VDDC_CURVE.
 *   They can be used to calibrate the sclk voltage curve. This is
 *   available for Vega20 and NV1X.
 *
 * - voltage offset(in mV) applied on target voltage calculation.
 *   This is available for Sienna Cichlid, Navy Flounder, Dimgrey
 *   Cavefish and some later SMU13 ASICs. For these ASICs, the target
 *   voltage calculation can be illustrated by "voltage = voltage
 *   calculated from v/f curve + overdrive vddgfx offset"
 *
 * - a list of valid ranges for sclk, mclk, voltage curve points
 *   or voltage offset labeled OD_RANGE
 *
 * < For APUs >
 *
 * Reading the file will display:
 *
 * - minimum and maximum engine clock labeled OD_SCLK
 *
 * - a list of valid ranges for sclk labeled OD_RANGE
 *
 * < For VanGogh >
 *
 * Reading the file will display:
 *
 * - minimum and maximum engine clock labeled OD_SCLK
 * - minimum and maximum core clocks labeled OD_CCLK
 *
 * - a list of valid ranges for sclk and cclk labeled OD_RANGE
 *
 * To manually adjust these settings:
 *
 * - First select manual using power_dpm_force_performance_level
 *
 * - For clock frequency setting, enter a new value by writing a
 *   string that contains "s/m index clock" to the file. The index
 *   should be 0 if to set minimum clock. And 1 if to set maximum
 *   clock. E.g., "s 0 500" will update minimum sclk to be 500 MHz.
 *   "m 1 800" will update maximum mclk to be 800Mhz. For core
 *   clocks on VanGogh, the string contains "p core index clock".
 *   E.g., "p 2 0 800" would set the minimum core clock on core
 *   2 to 800Mhz.
 *
 *   For sclk voltage curve supported by Vega20 and NV1X, enter the new
 *   values by writing a string that contains "vc point clock voltage"
 *   to the file. The points are indexed by 0, 1 and 2. E.g., "vc 0 300
 *   600" will update point1 with clock set as 300Mhz and voltage as 600mV.
 *   "vc 2 1000 1000" will update point3 with clock set as 1000Mhz and
 *   voltage 1000mV.
 *
 *   For voltage offset supported by Sienna Cichlid, Navy Flounder, Dimgrey
 *   Cavefish and some later SMU13 ASICs, enter the new value by writing a
 *   string that contains "vo offset". E.g., "vo -10" will update the extra
 *   voltage offset applied to the whole v/f curve line as -10mv.
 *
 * - When you have edited all of the states as needed, write "c" (commit)
 *   to the file to commit your changes
 *
 * - If you want to reset to the default power levels, write "r" (reset)
 *   to the file to reset them
 *
 */

static ssize_t amdgpu_set_pp_od_clk_voltage(struct device *dev,
		struct device_attribute *attr,
		const char *buf,
		size_t count)
{
	struct drm_device *ddev = dev_get_drvdata(dev);
	struct amdgpu_device *adev = drm_to_adev(ddev);
	int ret;
	uint32_t parameter_size = 0;
	long parameter[64];
	char buf_cpy[128];
	char *tmp_str;
	char *sub_str;
	const char delimiter[3] = {' ', '\n', '\0'};
	uint32_t type;

	if (amdgpu_in_reset(adev))
		return -EPERM;
	if (adev->in_suspend && !adev->in_runpm)
		return -EPERM;

	if (count > 127)
		return -EINVAL;

	if (*buf == 's')
		type = PP_OD_EDIT_SCLK_VDDC_TABLE;
	else if (*buf == 'p')
		type = PP_OD_EDIT_CCLK_VDDC_TABLE;
	else if (*buf == 'm')
		type = PP_OD_EDIT_MCLK_VDDC_TABLE;
	else if (*buf == 'r')
		type = PP_OD_RESTORE_DEFAULT_TABLE;
	else if (*buf == 'c')
		type = PP_OD_COMMIT_DPM_TABLE;
	else if (!strncmp(buf, "vc", 2))
		type = PP_OD_EDIT_VDDC_CURVE;
	else if (!strncmp(buf, "vo", 2))
		type = PP_OD_EDIT_VDDGFX_OFFSET;
	else
		return -EINVAL;

	memcpy(buf_cpy, buf, count+1);

	tmp_str = buf_cpy;

	if ((type == PP_OD_EDIT_VDDC_CURVE) ||
	     (type == PP_OD_EDIT_VDDGFX_OFFSET))
		tmp_str++;
	while (isspace(*++tmp_str));

	while ((sub_str = strsep(&tmp_str, delimiter)) != NULL) {
		if (strlen(sub_str) == 0)
			continue;
		ret = kstrtol(sub_str, 0, &parameter[parameter_size]);
		if (ret)
			return -EINVAL;
		parameter_size++;

		while (isspace(*tmp_str))
			tmp_str++;
	}

	ret = pm_runtime_get_sync(ddev->dev);
	if (ret < 0) {
		pm_runtime_put_autosuspend(ddev->dev);
		return ret;
	}

	if (amdgpu_dpm_set_fine_grain_clk_vol(adev,
					      type,
					      parameter,
					      parameter_size))
		goto err_out;

	if (amdgpu_dpm_odn_edit_dpm_table(adev, type,
					  parameter, parameter_size))
		goto err_out;

	if (type == PP_OD_COMMIT_DPM_TABLE) {
		if (amdgpu_dpm_dispatch_task(adev,
					     AMD_PP_TASK_READJUST_POWER_STATE,
					     NULL))
			goto err_out;
	}

	pm_runtime_mark_last_busy(ddev->dev);
	pm_runtime_put_autosuspend(ddev->dev);

	return count;

err_out:
	pm_runtime_mark_last_busy(ddev->dev);
	pm_runtime_put_autosuspend(ddev->dev);
	return -EINVAL;
}

static ssize_t amdgpu_get_pp_od_clk_voltage(struct device *dev,
		struct device_attribute *attr,
		char *buf)
{
	struct drm_device *ddev = dev_get_drvdata(dev);
	struct amdgpu_device *adev = drm_to_adev(ddev);
	int size = 0;
	int ret;
	enum pp_clock_type od_clocks[6] = {
		OD_SCLK,
		OD_MCLK,
		OD_VDDC_CURVE,
		OD_RANGE,
		OD_VDDGFX_OFFSET,
		OD_CCLK,
	};
	uint clk_index;

	if (amdgpu_in_reset(adev))
		return -EPERM;
	if (adev->in_suspend && !adev->in_runpm)
		return -EPERM;

	ret = pm_runtime_get_sync(ddev->dev);
	if (ret < 0) {
		pm_runtime_put_autosuspend(ddev->dev);
		return ret;
	}

	for (clk_index = 0 ; clk_index < 6 ; clk_index++) {
		ret = amdgpu_dpm_emit_clock_levels(adev, od_clocks[clk_index], buf, &size);
		if (ret)
			break;
	}
	if (ret == -ENOENT) {
		size = amdgpu_dpm_print_clock_levels(adev, OD_SCLK, buf);
		size += amdgpu_dpm_print_clock_levels(adev, OD_MCLK, buf + size);
		size += amdgpu_dpm_print_clock_levels(adev, OD_VDDC_CURVE, buf + size);
		size += amdgpu_dpm_print_clock_levels(adev, OD_VDDGFX_OFFSET, buf + size);
		size += amdgpu_dpm_print_clock_levels(adev, OD_RANGE, buf + size);
		size += amdgpu_dpm_print_clock_levels(adev, OD_CCLK, buf + size);
	}

	if (size == 0)
		size = sysfs_emit(buf, "\n");

	pm_runtime_mark_last_busy(ddev->dev);
	pm_runtime_put_autosuspend(ddev->dev);

	return size;
}

/**
 * DOC: pp_features
 *
 * The amdgpu driver provides a sysfs API for adjusting what powerplay
 * features to be enabled. The file pp_features is used for this. And
 * this is only available for Vega10 and later dGPUs.
 *
 * Reading back the file will show you the followings:
 * - Current ppfeature masks
 * - List of the all supported powerplay features with their naming,
 *   bitmasks and enablement status('Y'/'N' means "enabled"/"disabled").
 *
 * To manually enable or disable a specific feature, just set or clear
 * the corresponding bit from original ppfeature masks and input the
 * new ppfeature masks.
 */
static ssize_t amdgpu_set_pp_features(struct device *dev,
				      struct device_attribute *attr,
				      const char *buf,
				      size_t count)
{
	struct drm_device *ddev = dev_get_drvdata(dev);
	struct amdgpu_device *adev = drm_to_adev(ddev);
	uint64_t featuremask;
	int ret;

	if (amdgpu_in_reset(adev))
		return -EPERM;
	if (adev->in_suspend && !adev->in_runpm)
		return -EPERM;

	ret = kstrtou64(buf, 0, &featuremask);
	if (ret)
		return -EINVAL;

	ret = pm_runtime_get_sync(ddev->dev);
	if (ret < 0) {
		pm_runtime_put_autosuspend(ddev->dev);
		return ret;
	}

	ret = amdgpu_dpm_set_ppfeature_status(adev, featuremask);

	pm_runtime_mark_last_busy(ddev->dev);
	pm_runtime_put_autosuspend(ddev->dev);

	if (ret)
		return -EINVAL;

	return count;
}

static ssize_t amdgpu_get_pp_features(struct device *dev,
				      struct device_attribute *attr,
				      char *buf)
{
	struct drm_device *ddev = dev_get_drvdata(dev);
	struct amdgpu_device *adev = drm_to_adev(ddev);
	ssize_t size;
	int ret;

	if (amdgpu_in_reset(adev))
		return -EPERM;
	if (adev->in_suspend && !adev->in_runpm)
		return -EPERM;

	ret = pm_runtime_get_sync(ddev->dev);
	if (ret < 0) {
		pm_runtime_put_autosuspend(ddev->dev);
		return ret;
	}

	size = amdgpu_dpm_get_ppfeature_status(adev, buf);
	if (size <= 0)
		size = sysfs_emit(buf, "\n");

	pm_runtime_mark_last_busy(ddev->dev);
	pm_runtime_put_autosuspend(ddev->dev);

	return size;
}

/**
 * DOC: pp_dpm_sclk pp_dpm_mclk pp_dpm_socclk pp_dpm_fclk pp_dpm_dcefclk pp_dpm_pcie
 *
 * The amdgpu driver provides a sysfs API for adjusting what power levels
 * are enabled for a given power state.  The files pp_dpm_sclk, pp_dpm_mclk,
 * pp_dpm_socclk, pp_dpm_fclk, pp_dpm_dcefclk and pp_dpm_pcie are used for
 * this.
 *
 * pp_dpm_socclk and pp_dpm_dcefclk interfaces are only available for
 * Vega10 and later ASICs.
 * pp_dpm_fclk interface is only available for Vega20 and later ASICs.
 *
 * Reading back the files will show you the available power levels within
 * the power state and the clock information for those levels. If deep sleep is
 * applied to a clock, the level will be denoted by a special level 'S:'
 * E.g.,
 *	S: 19Mhz *
 *	0: 615Mhz
 *	1: 800Mhz
 *	2: 888Mhz
 *	3: 1000Mhz
 *
 *
 * To manually adjust these states, first select manual using
 * power_dpm_force_performance_level.
 * Secondly, enter a new value for each level by inputing a string that
 * contains " echo xx xx xx > pp_dpm_sclk/mclk/pcie"
 * E.g.,
 *
 * .. code-block:: bash
 *
 *	echo "4 5 6" > pp_dpm_sclk
 *
 * will enable sclk levels 4, 5, and 6.
 *
 * NOTE: change to the dcefclk max dpm level is not supported now
 */

static ssize_t amdgpu_get_pp_dpm_clock(struct device *dev,
		enum pp_clock_type type,
		char *buf)
{
	struct drm_device *ddev = dev_get_drvdata(dev);
	struct amdgpu_device *adev = drm_to_adev(ddev);
	int size = 0;
	int ret = 0;

	if (amdgpu_in_reset(adev))
		return -EPERM;
	if (adev->in_suspend && !adev->in_runpm)
		return -EPERM;

	ret = pm_runtime_get_sync(ddev->dev);
	if (ret < 0) {
		pm_runtime_put_autosuspend(ddev->dev);
		return ret;
	}

	ret = amdgpu_dpm_emit_clock_levels(adev, type, buf, &size);
	if (ret == -ENOENT)
		size = amdgpu_dpm_print_clock_levels(adev, type, buf);

	if (size == 0)
		size = sysfs_emit(buf, "\n");

	pm_runtime_mark_last_busy(ddev->dev);
	pm_runtime_put_autosuspend(ddev->dev);

	return size;
}

/*
 * Worst case: 32 bits individually specified, in octal at 12 characters
 * per line (+1 for \n).
 */
#define AMDGPU_MASK_BUF_MAX	(32 * 13)

static ssize_t amdgpu_read_mask(const char *buf, size_t count, uint32_t *mask)
{
	int ret;
	unsigned long level;
	char *sub_str = NULL;
	char *tmp;
	char buf_cpy[AMDGPU_MASK_BUF_MAX + 1];
	const char delimiter[3] = {' ', '\n', '\0'};
	size_t bytes;

	*mask = 0;

	bytes = min(count, sizeof(buf_cpy) - 1);
	memcpy(buf_cpy, buf, bytes);
	buf_cpy[bytes] = '\0';
	tmp = buf_cpy;
	while ((sub_str = strsep(&tmp, delimiter)) != NULL) {
		if (strlen(sub_str)) {
			ret = kstrtoul(sub_str, 0, &level);
			if (ret || level > 31)
				return -EINVAL;
			*mask |= 1 << level;
		} else
			break;
	}

	return 0;
}

static ssize_t amdgpu_set_pp_dpm_clock(struct device *dev,
		enum pp_clock_type type,
		const char *buf,
		size_t count)
{
	struct drm_device *ddev = dev_get_drvdata(dev);
	struct amdgpu_device *adev = drm_to_adev(ddev);
	int ret;
	uint32_t mask = 0;

	if (amdgpu_in_reset(adev))
		return -EPERM;
	if (adev->in_suspend && !adev->in_runpm)
		return -EPERM;

	ret = amdgpu_read_mask(buf, count, &mask);
	if (ret)
		return ret;

	ret = pm_runtime_get_sync(ddev->dev);
	if (ret < 0) {
		pm_runtime_put_autosuspend(ddev->dev);
		return ret;
	}

	ret = amdgpu_dpm_force_clock_level(adev, type, mask);

	pm_runtime_mark_last_busy(ddev->dev);
	pm_runtime_put_autosuspend(ddev->dev);

	if (ret)
		return -EINVAL;

	return count;
}

static ssize_t amdgpu_get_pp_dpm_sclk(struct device *dev,
		struct device_attribute *attr,
		char *buf)
{
	return amdgpu_get_pp_dpm_clock(dev, PP_SCLK, buf);
}

static ssize_t amdgpu_set_pp_dpm_sclk(struct device *dev,
		struct device_attribute *attr,
		const char *buf,
		size_t count)
{
	return amdgpu_set_pp_dpm_clock(dev, PP_SCLK, buf, count);
}

static ssize_t amdgpu_get_pp_dpm_mclk(struct device *dev,
		struct device_attribute *attr,
		char *buf)
{
	return amdgpu_get_pp_dpm_clock(dev, PP_MCLK, buf);
}

static ssize_t amdgpu_set_pp_dpm_mclk(struct device *dev,
		struct device_attribute *attr,
		const char *buf,
		size_t count)
{
	return amdgpu_set_pp_dpm_clock(dev, PP_MCLK, buf, count);
}

static ssize_t amdgpu_get_pp_dpm_socclk(struct device *dev,
		struct device_attribute *attr,
		char *buf)
{
	return amdgpu_get_pp_dpm_clock(dev, PP_SOCCLK, buf);
}

static ssize_t amdgpu_set_pp_dpm_socclk(struct device *dev,
		struct device_attribute *attr,
		const char *buf,
		size_t count)
{
	return amdgpu_set_pp_dpm_clock(dev, PP_SOCCLK, buf, count);
}

static ssize_t amdgpu_get_pp_dpm_fclk(struct device *dev,
		struct device_attribute *attr,
		char *buf)
{
	return amdgpu_get_pp_dpm_clock(dev, PP_FCLK, buf);
}

static ssize_t amdgpu_set_pp_dpm_fclk(struct device *dev,
		struct device_attribute *attr,
		const char *buf,
		size_t count)
{
	return amdgpu_set_pp_dpm_clock(dev, PP_FCLK, buf, count);
}

static ssize_t amdgpu_get_pp_dpm_vclk(struct device *dev,
		struct device_attribute *attr,
		char *buf)
{
	return amdgpu_get_pp_dpm_clock(dev, PP_VCLK, buf);
}

static ssize_t amdgpu_set_pp_dpm_vclk(struct device *dev,
		struct device_attribute *attr,
		const char *buf,
		size_t count)
{
	return amdgpu_set_pp_dpm_clock(dev, PP_VCLK, buf, count);
}

static ssize_t amdgpu_get_pp_dpm_vclk1(struct device *dev,
		struct device_attribute *attr,
		char *buf)
{
	return amdgpu_get_pp_dpm_clock(dev, PP_VCLK1, buf);
}

static ssize_t amdgpu_set_pp_dpm_vclk1(struct device *dev,
		struct device_attribute *attr,
		const char *buf,
		size_t count)
{
	return amdgpu_set_pp_dpm_clock(dev, PP_VCLK1, buf, count);
}

static ssize_t amdgpu_get_pp_dpm_dclk(struct device *dev,
		struct device_attribute *attr,
		char *buf)
{
	return amdgpu_get_pp_dpm_clock(dev, PP_DCLK, buf);
}

static ssize_t amdgpu_set_pp_dpm_dclk(struct device *dev,
		struct device_attribute *attr,
		const char *buf,
		size_t count)
{
	return amdgpu_set_pp_dpm_clock(dev, PP_DCLK, buf, count);
}

static ssize_t amdgpu_get_pp_dpm_dclk1(struct device *dev,
		struct device_attribute *attr,
		char *buf)
{
	return amdgpu_get_pp_dpm_clock(dev, PP_DCLK1, buf);
}

static ssize_t amdgpu_set_pp_dpm_dclk1(struct device *dev,
		struct device_attribute *attr,
		const char *buf,
		size_t count)
{
	return amdgpu_set_pp_dpm_clock(dev, PP_DCLK1, buf, count);
}

static ssize_t amdgpu_get_pp_dpm_dcefclk(struct device *dev,
		struct device_attribute *attr,
		char *buf)
{
	return amdgpu_get_pp_dpm_clock(dev, PP_DCEFCLK, buf);
}

static ssize_t amdgpu_set_pp_dpm_dcefclk(struct device *dev,
		struct device_attribute *attr,
		const char *buf,
		size_t count)
{
	return amdgpu_set_pp_dpm_clock(dev, PP_DCEFCLK, buf, count);
}

static ssize_t amdgpu_get_pp_dpm_pcie(struct device *dev,
		struct device_attribute *attr,
		char *buf)
{
	return amdgpu_get_pp_dpm_clock(dev, PP_PCIE, buf);
}

static ssize_t amdgpu_set_pp_dpm_pcie(struct device *dev,
		struct device_attribute *attr,
		const char *buf,
		size_t count)
{
	return amdgpu_set_pp_dpm_clock(dev, PP_PCIE, buf, count);
}

static ssize_t amdgpu_get_pp_sclk_od(struct device *dev,
		struct device_attribute *attr,
		char *buf)
{
	struct drm_device *ddev = dev_get_drvdata(dev);
	struct amdgpu_device *adev = drm_to_adev(ddev);
	uint32_t value = 0;
	int ret;

	if (amdgpu_in_reset(adev))
		return -EPERM;
	if (adev->in_suspend && !adev->in_runpm)
		return -EPERM;

	ret = pm_runtime_get_sync(ddev->dev);
	if (ret < 0) {
		pm_runtime_put_autosuspend(ddev->dev);
		return ret;
	}

	value = amdgpu_dpm_get_sclk_od(adev);

	pm_runtime_mark_last_busy(ddev->dev);
	pm_runtime_put_autosuspend(ddev->dev);

	return sysfs_emit(buf, "%d\n", value);
}

static ssize_t amdgpu_set_pp_sclk_od(struct device *dev,
		struct device_attribute *attr,
		const char *buf,
		size_t count)
{
	struct drm_device *ddev = dev_get_drvdata(dev);
	struct amdgpu_device *adev = drm_to_adev(ddev);
	int ret;
	long int value;

	if (amdgpu_in_reset(adev))
		return -EPERM;
	if (adev->in_suspend && !adev->in_runpm)
		return -EPERM;

	ret = kstrtol(buf, 0, &value);

	if (ret)
		return -EINVAL;

	ret = pm_runtime_get_sync(ddev->dev);
	if (ret < 0) {
		pm_runtime_put_autosuspend(ddev->dev);
		return ret;
	}

	amdgpu_dpm_set_sclk_od(adev, (uint32_t)value);

	pm_runtime_mark_last_busy(ddev->dev);
	pm_runtime_put_autosuspend(ddev->dev);

	return count;
}

static ssize_t amdgpu_get_pp_mclk_od(struct device *dev,
		struct device_attribute *attr,
		char *buf)
{
	struct drm_device *ddev = dev_get_drvdata(dev);
	struct amdgpu_device *adev = drm_to_adev(ddev);
	uint32_t value = 0;
	int ret;

	if (amdgpu_in_reset(adev))
		return -EPERM;
	if (adev->in_suspend && !adev->in_runpm)
		return -EPERM;

	ret = pm_runtime_get_sync(ddev->dev);
	if (ret < 0) {
		pm_runtime_put_autosuspend(ddev->dev);
		return ret;
	}

	value = amdgpu_dpm_get_mclk_od(adev);

	pm_runtime_mark_last_busy(ddev->dev);
	pm_runtime_put_autosuspend(ddev->dev);

	return sysfs_emit(buf, "%d\n", value);
}

static ssize_t amdgpu_set_pp_mclk_od(struct device *dev,
		struct device_attribute *attr,
		const char *buf,
		size_t count)
{
	struct drm_device *ddev = dev_get_drvdata(dev);
	struct amdgpu_device *adev = drm_to_adev(ddev);
	int ret;
	long int value;

	if (amdgpu_in_reset(adev))
		return -EPERM;
	if (adev->in_suspend && !adev->in_runpm)
		return -EPERM;

	ret = kstrtol(buf, 0, &value);

	if (ret)
		return -EINVAL;

	ret = pm_runtime_get_sync(ddev->dev);
	if (ret < 0) {
		pm_runtime_put_autosuspend(ddev->dev);
		return ret;
	}

	amdgpu_dpm_set_mclk_od(adev, (uint32_t)value);

	pm_runtime_mark_last_busy(ddev->dev);
	pm_runtime_put_autosuspend(ddev->dev);

	return count;
}

/**
 * DOC: pp_power_profile_mode
 *
 * The amdgpu driver provides a sysfs API for adjusting the heuristics
 * related to switching between power levels in a power state.  The file
 * pp_power_profile_mode is used for this.
 *
 * Reading this file outputs a list of all of the predefined power profiles
 * and the relevant heuristics settings for that profile.
 *
 * To select a profile or create a custom profile, first select manual using
 * power_dpm_force_performance_level.  Writing the number of a predefined
 * profile to pp_power_profile_mode will enable those heuristics.  To
 * create a custom set of heuristics, write a string of numbers to the file
 * starting with the number of the custom profile along with a setting
 * for each heuristic parameter.  Due to differences across asic families
 * the heuristic parameters vary from family to family.
 *
 */

static ssize_t amdgpu_get_pp_power_profile_mode(struct device *dev,
		struct device_attribute *attr,
		char *buf)
{
	struct drm_device *ddev = dev_get_drvdata(dev);
	struct amdgpu_device *adev = drm_to_adev(ddev);
	ssize_t size;
	int ret;

	if (amdgpu_in_reset(adev))
		return -EPERM;
	if (adev->in_suspend && !adev->in_runpm)
		return -EPERM;

	ret = pm_runtime_get_sync(ddev->dev);
	if (ret < 0) {
		pm_runtime_put_autosuspend(ddev->dev);
		return ret;
	}

	size = amdgpu_dpm_get_power_profile_mode(adev, buf);
	if (size <= 0)
		size = sysfs_emit(buf, "\n");

	pm_runtime_mark_last_busy(ddev->dev);
	pm_runtime_put_autosuspend(ddev->dev);

	return size;
}


static ssize_t amdgpu_set_pp_power_profile_mode(struct device *dev,
		struct device_attribute *attr,
		const char *buf,
		size_t count)
{
	int ret;
	struct drm_device *ddev = dev_get_drvdata(dev);
	struct amdgpu_device *adev = drm_to_adev(ddev);
	uint32_t parameter_size = 0;
	long parameter[64];
	char *sub_str, buf_cpy[128];
	char *tmp_str;
	uint32_t i = 0;
	char tmp[2];
	long int profile_mode = 0;
	const char delimiter[3] = {' ', '\n', '\0'};

	if (amdgpu_in_reset(adev))
		return -EPERM;
	if (adev->in_suspend && !adev->in_runpm)
		return -EPERM;

	tmp[0] = *(buf);
	tmp[1] = '\0';
	ret = kstrtol(tmp, 0, &profile_mode);
	if (ret)
		return -EINVAL;

	if (profile_mode == PP_SMC_POWER_PROFILE_CUSTOM) {
		if (count < 2 || count > 127)
			return -EINVAL;
		while (isspace(*++buf))
			i++;
		memcpy(buf_cpy, buf, count-i);
		tmp_str = buf_cpy;
		while ((sub_str = strsep(&tmp_str, delimiter)) != NULL) {
			if (strlen(sub_str) == 0)
				continue;
			ret = kstrtol(sub_str, 0, &parameter[parameter_size]);
			if (ret)
				return -EINVAL;
			parameter_size++;
			while (isspace(*tmp_str))
				tmp_str++;
		}
	}
	parameter[parameter_size] = profile_mode;

	ret = pm_runtime_get_sync(ddev->dev);
	if (ret < 0) {
		pm_runtime_put_autosuspend(ddev->dev);
		return ret;
	}

	ret = amdgpu_dpm_set_power_profile_mode(adev, parameter, parameter_size);

	pm_runtime_mark_last_busy(ddev->dev);
	pm_runtime_put_autosuspend(ddev->dev);

	if (!ret)
		return count;

	return -EINVAL;
}

static int amdgpu_hwmon_get_sensor_generic(struct amdgpu_device *adev,
					   enum amd_pp_sensors sensor,
					   void *query)
{
	int r, size = sizeof(uint32_t);

	if (amdgpu_in_reset(adev))
		return -EPERM;
	if (adev->in_suspend && !adev->in_runpm)
		return -EPERM;

	r = pm_runtime_get_sync(adev_to_drm(adev)->dev);
	if (r < 0) {
		pm_runtime_put_autosuspend(adev_to_drm(adev)->dev);
		return r;
	}

	/* get the sensor value */
	r = amdgpu_dpm_read_sensor(adev, sensor, query, &size);

	pm_runtime_mark_last_busy(adev_to_drm(adev)->dev);
	pm_runtime_put_autosuspend(adev_to_drm(adev)->dev);

	return r;
}

/**
 * DOC: gpu_busy_percent
 *
 * The amdgpu driver provides a sysfs API for reading how busy the GPU
 * is as a percentage.  The file gpu_busy_percent is used for this.
 * The SMU firmware computes a percentage of load based on the
 * aggregate activity level in the IP cores.
 */
static ssize_t amdgpu_get_gpu_busy_percent(struct device *dev,
					   struct device_attribute *attr,
					   char *buf)
{
	struct drm_device *ddev = dev_get_drvdata(dev);
	struct amdgpu_device *adev = drm_to_adev(ddev);
	unsigned int value;
	int r;

	r = amdgpu_hwmon_get_sensor_generic(adev, AMDGPU_PP_SENSOR_GPU_LOAD, &value);
	if (r)
		return r;

	return sysfs_emit(buf, "%d\n", value);
}

/**
 * DOC: mem_busy_percent
 *
 * The amdgpu driver provides a sysfs API for reading how busy the VRAM
 * is as a percentage.  The file mem_busy_percent is used for this.
 * The SMU firmware computes a percentage of load based on the
 * aggregate activity level in the IP cores.
 */
static ssize_t amdgpu_get_mem_busy_percent(struct device *dev,
					   struct device_attribute *attr,
					   char *buf)
{
	struct drm_device *ddev = dev_get_drvdata(dev);
	struct amdgpu_device *adev = drm_to_adev(ddev);
	unsigned int value;
	int r;

	r = amdgpu_hwmon_get_sensor_generic(adev, AMDGPU_PP_SENSOR_MEM_LOAD, &value);
	if (r)
		return r;

	return sysfs_emit(buf, "%d\n", value);
}

/**
 * DOC: pcie_bw
 *
 * The amdgpu driver provides a sysfs API for estimating how much data
 * has been received and sent by the GPU in the last second through PCIe.
 * The file pcie_bw is used for this.
 * The Perf counters count the number of received and sent messages and return
 * those values, as well as the maximum payload size of a PCIe packet (mps).
 * Note that it is not possible to easily and quickly obtain the size of each
 * packet transmitted, so we output the max payload size (mps) to allow for
 * quick estimation of the PCIe bandwidth usage
 */
static ssize_t amdgpu_get_pcie_bw(struct device *dev,
		struct device_attribute *attr,
		char *buf)
{
	struct drm_device *ddev = dev_get_drvdata(dev);
	struct amdgpu_device *adev = drm_to_adev(ddev);
	uint64_t count0 = 0, count1 = 0;
	int ret;

	if (amdgpu_in_reset(adev))
		return -EPERM;
	if (adev->in_suspend && !adev->in_runpm)
		return -EPERM;

	if (adev->flags & AMD_IS_APU)
		return -ENODATA;

	if (!adev->asic_funcs->get_pcie_usage)
		return -ENODATA;

	ret = pm_runtime_get_sync(ddev->dev);
	if (ret < 0) {
		pm_runtime_put_autosuspend(ddev->dev);
		return ret;
	}

	amdgpu_asic_get_pcie_usage(adev, &count0, &count1);

	pm_runtime_mark_last_busy(ddev->dev);
	pm_runtime_put_autosuspend(ddev->dev);

	return sysfs_emit(buf, "%llu %llu %i\n",
			  count0, count1, pcie_get_mps(adev->pdev));
}

/**
 * DOC: unique_id
 *
 * The amdgpu driver provides a sysfs API for providing a unique ID for the GPU
 * The file unique_id is used for this.
 * This will provide a Unique ID that will persist from machine to machine
 *
 * NOTE: This will only work for GFX9 and newer. This file will be absent
 * on unsupported ASICs (GFX8 and older)
 */
static ssize_t amdgpu_get_unique_id(struct device *dev,
		struct device_attribute *attr,
		char *buf)
{
	struct drm_device *ddev = dev_get_drvdata(dev);
	struct amdgpu_device *adev = drm_to_adev(ddev);

	if (amdgpu_in_reset(adev))
		return -EPERM;
	if (adev->in_suspend && !adev->in_runpm)
		return -EPERM;

	if (adev->unique_id)
		return sysfs_emit(buf, "%016llx\n", adev->unique_id);

	return 0;
}

/**
 * DOC: thermal_throttling_logging
 *
 * Thermal throttling pulls down the clock frequency and thus the performance.
 * It's an useful mechanism to protect the chip from overheating. Since it
 * impacts performance, the user controls whether it is enabled and if so,
 * the log frequency.
 *
 * Reading back the file shows you the status(enabled or disabled) and
 * the interval(in seconds) between each thermal logging.
 *
 * Writing an integer to the file, sets a new logging interval, in seconds.
 * The value should be between 1 and 3600. If the value is less than 1,
 * thermal logging is disabled. Values greater than 3600 are ignored.
 */
static ssize_t amdgpu_get_thermal_throttling_logging(struct device *dev,
						     struct device_attribute *attr,
						     char *buf)
{
	struct drm_device *ddev = dev_get_drvdata(dev);
	struct amdgpu_device *adev = drm_to_adev(ddev);

	return sysfs_emit(buf, "%s: thermal throttling logging %s, with interval %d seconds\n",
			  adev_to_drm(adev)->unique,
			  atomic_read(&adev->throttling_logging_enabled) ? "enabled" : "disabled",
			  adev->throttling_logging_rs.interval / HZ + 1);
}

static ssize_t amdgpu_set_thermal_throttling_logging(struct device *dev,
						     struct device_attribute *attr,
						     const char *buf,
						     size_t count)
{
	struct drm_device *ddev = dev_get_drvdata(dev);
	struct amdgpu_device *adev = drm_to_adev(ddev);
	long throttling_logging_interval;
	unsigned long flags;
	int ret = 0;

	ret = kstrtol(buf, 0, &throttling_logging_interval);
	if (ret)
		return ret;

	if (throttling_logging_interval > 3600)
		return -EINVAL;

	if (throttling_logging_interval > 0) {
		raw_spin_lock_irqsave(&adev->throttling_logging_rs.lock, flags);
		/*
		 * Reset the ratelimit timer internals.
		 * This can effectively restart the timer.
		 */
		adev->throttling_logging_rs.interval =
			(throttling_logging_interval - 1) * HZ;
		adev->throttling_logging_rs.begin = 0;
		adev->throttling_logging_rs.printed = 0;
		adev->throttling_logging_rs.missed = 0;
		raw_spin_unlock_irqrestore(&adev->throttling_logging_rs.lock, flags);

		atomic_set(&adev->throttling_logging_enabled, 1);
	} else {
		atomic_set(&adev->throttling_logging_enabled, 0);
	}

	return count;
}

/**
 * DOC: apu_thermal_cap
 *
 * The amdgpu driver provides a sysfs API for retrieving/updating thermal
 * limit temperature in millidegrees Celsius
 *
 * Reading back the file shows you core limit value
 *
 * Writing an integer to the file, sets a new thermal limit. The value
 * should be between 0 and 100. If the value is less than 0 or greater
 * than 100, then the write request will be ignored.
 */
static ssize_t amdgpu_get_apu_thermal_cap(struct device *dev,
					 struct device_attribute *attr,
					 char *buf)
{
	int ret, size;
	u32 limit;
	struct drm_device *ddev = dev_get_drvdata(dev);
	struct amdgpu_device *adev = drm_to_adev(ddev);

	ret = pm_runtime_get_sync(ddev->dev);
	if (ret < 0) {
		pm_runtime_put_autosuspend(ddev->dev);
		return ret;
	}

	ret = amdgpu_dpm_get_apu_thermal_limit(adev, &limit);
	if (!ret)
		size = sysfs_emit(buf, "%u\n", limit);
	else
		size = sysfs_emit(buf, "failed to get thermal limit\n");

	pm_runtime_mark_last_busy(ddev->dev);
	pm_runtime_put_autosuspend(ddev->dev);

	return size;
}

static ssize_t amdgpu_set_apu_thermal_cap(struct device *dev,
					 struct device_attribute *attr,
					 const char *buf,
					 size_t count)
{
	int ret;
	u32 value;
	struct drm_device *ddev = dev_get_drvdata(dev);
	struct amdgpu_device *adev = drm_to_adev(ddev);

	ret = kstrtou32(buf, 10, &value);
	if (ret)
		return ret;

	if (value > 100) {
		dev_err(dev, "Invalid argument !\n");
		return -EINVAL;
	}

	ret = pm_runtime_get_sync(ddev->dev);
	if (ret < 0) {
		pm_runtime_put_autosuspend(ddev->dev);
		return ret;
	}

	ret = amdgpu_dpm_set_apu_thermal_limit(adev, value);
	if (ret) {
		dev_err(dev, "failed to update thermal limit\n");
		return ret;
	}

	pm_runtime_mark_last_busy(ddev->dev);
	pm_runtime_put_autosuspend(ddev->dev);

	return count;
}

/**
 * DOC: gpu_metrics
 *
 * The amdgpu driver provides a sysfs API for retrieving current gpu
 * metrics data. The file gpu_metrics is used for this. Reading the
 * file will dump all the current gpu metrics data.
 *
 * These data include temperature, frequency, engines utilization,
 * power consume, throttler status, fan speed and cpu core statistics(
 * available for APU only). That's it will give a snapshot of all sensors
 * at the same time.
 */
static ssize_t amdgpu_get_gpu_metrics(struct device *dev,
				      struct device_attribute *attr,
				      char *buf)
{
	struct drm_device *ddev = dev_get_drvdata(dev);
	struct amdgpu_device *adev = drm_to_adev(ddev);
	void *gpu_metrics;
	ssize_t size = 0;
	int ret;

	if (amdgpu_in_reset(adev))
		return -EPERM;
	if (adev->in_suspend && !adev->in_runpm)
		return -EPERM;

	ret = pm_runtime_get_sync(ddev->dev);
	if (ret < 0) {
		pm_runtime_put_autosuspend(ddev->dev);
		return ret;
	}

	size = amdgpu_dpm_get_gpu_metrics(adev, &gpu_metrics);
	if (size <= 0)
		goto out;

	if (size >= PAGE_SIZE)
		size = PAGE_SIZE - 1;

	memcpy(buf, gpu_metrics, size);

out:
	pm_runtime_mark_last_busy(ddev->dev);
	pm_runtime_put_autosuspend(ddev->dev);

	return size;
}

static int amdgpu_show_powershift_percent(struct device *dev,
					char *buf, enum amd_pp_sensors sensor)
{
	struct drm_device *ddev = dev_get_drvdata(dev);
	struct amdgpu_device *adev = drm_to_adev(ddev);
	uint32_t ss_power;
	int r = 0, i;

	r = amdgpu_hwmon_get_sensor_generic(adev, sensor, (void *)&ss_power);
	if (r == -EOPNOTSUPP) {
		/* sensor not available on dGPU, try to read from APU */
		adev = NULL;
		mutex_lock(&mgpu_info.mutex);
		for (i = 0; i < mgpu_info.num_gpu; i++) {
			if (mgpu_info.gpu_ins[i].adev->flags & AMD_IS_APU) {
				adev = mgpu_info.gpu_ins[i].adev;
				break;
			}
		}
		mutex_unlock(&mgpu_info.mutex);
		if (adev)
			r = amdgpu_hwmon_get_sensor_generic(adev, sensor, (void *)&ss_power);
	}

	if (r)
		return r;

	return sysfs_emit(buf, "%u%%\n", ss_power);
}

/**
 * DOC: smartshift_apu_power
 *
 * The amdgpu driver provides a sysfs API for reporting APU power
 * shift in percentage if platform supports smartshift. Value 0 means that
 * there is no powershift and values between [1-100] means that the power
 * is shifted to APU, the percentage of boost is with respect to APU power
 * limit on the platform.
 */

static ssize_t amdgpu_get_smartshift_apu_power(struct device *dev, struct device_attribute *attr,
					       char *buf)
{
	return amdgpu_show_powershift_percent(dev, buf, AMDGPU_PP_SENSOR_SS_APU_SHARE);
}

/**
 * DOC: smartshift_dgpu_power
 *
 * The amdgpu driver provides a sysfs API for reporting dGPU power
 * shift in percentage if platform supports smartshift. Value 0 means that
 * there is no powershift and values between [1-100] means that the power is
 * shifted to dGPU, the percentage of boost is with respect to dGPU power
 * limit on the platform.
 */

static ssize_t amdgpu_get_smartshift_dgpu_power(struct device *dev, struct device_attribute *attr,
						char *buf)
{
	return amdgpu_show_powershift_percent(dev, buf, AMDGPU_PP_SENSOR_SS_DGPU_SHARE);
}

/**
 * DOC: smartshift_bias
 *
 * The amdgpu driver provides a sysfs API for reporting the
 * smartshift(SS2.0) bias level. The value ranges from -100 to 100
 * and the default is 0. -100 sets maximum preference to APU
 * and 100 sets max perference to dGPU.
 */

static ssize_t amdgpu_get_smartshift_bias(struct device *dev,
					  struct device_attribute *attr,
					  char *buf)
{
	int r = 0;

	r = sysfs_emit(buf, "%d\n", amdgpu_smartshift_bias);

	return r;
}

static ssize_t amdgpu_set_smartshift_bias(struct device *dev,
					  struct device_attribute *attr,
					  const char *buf, size_t count)
{
	struct drm_device *ddev = dev_get_drvdata(dev);
	struct amdgpu_device *adev = drm_to_adev(ddev);
	int r = 0;
	int bias = 0;

	if (amdgpu_in_reset(adev))
		return -EPERM;
	if (adev->in_suspend && !adev->in_runpm)
		return -EPERM;

	r = pm_runtime_get_sync(ddev->dev);
	if (r < 0) {
		pm_runtime_put_autosuspend(ddev->dev);
		return r;
	}

	r = kstrtoint(buf, 10, &bias);
	if (r)
		goto out;

	if (bias > AMDGPU_SMARTSHIFT_MAX_BIAS)
		bias = AMDGPU_SMARTSHIFT_MAX_BIAS;
	else if (bias < AMDGPU_SMARTSHIFT_MIN_BIAS)
		bias = AMDGPU_SMARTSHIFT_MIN_BIAS;

	amdgpu_smartshift_bias = bias;
	r = count;

	/* TODO: update bias level with SMU message */

out:
	pm_runtime_mark_last_busy(ddev->dev);
	pm_runtime_put_autosuspend(ddev->dev);
	return r;
}

static int ss_power_attr_update(struct amdgpu_device *adev, struct amdgpu_device_attr *attr,
				uint32_t mask, enum amdgpu_device_attr_states *states)
{
	if (!amdgpu_device_supports_smart_shift(adev_to_drm(adev)))
		*states = ATTR_STATE_UNSUPPORTED;

	return 0;
}

static int ss_bias_attr_update(struct amdgpu_device *adev, struct amdgpu_device_attr *attr,
			       uint32_t mask, enum amdgpu_device_attr_states *states)
{
	uint32_t ss_power;

	if (!amdgpu_device_supports_smart_shift(adev_to_drm(adev)))
		*states = ATTR_STATE_UNSUPPORTED;
	else if (amdgpu_hwmon_get_sensor_generic(adev, AMDGPU_PP_SENSOR_SS_APU_SHARE,
		 (void *)&ss_power))
		*states = ATTR_STATE_UNSUPPORTED;
	else if (amdgpu_hwmon_get_sensor_generic(adev, AMDGPU_PP_SENSOR_SS_DGPU_SHARE,
		 (void *)&ss_power))
		*states = ATTR_STATE_UNSUPPORTED;

	return 0;
}

/* Following items will be read out to indicate current plpd policy:
 *  - -1: none
 *  - 0: disallow
 *  - 1: default
 *  - 2: optimized
 */
static ssize_t amdgpu_get_xgmi_plpd_policy(struct device *dev,
					   struct device_attribute *attr,
					   char *buf)
{
	struct drm_device *ddev = dev_get_drvdata(dev);
	struct amdgpu_device *adev = drm_to_adev(ddev);
	char *mode_desc = "none";
	int mode;

	if (amdgpu_in_reset(adev))
		return -EPERM;
	if (adev->in_suspend && !adev->in_runpm)
		return -EPERM;

	mode = amdgpu_dpm_get_xgmi_plpd_mode(adev, &mode_desc);

	return sysfs_emit(buf, "%d: %s\n", mode, mode_desc);
}

/* Following argument value is expected from user to change plpd policy
 *  - arg 0: disallow plpd
 *  - arg 1: default policy
 *  - arg 2: optimized policy
 */
static ssize_t amdgpu_set_xgmi_plpd_policy(struct device *dev,
					   struct device_attribute *attr,
					   const char *buf, size_t count)
{
	struct drm_device *ddev = dev_get_drvdata(dev);
	struct amdgpu_device *adev = drm_to_adev(ddev);
	int mode, ret;

	if (amdgpu_in_reset(adev))
		return -EPERM;
	if (adev->in_suspend && !adev->in_runpm)
		return -EPERM;

	ret = kstrtos32(buf, 0, &mode);
	if (ret)
		return -EINVAL;

	ret = pm_runtime_get_sync(ddev->dev);
	if (ret < 0) {
		pm_runtime_put_autosuspend(ddev->dev);
		return ret;
	}

	ret = amdgpu_dpm_set_xgmi_plpd_mode(adev, mode);

	pm_runtime_mark_last_busy(ddev->dev);
	pm_runtime_put_autosuspend(ddev->dev);

	if (ret)
		return ret;

	return count;
}

static struct amdgpu_device_attr amdgpu_device_attrs[] = {
	AMDGPU_DEVICE_ATTR_RW(power_dpm_state,				ATTR_FLAG_BASIC|ATTR_FLAG_ONEVF),
	AMDGPU_DEVICE_ATTR_RW(power_dpm_force_performance_level,	ATTR_FLAG_BASIC|ATTR_FLAG_ONEVF),
	AMDGPU_DEVICE_ATTR_RO(pp_num_states,				ATTR_FLAG_BASIC|ATTR_FLAG_ONEVF),
	AMDGPU_DEVICE_ATTR_RO(pp_cur_state,				ATTR_FLAG_BASIC|ATTR_FLAG_ONEVF),
	AMDGPU_DEVICE_ATTR_RW(pp_force_state,				ATTR_FLAG_BASIC|ATTR_FLAG_ONEVF),
	AMDGPU_DEVICE_ATTR_RW(pp_table,					ATTR_FLAG_BASIC|ATTR_FLAG_ONEVF),
	AMDGPU_DEVICE_ATTR_RW(pp_dpm_sclk,				ATTR_FLAG_BASIC|ATTR_FLAG_ONEVF),
	AMDGPU_DEVICE_ATTR_RW(pp_dpm_mclk,				ATTR_FLAG_BASIC|ATTR_FLAG_ONEVF),
	AMDGPU_DEVICE_ATTR_RW(pp_dpm_socclk,				ATTR_FLAG_BASIC|ATTR_FLAG_ONEVF),
	AMDGPU_DEVICE_ATTR_RW(pp_dpm_fclk,				ATTR_FLAG_BASIC|ATTR_FLAG_ONEVF),
	AMDGPU_DEVICE_ATTR_RW(pp_dpm_vclk,				ATTR_FLAG_BASIC|ATTR_FLAG_ONEVF),
	AMDGPU_DEVICE_ATTR_RW(pp_dpm_vclk1,				ATTR_FLAG_BASIC|ATTR_FLAG_ONEVF),
	AMDGPU_DEVICE_ATTR_RW(pp_dpm_dclk,				ATTR_FLAG_BASIC|ATTR_FLAG_ONEVF),
	AMDGPU_DEVICE_ATTR_RW(pp_dpm_dclk1,				ATTR_FLAG_BASIC|ATTR_FLAG_ONEVF),
	AMDGPU_DEVICE_ATTR_RW(pp_dpm_dcefclk,				ATTR_FLAG_BASIC|ATTR_FLAG_ONEVF),
	AMDGPU_DEVICE_ATTR_RW(pp_dpm_pcie,				ATTR_FLAG_BASIC|ATTR_FLAG_ONEVF),
	AMDGPU_DEVICE_ATTR_RW(pp_sclk_od,				ATTR_FLAG_BASIC),
	AMDGPU_DEVICE_ATTR_RW(pp_mclk_od,				ATTR_FLAG_BASIC),
	AMDGPU_DEVICE_ATTR_RW(pp_power_profile_mode,			ATTR_FLAG_BASIC|ATTR_FLAG_ONEVF),
	AMDGPU_DEVICE_ATTR_RW(pp_od_clk_voltage,			ATTR_FLAG_BASIC),
	AMDGPU_DEVICE_ATTR_RO(gpu_busy_percent,				ATTR_FLAG_BASIC|ATTR_FLAG_ONEVF),
	AMDGPU_DEVICE_ATTR_RO(mem_busy_percent,				ATTR_FLAG_BASIC|ATTR_FLAG_ONEVF),
	AMDGPU_DEVICE_ATTR_RO(pcie_bw,					ATTR_FLAG_BASIC),
	AMDGPU_DEVICE_ATTR_RW(pp_features,				ATTR_FLAG_BASIC|ATTR_FLAG_ONEVF),
	AMDGPU_DEVICE_ATTR_RO(unique_id,				ATTR_FLAG_BASIC|ATTR_FLAG_ONEVF),
	AMDGPU_DEVICE_ATTR_RW(thermal_throttling_logging,		ATTR_FLAG_BASIC|ATTR_FLAG_ONEVF),
	AMDGPU_DEVICE_ATTR_RW(apu_thermal_cap,				ATTR_FLAG_BASIC|ATTR_FLAG_ONEVF),
	AMDGPU_DEVICE_ATTR_RO(gpu_metrics,				ATTR_FLAG_BASIC|ATTR_FLAG_ONEVF),
	AMDGPU_DEVICE_ATTR_RO(smartshift_apu_power,			ATTR_FLAG_BASIC,
			      .attr_update = ss_power_attr_update),
	AMDGPU_DEVICE_ATTR_RO(smartshift_dgpu_power,			ATTR_FLAG_BASIC,
			      .attr_update = ss_power_attr_update),
	AMDGPU_DEVICE_ATTR_RW(smartshift_bias,				ATTR_FLAG_BASIC,
			      .attr_update = ss_bias_attr_update),
	AMDGPU_DEVICE_ATTR_RW(xgmi_plpd_policy,				ATTR_FLAG_BASIC),
};

static int default_attr_update(struct amdgpu_device *adev, struct amdgpu_device_attr *attr,
			       uint32_t mask, enum amdgpu_device_attr_states *states)
{
	struct device_attribute *dev_attr = &attr->dev_attr;
	uint32_t mp1_ver = amdgpu_ip_version(adev, MP1_HWIP, 0);
	uint32_t gc_ver = amdgpu_ip_version(adev, GC_HWIP, 0);
	const char *attr_name = dev_attr->attr.name;

	if (!(attr->flags & mask)) {
		*states = ATTR_STATE_UNSUPPORTED;
		return 0;
	}

#define DEVICE_ATTR_IS(_name)	(!strcmp(attr_name, #_name))

	if (DEVICE_ATTR_IS(pp_dpm_socclk)) {
		if (gc_ver < IP_VERSION(9, 0, 0))
			*states = ATTR_STATE_UNSUPPORTED;
	} else if (DEVICE_ATTR_IS(pp_dpm_dcefclk)) {
		if (gc_ver < IP_VERSION(9, 0, 0) ||
		    !amdgpu_device_has_display_hardware(adev))
			*states = ATTR_STATE_UNSUPPORTED;
	} else if (DEVICE_ATTR_IS(pp_dpm_fclk)) {
		if (mp1_ver < IP_VERSION(10, 0, 0))
			*states = ATTR_STATE_UNSUPPORTED;
	} else if (DEVICE_ATTR_IS(pp_od_clk_voltage)) {
		*states = ATTR_STATE_UNSUPPORTED;
		if (amdgpu_dpm_is_overdrive_supported(adev))
			*states = ATTR_STATE_SUPPORTED;
	} else if (DEVICE_ATTR_IS(mem_busy_percent)) {
		if (adev->flags & AMD_IS_APU || gc_ver == IP_VERSION(9, 0, 1))
			*states = ATTR_STATE_UNSUPPORTED;
	} else if (DEVICE_ATTR_IS(pcie_bw)) {
		/* PCIe Perf counters won't work on APU nodes */
		if (adev->flags & AMD_IS_APU)
			*states = ATTR_STATE_UNSUPPORTED;
	} else if (DEVICE_ATTR_IS(unique_id)) {
		switch (gc_ver) {
		case IP_VERSION(9, 0, 1):
		case IP_VERSION(9, 4, 0):
		case IP_VERSION(9, 4, 1):
		case IP_VERSION(9, 4, 2):
		case IP_VERSION(9, 4, 3):
		case IP_VERSION(10, 3, 0):
		case IP_VERSION(11, 0, 0):
		case IP_VERSION(11, 0, 1):
		case IP_VERSION(11, 0, 2):
		case IP_VERSION(11, 0, 3):
			*states = ATTR_STATE_SUPPORTED;
			break;
		default:
			*states = ATTR_STATE_UNSUPPORTED;
		}
	} else if (DEVICE_ATTR_IS(pp_features)) {
		if ((adev->flags & AMD_IS_APU &&
		     gc_ver != IP_VERSION(9, 4, 3)) ||
		    gc_ver < IP_VERSION(9, 0, 0))
			*states = ATTR_STATE_UNSUPPORTED;
	} else if (DEVICE_ATTR_IS(gpu_metrics)) {
		if (gc_ver < IP_VERSION(9, 1, 0))
			*states = ATTR_STATE_UNSUPPORTED;
	} else if (DEVICE_ATTR_IS(pp_dpm_vclk)) {
		if (!(gc_ver == IP_VERSION(10, 3, 1) ||
		      gc_ver == IP_VERSION(10, 3, 0) ||
		      gc_ver == IP_VERSION(10, 1, 2) ||
		      gc_ver == IP_VERSION(11, 0, 0) ||
		      gc_ver == IP_VERSION(11, 0, 2) ||
		      gc_ver == IP_VERSION(11, 0, 3) ||
		      gc_ver == IP_VERSION(9, 4, 3)))
			*states = ATTR_STATE_UNSUPPORTED;
	} else if (DEVICE_ATTR_IS(pp_dpm_vclk1)) {
		if (!((gc_ver == IP_VERSION(10, 3, 1) ||
			   gc_ver == IP_VERSION(10, 3, 0) ||
			   gc_ver == IP_VERSION(11, 0, 2) ||
			   gc_ver == IP_VERSION(11, 0, 3)) && adev->vcn.num_vcn_inst >= 2))
			*states = ATTR_STATE_UNSUPPORTED;
	} else if (DEVICE_ATTR_IS(pp_dpm_dclk)) {
		if (!(gc_ver == IP_VERSION(10, 3, 1) ||
		      gc_ver == IP_VERSION(10, 3, 0) ||
		      gc_ver == IP_VERSION(10, 1, 2) ||
		      gc_ver == IP_VERSION(11, 0, 0) ||
		      gc_ver == IP_VERSION(11, 0, 2) ||
		      gc_ver == IP_VERSION(11, 0, 3) ||
		      gc_ver == IP_VERSION(9, 4, 3)))
			*states = ATTR_STATE_UNSUPPORTED;
	} else if (DEVICE_ATTR_IS(pp_dpm_dclk1)) {
		if (!((gc_ver == IP_VERSION(10, 3, 1) ||
			   gc_ver == IP_VERSION(10, 3, 0) ||
			   gc_ver == IP_VERSION(11, 0, 2) ||
			   gc_ver == IP_VERSION(11, 0, 3)) && adev->vcn.num_vcn_inst >= 2))
			*states = ATTR_STATE_UNSUPPORTED;
	} else if (DEVICE_ATTR_IS(pp_power_profile_mode)) {
		if (amdgpu_dpm_get_power_profile_mode(adev, NULL) == -EOPNOTSUPP)
			*states = ATTR_STATE_UNSUPPORTED;
		else if ((gc_ver == IP_VERSION(10, 3, 0) ||
			  gc_ver == IP_VERSION(11, 0, 3)) && amdgpu_sriov_vf(adev))
			*states = ATTR_STATE_UNSUPPORTED;
	} else if (DEVICE_ATTR_IS(xgmi_plpd_policy)) {
		if (amdgpu_dpm_get_xgmi_plpd_mode(adev, NULL) == XGMI_PLPD_NONE)
			*states = ATTR_STATE_UNSUPPORTED;
	}

	switch (gc_ver) {
	case IP_VERSION(9, 4, 1):
	case IP_VERSION(9, 4, 2):
		/* the Mi series card does not support standalone mclk/socclk/fclk level setting */
		if (DEVICE_ATTR_IS(pp_dpm_mclk) ||
		    DEVICE_ATTR_IS(pp_dpm_socclk) ||
		    DEVICE_ATTR_IS(pp_dpm_fclk)) {
			dev_attr->attr.mode &= ~S_IWUGO;
			dev_attr->store = NULL;
		}
		break;
	case IP_VERSION(10, 3, 0):
		if (DEVICE_ATTR_IS(power_dpm_force_performance_level) &&
		    amdgpu_sriov_vf(adev)) {
			dev_attr->attr.mode &= ~0222;
			dev_attr->store = NULL;
		}
		break;
	default:
		break;
	}

	if (DEVICE_ATTR_IS(pp_dpm_dcefclk)) {
		/* SMU MP1 does not support dcefclk level setting */
		if (gc_ver >= IP_VERSION(10, 0, 0)) {
			dev_attr->attr.mode &= ~S_IWUGO;
			dev_attr->store = NULL;
		}
	}

	/* setting should not be allowed from VF if not in one VF mode */
	if (amdgpu_sriov_vf(adev) && !amdgpu_sriov_is_pp_one_vf(adev)) {
		dev_attr->attr.mode &= ~S_IWUGO;
		dev_attr->store = NULL;
	}

#undef DEVICE_ATTR_IS

	return 0;
}


static int amdgpu_device_attr_create(struct amdgpu_device *adev,
				     struct amdgpu_device_attr *attr,
				     uint32_t mask, struct list_head *attr_list)
{
	int ret = 0;
	enum amdgpu_device_attr_states attr_states = ATTR_STATE_SUPPORTED;
	struct amdgpu_device_attr_entry *attr_entry;
	struct device_attribute *dev_attr;
	const char *name;

	int (*attr_update)(struct amdgpu_device *adev, struct amdgpu_device_attr *attr,
			   uint32_t mask, enum amdgpu_device_attr_states *states) = default_attr_update;

	if (!attr)
		return -EINVAL;

	dev_attr = &attr->dev_attr;
	name = dev_attr->attr.name;

	attr_update = attr->attr_update ? attr->attr_update : default_attr_update;

	ret = attr_update(adev, attr, mask, &attr_states);
	if (ret) {
		dev_err(adev->dev, "failed to update device file %s, ret = %d\n",
			name, ret);
		return ret;
	}

	if (attr_states == ATTR_STATE_UNSUPPORTED)
		return 0;

	ret = device_create_file(adev->dev, dev_attr);
	if (ret) {
		dev_err(adev->dev, "failed to create device file %s, ret = %d\n",
			name, ret);
	}

	attr_entry = kmalloc(sizeof(*attr_entry), GFP_KERNEL);
	if (!attr_entry)
		return -ENOMEM;

	attr_entry->attr = attr;
	INIT_LIST_HEAD(&attr_entry->entry);

	list_add_tail(&attr_entry->entry, attr_list);

	return ret;
}

static void amdgpu_device_attr_remove(struct amdgpu_device *adev, struct amdgpu_device_attr *attr)
{
	struct device_attribute *dev_attr = &attr->dev_attr;

	device_remove_file(adev->dev, dev_attr);
}

static void amdgpu_device_attr_remove_groups(struct amdgpu_device *adev,
					     struct list_head *attr_list);

static int amdgpu_device_attr_create_groups(struct amdgpu_device *adev,
					    struct amdgpu_device_attr *attrs,
					    uint32_t counts,
					    uint32_t mask,
					    struct list_head *attr_list)
{
	int ret = 0;
	uint32_t i = 0;

	for (i = 0; i < counts; i++) {
		ret = amdgpu_device_attr_create(adev, &attrs[i], mask, attr_list);
		if (ret)
			goto failed;
	}

	return 0;

failed:
	amdgpu_device_attr_remove_groups(adev, attr_list);

	return ret;
}

static void amdgpu_device_attr_remove_groups(struct amdgpu_device *adev,
					     struct list_head *attr_list)
{
	struct amdgpu_device_attr_entry *entry, *entry_tmp;

	if (list_empty(attr_list))
		return ;

	list_for_each_entry_safe(entry, entry_tmp, attr_list, entry) {
		amdgpu_device_attr_remove(adev, entry->attr);
		list_del(&entry->entry);
		kfree(entry);
	}
}

static ssize_t amdgpu_hwmon_show_temp(struct device *dev,
				      struct device_attribute *attr,
				      char *buf)
{
	struct amdgpu_device *adev = dev_get_drvdata(dev);
	int channel = to_sensor_dev_attr(attr)->index;
	int r, temp = 0;

	if (channel >= PP_TEMP_MAX)
		return -EINVAL;

	switch (channel) {
	case PP_TEMP_JUNCTION:
		/* get current junction temperature */
		r = amdgpu_hwmon_get_sensor_generic(adev, AMDGPU_PP_SENSOR_HOTSPOT_TEMP,
					   (void *)&temp);
		break;
	case PP_TEMP_EDGE:
		/* get current edge temperature */
		r = amdgpu_hwmon_get_sensor_generic(adev, AMDGPU_PP_SENSOR_EDGE_TEMP,
					   (void *)&temp);
		break;
	case PP_TEMP_MEM:
		/* get current memory temperature */
		r = amdgpu_hwmon_get_sensor_generic(adev, AMDGPU_PP_SENSOR_MEM_TEMP,
					   (void *)&temp);
		break;
	default:
		r = -EINVAL;
		break;
	}

	if (r)
		return r;

	return sysfs_emit(buf, "%d\n", temp);
}

static ssize_t amdgpu_hwmon_show_temp_thresh(struct device *dev,
					     struct device_attribute *attr,
					     char *buf)
{
	struct amdgpu_device *adev = dev_get_drvdata(dev);
	int hyst = to_sensor_dev_attr(attr)->index;
	int temp;

	if (hyst)
		temp = adev->pm.dpm.thermal.min_temp;
	else
		temp = adev->pm.dpm.thermal.max_temp;

	return sysfs_emit(buf, "%d\n", temp);
}

static ssize_t amdgpu_hwmon_show_hotspot_temp_thresh(struct device *dev,
					     struct device_attribute *attr,
					     char *buf)
{
	struct amdgpu_device *adev = dev_get_drvdata(dev);
	int hyst = to_sensor_dev_attr(attr)->index;
	int temp;

	if (hyst)
		temp = adev->pm.dpm.thermal.min_hotspot_temp;
	else
		temp = adev->pm.dpm.thermal.max_hotspot_crit_temp;

	return sysfs_emit(buf, "%d\n", temp);
}

static ssize_t amdgpu_hwmon_show_mem_temp_thresh(struct device *dev,
					     struct device_attribute *attr,
					     char *buf)
{
	struct amdgpu_device *adev = dev_get_drvdata(dev);
	int hyst = to_sensor_dev_attr(attr)->index;
	int temp;

	if (hyst)
		temp = adev->pm.dpm.thermal.min_mem_temp;
	else
		temp = adev->pm.dpm.thermal.max_mem_crit_temp;

	return sysfs_emit(buf, "%d\n", temp);
}

static ssize_t amdgpu_hwmon_show_temp_label(struct device *dev,
					     struct device_attribute *attr,
					     char *buf)
{
	int channel = to_sensor_dev_attr(attr)->index;

	if (channel >= PP_TEMP_MAX)
		return -EINVAL;

	return sysfs_emit(buf, "%s\n", temp_label[channel].label);
}

static ssize_t amdgpu_hwmon_show_temp_emergency(struct device *dev,
					     struct device_attribute *attr,
					     char *buf)
{
	struct amdgpu_device *adev = dev_get_drvdata(dev);
	int channel = to_sensor_dev_attr(attr)->index;
	int temp = 0;

	if (channel >= PP_TEMP_MAX)
		return -EINVAL;

	switch (channel) {
	case PP_TEMP_JUNCTION:
		temp = adev->pm.dpm.thermal.max_hotspot_emergency_temp;
		break;
	case PP_TEMP_EDGE:
		temp = adev->pm.dpm.thermal.max_edge_emergency_temp;
		break;
	case PP_TEMP_MEM:
		temp = adev->pm.dpm.thermal.max_mem_emergency_temp;
		break;
	}

	return sysfs_emit(buf, "%d\n", temp);
}

static ssize_t amdgpu_hwmon_get_pwm1_enable(struct device *dev,
					    struct device_attribute *attr,
					    char *buf)
{
	struct amdgpu_device *adev = dev_get_drvdata(dev);
	u32 pwm_mode = 0;
	int ret;

	if (amdgpu_in_reset(adev))
		return -EPERM;
	if (adev->in_suspend && !adev->in_runpm)
		return -EPERM;

	ret = pm_runtime_get_sync(adev_to_drm(adev)->dev);
	if (ret < 0) {
		pm_runtime_put_autosuspend(adev_to_drm(adev)->dev);
		return ret;
	}

	ret = amdgpu_dpm_get_fan_control_mode(adev, &pwm_mode);

	pm_runtime_mark_last_busy(adev_to_drm(adev)->dev);
	pm_runtime_put_autosuspend(adev_to_drm(adev)->dev);

	if (ret)
		return -EINVAL;

	return sysfs_emit(buf, "%u\n", pwm_mode);
}

static ssize_t amdgpu_hwmon_set_pwm1_enable(struct device *dev,
					    struct device_attribute *attr,
					    const char *buf,
					    size_t count)
{
	struct amdgpu_device *adev = dev_get_drvdata(dev);
	int err, ret;
	int value;

	if (amdgpu_in_reset(adev))
		return -EPERM;
	if (adev->in_suspend && !adev->in_runpm)
		return -EPERM;

	err = kstrtoint(buf, 10, &value);
	if (err)
		return err;

	ret = pm_runtime_get_sync(adev_to_drm(adev)->dev);
	if (ret < 0) {
		pm_runtime_put_autosuspend(adev_to_drm(adev)->dev);
		return ret;
	}

	ret = amdgpu_dpm_set_fan_control_mode(adev, value);

	pm_runtime_mark_last_busy(adev_to_drm(adev)->dev);
	pm_runtime_put_autosuspend(adev_to_drm(adev)->dev);

	if (ret)
		return -EINVAL;

	return count;
}

static ssize_t amdgpu_hwmon_get_pwm1_min(struct device *dev,
					 struct device_attribute *attr,
					 char *buf)
{
	return sysfs_emit(buf, "%i\n", 0);
}

static ssize_t amdgpu_hwmon_get_pwm1_max(struct device *dev,
					 struct device_attribute *attr,
					 char *buf)
{
	return sysfs_emit(buf, "%i\n", 255);
}

static ssize_t amdgpu_hwmon_set_pwm1(struct device *dev,
				     struct device_attribute *attr,
				     const char *buf, size_t count)
{
	struct amdgpu_device *adev = dev_get_drvdata(dev);
	int err;
	u32 value;
	u32 pwm_mode;

	if (amdgpu_in_reset(adev))
		return -EPERM;
	if (adev->in_suspend && !adev->in_runpm)
		return -EPERM;

	err = kstrtou32(buf, 10, &value);
	if (err)
		return err;

	err = pm_runtime_get_sync(adev_to_drm(adev)->dev);
	if (err < 0) {
		pm_runtime_put_autosuspend(adev_to_drm(adev)->dev);
		return err;
	}

	err = amdgpu_dpm_get_fan_control_mode(adev, &pwm_mode);
	if (err)
		goto out;

	if (pwm_mode != AMD_FAN_CTRL_MANUAL) {
		pr_info("manual fan speed control should be enabled first\n");
		err = -EINVAL;
		goto out;
	}

	err = amdgpu_dpm_set_fan_speed_pwm(adev, value);

out:
	pm_runtime_mark_last_busy(adev_to_drm(adev)->dev);
	pm_runtime_put_autosuspend(adev_to_drm(adev)->dev);

	if (err)
		return err;

	return count;
}

static ssize_t amdgpu_hwmon_get_pwm1(struct device *dev,
				     struct device_attribute *attr,
				     char *buf)
{
	struct amdgpu_device *adev = dev_get_drvdata(dev);
	int err;
	u32 speed = 0;

	if (amdgpu_in_reset(adev))
		return -EPERM;
	if (adev->in_suspend && !adev->in_runpm)
		return -EPERM;

	err = pm_runtime_get_sync(adev_to_drm(adev)->dev);
	if (err < 0) {
		pm_runtime_put_autosuspend(adev_to_drm(adev)->dev);
		return err;
	}

	err = amdgpu_dpm_get_fan_speed_pwm(adev, &speed);

	pm_runtime_mark_last_busy(adev_to_drm(adev)->dev);
	pm_runtime_put_autosuspend(adev_to_drm(adev)->dev);

	if (err)
		return err;

	return sysfs_emit(buf, "%i\n", speed);
}

static ssize_t amdgpu_hwmon_get_fan1_input(struct device *dev,
					   struct device_attribute *attr,
					   char *buf)
{
	struct amdgpu_device *adev = dev_get_drvdata(dev);
	int err;
	u32 speed = 0;

	if (amdgpu_in_reset(adev))
		return -EPERM;
	if (adev->in_suspend && !adev->in_runpm)
		return -EPERM;

	err = pm_runtime_get_sync(adev_to_drm(adev)->dev);
	if (err < 0) {
		pm_runtime_put_autosuspend(adev_to_drm(adev)->dev);
		return err;
	}

	err = amdgpu_dpm_get_fan_speed_rpm(adev, &speed);

	pm_runtime_mark_last_busy(adev_to_drm(adev)->dev);
	pm_runtime_put_autosuspend(adev_to_drm(adev)->dev);

	if (err)
		return err;

	return sysfs_emit(buf, "%i\n", speed);
}

static ssize_t amdgpu_hwmon_get_fan1_min(struct device *dev,
					 struct device_attribute *attr,
					 char *buf)
{
	struct amdgpu_device *adev = dev_get_drvdata(dev);
	u32 min_rpm = 0;
	int r;

	r = amdgpu_hwmon_get_sensor_generic(adev, AMDGPU_PP_SENSOR_MIN_FAN_RPM,
				   (void *)&min_rpm);

	if (r)
		return r;

	return sysfs_emit(buf, "%d\n", min_rpm);
}

static ssize_t amdgpu_hwmon_get_fan1_max(struct device *dev,
					 struct device_attribute *attr,
					 char *buf)
{
	struct amdgpu_device *adev = dev_get_drvdata(dev);
	u32 max_rpm = 0;
	int r;

	r = amdgpu_hwmon_get_sensor_generic(adev, AMDGPU_PP_SENSOR_MAX_FAN_RPM,
				   (void *)&max_rpm);

	if (r)
		return r;

	return sysfs_emit(buf, "%d\n", max_rpm);
}

static ssize_t amdgpu_hwmon_get_fan1_target(struct device *dev,
					   struct device_attribute *attr,
					   char *buf)
{
	struct amdgpu_device *adev = dev_get_drvdata(dev);
	int err;
	u32 rpm = 0;

	if (amdgpu_in_reset(adev))
		return -EPERM;
	if (adev->in_suspend && !adev->in_runpm)
		return -EPERM;

	err = pm_runtime_get_sync(adev_to_drm(adev)->dev);
	if (err < 0) {
		pm_runtime_put_autosuspend(adev_to_drm(adev)->dev);
		return err;
	}

	err = amdgpu_dpm_get_fan_speed_rpm(adev, &rpm);

	pm_runtime_mark_last_busy(adev_to_drm(adev)->dev);
	pm_runtime_put_autosuspend(adev_to_drm(adev)->dev);

	if (err)
		return err;

	return sysfs_emit(buf, "%i\n", rpm);
}

static ssize_t amdgpu_hwmon_set_fan1_target(struct device *dev,
				     struct device_attribute *attr,
				     const char *buf, size_t count)
{
	struct amdgpu_device *adev = dev_get_drvdata(dev);
	int err;
	u32 value;
	u32 pwm_mode;

	if (amdgpu_in_reset(adev))
		return -EPERM;
	if (adev->in_suspend && !adev->in_runpm)
		return -EPERM;

	err = kstrtou32(buf, 10, &value);
	if (err)
		return err;

	err = pm_runtime_get_sync(adev_to_drm(adev)->dev);
	if (err < 0) {
		pm_runtime_put_autosuspend(adev_to_drm(adev)->dev);
		return err;
	}

	err = amdgpu_dpm_get_fan_control_mode(adev, &pwm_mode);
	if (err)
		goto out;

	if (pwm_mode != AMD_FAN_CTRL_MANUAL) {
		err = -ENODATA;
		goto out;
	}

	err = amdgpu_dpm_set_fan_speed_rpm(adev, value);

out:
	pm_runtime_mark_last_busy(adev_to_drm(adev)->dev);
	pm_runtime_put_autosuspend(adev_to_drm(adev)->dev);

	if (err)
		return err;

	return count;
}

static ssize_t amdgpu_hwmon_get_fan1_enable(struct device *dev,
					    struct device_attribute *attr,
					    char *buf)
{
	struct amdgpu_device *adev = dev_get_drvdata(dev);
	u32 pwm_mode = 0;
	int ret;

	if (amdgpu_in_reset(adev))
		return -EPERM;
	if (adev->in_suspend && !adev->in_runpm)
		return -EPERM;

	ret = pm_runtime_get_sync(adev_to_drm(adev)->dev);
	if (ret < 0) {
		pm_runtime_put_autosuspend(adev_to_drm(adev)->dev);
		return ret;
	}

	ret = amdgpu_dpm_get_fan_control_mode(adev, &pwm_mode);

	pm_runtime_mark_last_busy(adev_to_drm(adev)->dev);
	pm_runtime_put_autosuspend(adev_to_drm(adev)->dev);

	if (ret)
		return -EINVAL;

	return sysfs_emit(buf, "%i\n", pwm_mode == AMD_FAN_CTRL_AUTO ? 0 : 1);
}

static ssize_t amdgpu_hwmon_set_fan1_enable(struct device *dev,
					    struct device_attribute *attr,
					    const char *buf,
					    size_t count)
{
	struct amdgpu_device *adev = dev_get_drvdata(dev);
	int err;
	int value;
	u32 pwm_mode;

	if (amdgpu_in_reset(adev))
		return -EPERM;
	if (adev->in_suspend && !adev->in_runpm)
		return -EPERM;

	err = kstrtoint(buf, 10, &value);
	if (err)
		return err;

	if (value == 0)
		pwm_mode = AMD_FAN_CTRL_AUTO;
	else if (value == 1)
		pwm_mode = AMD_FAN_CTRL_MANUAL;
	else
		return -EINVAL;

	err = pm_runtime_get_sync(adev_to_drm(adev)->dev);
	if (err < 0) {
		pm_runtime_put_autosuspend(adev_to_drm(adev)->dev);
		return err;
	}

	err = amdgpu_dpm_set_fan_control_mode(adev, pwm_mode);

	pm_runtime_mark_last_busy(adev_to_drm(adev)->dev);
	pm_runtime_put_autosuspend(adev_to_drm(adev)->dev);

	if (err)
		return -EINVAL;

	return count;
}

static ssize_t amdgpu_hwmon_show_vddgfx(struct device *dev,
					struct device_attribute *attr,
					char *buf)
{
	struct amdgpu_device *adev = dev_get_drvdata(dev);
	u32 vddgfx;
	int r;

	/* get the voltage */
	r = amdgpu_hwmon_get_sensor_generic(adev, AMDGPU_PP_SENSOR_VDDGFX,
				   (void *)&vddgfx);
	if (r)
		return r;

	return sysfs_emit(buf, "%d\n", vddgfx);
}

static ssize_t amdgpu_hwmon_show_vddgfx_label(struct device *dev,
					      struct device_attribute *attr,
					      char *buf)
{
	return sysfs_emit(buf, "vddgfx\n");
}

static ssize_t amdgpu_hwmon_show_vddnb(struct device *dev,
				       struct device_attribute *attr,
				       char *buf)
{
	struct amdgpu_device *adev = dev_get_drvdata(dev);
	u32 vddnb;
	int r;

	/* only APUs have vddnb */
	if  (!(adev->flags & AMD_IS_APU))
		return -EINVAL;

	/* get the voltage */
	r = amdgpu_hwmon_get_sensor_generic(adev, AMDGPU_PP_SENSOR_VDDNB,
				   (void *)&vddnb);
	if (r)
		return r;

	return sysfs_emit(buf, "%d\n", vddnb);
}

static ssize_t amdgpu_hwmon_show_vddnb_label(struct device *dev,
					      struct device_attribute *attr,
					      char *buf)
{
	return sysfs_emit(buf, "vddnb\n");
}

static int amdgpu_hwmon_get_power(struct device *dev,
				  enum amd_pp_sensors sensor)
{
	struct amdgpu_device *adev = dev_get_drvdata(dev);
	unsigned int uw;
	u32 query = 0;
	int r;

	r = amdgpu_hwmon_get_sensor_generic(adev, sensor, (void *)&query);
	if (r)
		return r;

	/* convert to microwatts */
	uw = (query >> 8) * 1000000 + (query & 0xff) * 1000;

	return uw;
}

static ssize_t amdgpu_hwmon_show_power_avg(struct device *dev,
					   struct device_attribute *attr,
					   char *buf)
{
	ssize_t val;

	val = amdgpu_hwmon_get_power(dev, AMDGPU_PP_SENSOR_GPU_AVG_POWER);
	if (val < 0)
		return val;

	return sysfs_emit(buf, "%zd\n", val);
}

static ssize_t amdgpu_hwmon_show_power_input(struct device *dev,
					     struct device_attribute *attr,
					     char *buf)
{
	ssize_t val;

	val = amdgpu_hwmon_get_power(dev, AMDGPU_PP_SENSOR_GPU_INPUT_POWER);
	if (val < 0)
		return val;

	return sysfs_emit(buf, "%zd\n", val);
}

static ssize_t amdgpu_hwmon_show_power_cap_min(struct device *dev,
					 struct device_attribute *attr,
					 char *buf)
{
	return sysfs_emit(buf, "%i\n", 0);
}


static ssize_t amdgpu_hwmon_show_power_cap_generic(struct device *dev,
					struct device_attribute *attr,
					char *buf,
					enum pp_power_limit_level pp_limit_level)
{
	struct amdgpu_device *adev = dev_get_drvdata(dev);
	enum pp_power_type power_type = to_sensor_dev_attr(attr)->index;
	uint32_t limit;
	ssize_t size;
	int r;

	if (amdgpu_in_reset(adev))
		return -EPERM;
	if (adev->in_suspend && !adev->in_runpm)
		return -EPERM;

	r = pm_runtime_get_sync(adev_to_drm(adev)->dev);
	if (r < 0) {
		pm_runtime_put_autosuspend(adev_to_drm(adev)->dev);
		return r;
	}

	r = amdgpu_dpm_get_power_limit(adev, &limit,
				      pp_limit_level, power_type);

	if (!r)
		size = sysfs_emit(buf, "%u\n", limit * 1000000);
	else
		size = sysfs_emit(buf, "\n");

	pm_runtime_mark_last_busy(adev_to_drm(adev)->dev);
	pm_runtime_put_autosuspend(adev_to_drm(adev)->dev);

	return size;
}


static ssize_t amdgpu_hwmon_show_power_cap_max(struct device *dev,
					 struct device_attribute *attr,
					 char *buf)
{
	return amdgpu_hwmon_show_power_cap_generic(dev, attr, buf, PP_PWR_LIMIT_MAX);

}

static ssize_t amdgpu_hwmon_show_power_cap(struct device *dev,
					 struct device_attribute *attr,
					 char *buf)
{
	return amdgpu_hwmon_show_power_cap_generic(dev, attr, buf, PP_PWR_LIMIT_CURRENT);

}

static ssize_t amdgpu_hwmon_show_power_cap_default(struct device *dev,
					 struct device_attribute *attr,
					 char *buf)
{
	return amdgpu_hwmon_show_power_cap_generic(dev, attr, buf, PP_PWR_LIMIT_DEFAULT);

}

static ssize_t amdgpu_hwmon_show_power_label(struct device *dev,
					 struct device_attribute *attr,
					 char *buf)
{
	struct amdgpu_device *adev = dev_get_drvdata(dev);
	uint32_t gc_ver = amdgpu_ip_version(adev, GC_HWIP, 0);

	if (gc_ver == IP_VERSION(10, 3, 1))
		return sysfs_emit(buf, "%s\n",
				  to_sensor_dev_attr(attr)->index == PP_PWR_TYPE_FAST ?
				  "fastPPT" : "slowPPT");
	else
		return sysfs_emit(buf, "PPT\n");
}

static ssize_t amdgpu_hwmon_set_power_cap(struct device *dev,
		struct device_attribute *attr,
		const char *buf,
		size_t count)
{
	struct amdgpu_device *adev = dev_get_drvdata(dev);
	int limit_type = to_sensor_dev_attr(attr)->index;
	int err;
	u32 value;

	if (amdgpu_in_reset(adev))
		return -EPERM;
	if (adev->in_suspend && !adev->in_runpm)
		return -EPERM;

	if (amdgpu_sriov_vf(adev))
		return -EINVAL;

	err = kstrtou32(buf, 10, &value);
	if (err)
		return err;

	value = value / 1000000; /* convert to Watt */
	value |= limit_type << 24;

	err = pm_runtime_get_sync(adev_to_drm(adev)->dev);
	if (err < 0) {
		pm_runtime_put_autosuspend(adev_to_drm(adev)->dev);
		return err;
	}

	err = amdgpu_dpm_set_power_limit(adev, value);

	pm_runtime_mark_last_busy(adev_to_drm(adev)->dev);
	pm_runtime_put_autosuspend(adev_to_drm(adev)->dev);

	if (err)
		return err;

	return count;
}

static ssize_t amdgpu_hwmon_show_sclk(struct device *dev,
				      struct device_attribute *attr,
				      char *buf)
{
	struct amdgpu_device *adev = dev_get_drvdata(dev);
	uint32_t sclk;
	int r;

	/* get the sclk */
	r = amdgpu_hwmon_get_sensor_generic(adev, AMDGPU_PP_SENSOR_GFX_SCLK,
				   (void *)&sclk);
	if (r)
		return r;

	return sysfs_emit(buf, "%u\n", sclk * 10 * 1000);
}

static ssize_t amdgpu_hwmon_show_sclk_label(struct device *dev,
					    struct device_attribute *attr,
					    char *buf)
{
	return sysfs_emit(buf, "sclk\n");
}

static ssize_t amdgpu_hwmon_show_mclk(struct device *dev,
				      struct device_attribute *attr,
				      char *buf)
{
	struct amdgpu_device *adev = dev_get_drvdata(dev);
	uint32_t mclk;
	int r;

	/* get the sclk */
	r = amdgpu_hwmon_get_sensor_generic(adev, AMDGPU_PP_SENSOR_GFX_MCLK,
				   (void *)&mclk);
	if (r)
		return r;

	return sysfs_emit(buf, "%u\n", mclk * 10 * 1000);
}

static ssize_t amdgpu_hwmon_show_mclk_label(struct device *dev,
					    struct device_attribute *attr,
					    char *buf)
{
	return sysfs_emit(buf, "mclk\n");
}

/**
 * DOC: hwmon
 *
 * The amdgpu driver exposes the following sensor interfaces:
 *
 * - GPU temperature (via the on-die sensor)
 *
 * - GPU voltage
 *
 * - Northbridge voltage (APUs only)
 *
 * - GPU power
 *
 * - GPU fan
 *
 * - GPU gfx/compute engine clock
 *
 * - GPU memory clock (dGPU only)
 *
 * hwmon interfaces for GPU temperature:
 *
 * - temp[1-3]_input: the on die GPU temperature in millidegrees Celsius
 *   - temp2_input and temp3_input are supported on SOC15 dGPUs only
 *
 * - temp[1-3]_label: temperature channel label
 *   - temp2_label and temp3_label are supported on SOC15 dGPUs only
 *
 * - temp[1-3]_crit: temperature critical max value in millidegrees Celsius
 *   - temp2_crit and temp3_crit are supported on SOC15 dGPUs only
 *
 * - temp[1-3]_crit_hyst: temperature hysteresis for critical limit in millidegrees Celsius
 *   - temp2_crit_hyst and temp3_crit_hyst are supported on SOC15 dGPUs only
 *
 * - temp[1-3]_emergency: temperature emergency max value(asic shutdown) in millidegrees Celsius
 *   - these are supported on SOC15 dGPUs only
 *
 * hwmon interfaces for GPU voltage:
 *
 * - in0_input: the voltage on the GPU in millivolts
 *
 * - in1_input: the voltage on the Northbridge in millivolts
 *
 * hwmon interfaces for GPU power:
 *
 * - power1_average: average power used by the SoC in microWatts.  On APUs this includes the CPU.
 *
 * - power1_input: instantaneous power used by the SoC in microWatts.  On APUs this includes the CPU.
 *
 * - power1_cap_min: minimum cap supported in microWatts
 *
 * - power1_cap_max: maximum cap supported in microWatts
 *
 * - power1_cap: selected power cap in microWatts
 *
 * hwmon interfaces for GPU fan:
 *
 * - pwm1: pulse width modulation fan level (0-255)
 *
 * - pwm1_enable: pulse width modulation fan control method (0: no fan speed control, 1: manual fan speed control using pwm interface, 2: automatic fan speed control)
 *
 * - pwm1_min: pulse width modulation fan control minimum level (0)
 *
 * - pwm1_max: pulse width modulation fan control maximum level (255)
 *
 * - fan1_min: a minimum value Unit: revolution/min (RPM)
 *
 * - fan1_max: a maximum value Unit: revolution/max (RPM)
 *
 * - fan1_input: fan speed in RPM
 *
 * - fan[1-\*]_target: Desired fan speed Unit: revolution/min (RPM)
 *
 * - fan[1-\*]_enable: Enable or disable the sensors.1: Enable 0: Disable
 *
 * NOTE: DO NOT set the fan speed via "pwm1" and "fan[1-\*]_target" interfaces at the same time.
 *       That will get the former one overridden.
 *
 * hwmon interfaces for GPU clocks:
 *
 * - freq1_input: the gfx/compute clock in hertz
 *
 * - freq2_input: the memory clock in hertz
 *
 * You can use hwmon tools like sensors to view this information on your system.
 *
 */

static SENSOR_DEVICE_ATTR(temp1_input, S_IRUGO, amdgpu_hwmon_show_temp, NULL, PP_TEMP_EDGE);
static SENSOR_DEVICE_ATTR(temp1_crit, S_IRUGO, amdgpu_hwmon_show_temp_thresh, NULL, 0);
static SENSOR_DEVICE_ATTR(temp1_crit_hyst, S_IRUGO, amdgpu_hwmon_show_temp_thresh, NULL, 1);
static SENSOR_DEVICE_ATTR(temp1_emergency, S_IRUGO, amdgpu_hwmon_show_temp_emergency, NULL, PP_TEMP_EDGE);
static SENSOR_DEVICE_ATTR(temp2_input, S_IRUGO, amdgpu_hwmon_show_temp, NULL, PP_TEMP_JUNCTION);
static SENSOR_DEVICE_ATTR(temp2_crit, S_IRUGO, amdgpu_hwmon_show_hotspot_temp_thresh, NULL, 0);
static SENSOR_DEVICE_ATTR(temp2_crit_hyst, S_IRUGO, amdgpu_hwmon_show_hotspot_temp_thresh, NULL, 1);
static SENSOR_DEVICE_ATTR(temp2_emergency, S_IRUGO, amdgpu_hwmon_show_temp_emergency, NULL, PP_TEMP_JUNCTION);
static SENSOR_DEVICE_ATTR(temp3_input, S_IRUGO, amdgpu_hwmon_show_temp, NULL, PP_TEMP_MEM);
static SENSOR_DEVICE_ATTR(temp3_crit, S_IRUGO, amdgpu_hwmon_show_mem_temp_thresh, NULL, 0);
static SENSOR_DEVICE_ATTR(temp3_crit_hyst, S_IRUGO, amdgpu_hwmon_show_mem_temp_thresh, NULL, 1);
static SENSOR_DEVICE_ATTR(temp3_emergency, S_IRUGO, amdgpu_hwmon_show_temp_emergency, NULL, PP_TEMP_MEM);
static SENSOR_DEVICE_ATTR(temp1_label, S_IRUGO, amdgpu_hwmon_show_temp_label, NULL, PP_TEMP_EDGE);
static SENSOR_DEVICE_ATTR(temp2_label, S_IRUGO, amdgpu_hwmon_show_temp_label, NULL, PP_TEMP_JUNCTION);
static SENSOR_DEVICE_ATTR(temp3_label, S_IRUGO, amdgpu_hwmon_show_temp_label, NULL, PP_TEMP_MEM);
static SENSOR_DEVICE_ATTR(pwm1, S_IRUGO | S_IWUSR, amdgpu_hwmon_get_pwm1, amdgpu_hwmon_set_pwm1, 0);
static SENSOR_DEVICE_ATTR(pwm1_enable, S_IRUGO | S_IWUSR, amdgpu_hwmon_get_pwm1_enable, amdgpu_hwmon_set_pwm1_enable, 0);
static SENSOR_DEVICE_ATTR(pwm1_min, S_IRUGO, amdgpu_hwmon_get_pwm1_min, NULL, 0);
static SENSOR_DEVICE_ATTR(pwm1_max, S_IRUGO, amdgpu_hwmon_get_pwm1_max, NULL, 0);
static SENSOR_DEVICE_ATTR(fan1_input, S_IRUGO, amdgpu_hwmon_get_fan1_input, NULL, 0);
static SENSOR_DEVICE_ATTR(fan1_min, S_IRUGO, amdgpu_hwmon_get_fan1_min, NULL, 0);
static SENSOR_DEVICE_ATTR(fan1_max, S_IRUGO, amdgpu_hwmon_get_fan1_max, NULL, 0);
static SENSOR_DEVICE_ATTR(fan1_target, S_IRUGO | S_IWUSR, amdgpu_hwmon_get_fan1_target, amdgpu_hwmon_set_fan1_target, 0);
static SENSOR_DEVICE_ATTR(fan1_enable, S_IRUGO | S_IWUSR, amdgpu_hwmon_get_fan1_enable, amdgpu_hwmon_set_fan1_enable, 0);
static SENSOR_DEVICE_ATTR(in0_input, S_IRUGO, amdgpu_hwmon_show_vddgfx, NULL, 0);
static SENSOR_DEVICE_ATTR(in0_label, S_IRUGO, amdgpu_hwmon_show_vddgfx_label, NULL, 0);
static SENSOR_DEVICE_ATTR(in1_input, S_IRUGO, amdgpu_hwmon_show_vddnb, NULL, 0);
static SENSOR_DEVICE_ATTR(in1_label, S_IRUGO, amdgpu_hwmon_show_vddnb_label, NULL, 0);
static SENSOR_DEVICE_ATTR(power1_average, S_IRUGO, amdgpu_hwmon_show_power_avg, NULL, 0);
static SENSOR_DEVICE_ATTR(power1_input, S_IRUGO, amdgpu_hwmon_show_power_input, NULL, 0);
static SENSOR_DEVICE_ATTR(power1_cap_max, S_IRUGO, amdgpu_hwmon_show_power_cap_max, NULL, 0);
static SENSOR_DEVICE_ATTR(power1_cap_min, S_IRUGO, amdgpu_hwmon_show_power_cap_min, NULL, 0);
static SENSOR_DEVICE_ATTR(power1_cap, S_IRUGO | S_IWUSR, amdgpu_hwmon_show_power_cap, amdgpu_hwmon_set_power_cap, 0);
static SENSOR_DEVICE_ATTR(power1_cap_default, S_IRUGO, amdgpu_hwmon_show_power_cap_default, NULL, 0);
static SENSOR_DEVICE_ATTR(power1_label, S_IRUGO, amdgpu_hwmon_show_power_label, NULL, 0);
static SENSOR_DEVICE_ATTR(power2_average, S_IRUGO, amdgpu_hwmon_show_power_avg, NULL, 1);
static SENSOR_DEVICE_ATTR(power2_cap_max, S_IRUGO, amdgpu_hwmon_show_power_cap_max, NULL, 1);
static SENSOR_DEVICE_ATTR(power2_cap_min, S_IRUGO, amdgpu_hwmon_show_power_cap_min, NULL, 1);
static SENSOR_DEVICE_ATTR(power2_cap, S_IRUGO | S_IWUSR, amdgpu_hwmon_show_power_cap, amdgpu_hwmon_set_power_cap, 1);
static SENSOR_DEVICE_ATTR(power2_cap_default, S_IRUGO, amdgpu_hwmon_show_power_cap_default, NULL, 1);
static SENSOR_DEVICE_ATTR(power2_label, S_IRUGO, amdgpu_hwmon_show_power_label, NULL, 1);
static SENSOR_DEVICE_ATTR(freq1_input, S_IRUGO, amdgpu_hwmon_show_sclk, NULL, 0);
static SENSOR_DEVICE_ATTR(freq1_label, S_IRUGO, amdgpu_hwmon_show_sclk_label, NULL, 0);
static SENSOR_DEVICE_ATTR(freq2_input, S_IRUGO, amdgpu_hwmon_show_mclk, NULL, 0);
static SENSOR_DEVICE_ATTR(freq2_label, S_IRUGO, amdgpu_hwmon_show_mclk_label, NULL, 0);

static struct attribute *hwmon_attributes[] = {
	&sensor_dev_attr_temp1_input.dev_attr.attr,
	&sensor_dev_attr_temp1_crit.dev_attr.attr,
	&sensor_dev_attr_temp1_crit_hyst.dev_attr.attr,
	&sensor_dev_attr_temp2_input.dev_attr.attr,
	&sensor_dev_attr_temp2_crit.dev_attr.attr,
	&sensor_dev_attr_temp2_crit_hyst.dev_attr.attr,
	&sensor_dev_attr_temp3_input.dev_attr.attr,
	&sensor_dev_attr_temp3_crit.dev_attr.attr,
	&sensor_dev_attr_temp3_crit_hyst.dev_attr.attr,
	&sensor_dev_attr_temp1_emergency.dev_attr.attr,
	&sensor_dev_attr_temp2_emergency.dev_attr.attr,
	&sensor_dev_attr_temp3_emergency.dev_attr.attr,
	&sensor_dev_attr_temp1_label.dev_attr.attr,
	&sensor_dev_attr_temp2_label.dev_attr.attr,
	&sensor_dev_attr_temp3_label.dev_attr.attr,
	&sensor_dev_attr_pwm1.dev_attr.attr,
	&sensor_dev_attr_pwm1_enable.dev_attr.attr,
	&sensor_dev_attr_pwm1_min.dev_attr.attr,
	&sensor_dev_attr_pwm1_max.dev_attr.attr,
	&sensor_dev_attr_fan1_input.dev_attr.attr,
	&sensor_dev_attr_fan1_min.dev_attr.attr,
	&sensor_dev_attr_fan1_max.dev_attr.attr,
	&sensor_dev_attr_fan1_target.dev_attr.attr,
	&sensor_dev_attr_fan1_enable.dev_attr.attr,
	&sensor_dev_attr_in0_input.dev_attr.attr,
	&sensor_dev_attr_in0_label.dev_attr.attr,
	&sensor_dev_attr_in1_input.dev_attr.attr,
	&sensor_dev_attr_in1_label.dev_attr.attr,
	&sensor_dev_attr_power1_average.dev_attr.attr,
	&sensor_dev_attr_power1_input.dev_attr.attr,
	&sensor_dev_attr_power1_cap_max.dev_attr.attr,
	&sensor_dev_attr_power1_cap_min.dev_attr.attr,
	&sensor_dev_attr_power1_cap.dev_attr.attr,
	&sensor_dev_attr_power1_cap_default.dev_attr.attr,
	&sensor_dev_attr_power1_label.dev_attr.attr,
	&sensor_dev_attr_power2_average.dev_attr.attr,
	&sensor_dev_attr_power2_cap_max.dev_attr.attr,
	&sensor_dev_attr_power2_cap_min.dev_attr.attr,
	&sensor_dev_attr_power2_cap.dev_attr.attr,
	&sensor_dev_attr_power2_cap_default.dev_attr.attr,
	&sensor_dev_attr_power2_label.dev_attr.attr,
	&sensor_dev_attr_freq1_input.dev_attr.attr,
	&sensor_dev_attr_freq1_label.dev_attr.attr,
	&sensor_dev_attr_freq2_input.dev_attr.attr,
	&sensor_dev_attr_freq2_label.dev_attr.attr,
	NULL
};

static umode_t hwmon_attributes_visible(struct kobject *kobj,
					struct attribute *attr, int index)
{
	struct device *dev = kobj_to_dev(kobj);
	struct amdgpu_device *adev = dev_get_drvdata(dev);
	umode_t effective_mode = attr->mode;
	uint32_t gc_ver = amdgpu_ip_version(adev, GC_HWIP, 0);
	uint32_t tmp;

	/* under multi-vf mode, the hwmon attributes are all not supported */
	if (amdgpu_sriov_vf(adev) && !amdgpu_sriov_is_pp_one_vf(adev))
		return 0;

	/* under pp one vf mode manage of hwmon attributes is not supported */
	if (amdgpu_sriov_is_pp_one_vf(adev))
		effective_mode &= ~S_IWUSR;

	/* Skip fan attributes if fan is not present */
	if (adev->pm.no_fan && (attr == &sensor_dev_attr_pwm1.dev_attr.attr ||
	    attr == &sensor_dev_attr_pwm1_enable.dev_attr.attr ||
	    attr == &sensor_dev_attr_pwm1_max.dev_attr.attr ||
	    attr == &sensor_dev_attr_pwm1_min.dev_attr.attr ||
	    attr == &sensor_dev_attr_fan1_input.dev_attr.attr ||
	    attr == &sensor_dev_attr_fan1_min.dev_attr.attr ||
	    attr == &sensor_dev_attr_fan1_max.dev_attr.attr ||
	    attr == &sensor_dev_attr_fan1_target.dev_attr.attr ||
	    attr == &sensor_dev_attr_fan1_enable.dev_attr.attr))
		return 0;

	/* Skip fan attributes on APU */
	if ((adev->flags & AMD_IS_APU) &&
	    (attr == &sensor_dev_attr_pwm1.dev_attr.attr ||
	     attr == &sensor_dev_attr_pwm1_enable.dev_attr.attr ||
	     attr == &sensor_dev_attr_pwm1_max.dev_attr.attr ||
	     attr == &sensor_dev_attr_pwm1_min.dev_attr.attr ||
	     attr == &sensor_dev_attr_fan1_input.dev_attr.attr ||
	     attr == &sensor_dev_attr_fan1_min.dev_attr.attr ||
	     attr == &sensor_dev_attr_fan1_max.dev_attr.attr ||
	     attr == &sensor_dev_attr_fan1_target.dev_attr.attr ||
	     attr == &sensor_dev_attr_fan1_enable.dev_attr.attr))
		return 0;

	/* Skip crit temp on APU */
	if ((((adev->flags & AMD_IS_APU) && (adev->family >= AMDGPU_FAMILY_CZ)) ||
	    (gc_ver == IP_VERSION(9, 4, 3))) &&
	    (attr == &sensor_dev_attr_temp1_crit.dev_attr.attr ||
	     attr == &sensor_dev_attr_temp1_crit_hyst.dev_attr.attr))
		return 0;

	/* Skip limit attributes if DPM is not enabled */
	if (!adev->pm.dpm_enabled &&
	    (attr == &sensor_dev_attr_temp1_crit.dev_attr.attr ||
	     attr == &sensor_dev_attr_temp1_crit_hyst.dev_attr.attr ||
	     attr == &sensor_dev_attr_pwm1.dev_attr.attr ||
	     attr == &sensor_dev_attr_pwm1_enable.dev_attr.attr ||
	     attr == &sensor_dev_attr_pwm1_max.dev_attr.attr ||
	     attr == &sensor_dev_attr_pwm1_min.dev_attr.attr ||
	     attr == &sensor_dev_attr_fan1_input.dev_attr.attr ||
	     attr == &sensor_dev_attr_fan1_min.dev_attr.attr ||
	     attr == &sensor_dev_attr_fan1_max.dev_attr.attr ||
	     attr == &sensor_dev_attr_fan1_target.dev_attr.attr ||
	     attr == &sensor_dev_attr_fan1_enable.dev_attr.attr))
		return 0;

	/* mask fan attributes if we have no bindings for this asic to expose */
	if (((amdgpu_dpm_get_fan_speed_pwm(adev, NULL) == -EOPNOTSUPP) &&
	      attr == &sensor_dev_attr_pwm1.dev_attr.attr) || /* can't query fan */
	    ((amdgpu_dpm_get_fan_control_mode(adev, NULL) == -EOPNOTSUPP) &&
	     attr == &sensor_dev_attr_pwm1_enable.dev_attr.attr)) /* can't query state */
		effective_mode &= ~S_IRUGO;

	if (((amdgpu_dpm_set_fan_speed_pwm(adev, U32_MAX) == -EOPNOTSUPP) &&
	      attr == &sensor_dev_attr_pwm1.dev_attr.attr) || /* can't manage fan */
	      ((amdgpu_dpm_set_fan_control_mode(adev, U32_MAX) == -EOPNOTSUPP) &&
	      attr == &sensor_dev_attr_pwm1_enable.dev_attr.attr)) /* can't manage state */
		effective_mode &= ~S_IWUSR;

	/* not implemented yet for APUs other than GC 10.3.1 (vangogh) and 9.4.3 */
	if (((adev->family == AMDGPU_FAMILY_SI) ||
	     ((adev->flags & AMD_IS_APU) && (gc_ver != IP_VERSION(10, 3, 1)) &&
	      (gc_ver != IP_VERSION(9, 4, 3)))) &&
	    (attr == &sensor_dev_attr_power1_cap_max.dev_attr.attr ||
	     attr == &sensor_dev_attr_power1_cap_min.dev_attr.attr ||
	     attr == &sensor_dev_attr_power1_cap.dev_attr.attr ||
	     attr == &sensor_dev_attr_power1_cap_default.dev_attr.attr))
		return 0;

	/* not implemented yet for APUs having < GC 9.3.0 (Renoir) */
	if (((adev->family == AMDGPU_FAMILY_SI) ||
	     ((adev->flags & AMD_IS_APU) && (gc_ver < IP_VERSION(9, 3, 0)))) &&
	    (attr == &sensor_dev_attr_power1_average.dev_attr.attr))
		return 0;

	/* not all products support both average and instantaneous */
	if (attr == &sensor_dev_attr_power1_average.dev_attr.attr &&
	    amdgpu_hwmon_get_sensor_generic(adev, AMDGPU_PP_SENSOR_GPU_AVG_POWER, (void *)&tmp) == -EOPNOTSUPP)
		return 0;
	if (attr == &sensor_dev_attr_power1_input.dev_attr.attr &&
	    amdgpu_hwmon_get_sensor_generic(adev, AMDGPU_PP_SENSOR_GPU_INPUT_POWER, (void *)&tmp) == -EOPNOTSUPP)
		return 0;

	/* hide max/min values if we can't both query and manage the fan */
	if (((amdgpu_dpm_set_fan_speed_pwm(adev, U32_MAX) == -EOPNOTSUPP) &&
	      (amdgpu_dpm_get_fan_speed_pwm(adev, NULL) == -EOPNOTSUPP) &&
	      (amdgpu_dpm_set_fan_speed_rpm(adev, U32_MAX) == -EOPNOTSUPP) &&
	      (amdgpu_dpm_get_fan_speed_rpm(adev, NULL) == -EOPNOTSUPP)) &&
	    (attr == &sensor_dev_attr_pwm1_max.dev_attr.attr ||
	     attr == &sensor_dev_attr_pwm1_min.dev_attr.attr))
		return 0;

	if ((amdgpu_dpm_set_fan_speed_rpm(adev, U32_MAX) == -EOPNOTSUPP) &&
	     (amdgpu_dpm_get_fan_speed_rpm(adev, NULL) == -EOPNOTSUPP) &&
	     (attr == &sensor_dev_attr_fan1_max.dev_attr.attr ||
	     attr == &sensor_dev_attr_fan1_min.dev_attr.attr))
		return 0;

	if ((adev->family == AMDGPU_FAMILY_SI ||	/* not implemented yet */
	     adev->family == AMDGPU_FAMILY_KV ||	/* not implemented yet */
	     (gc_ver == IP_VERSION(9, 4, 3))) &&
	    (attr == &sensor_dev_attr_in0_input.dev_attr.attr ||
	     attr == &sensor_dev_attr_in0_label.dev_attr.attr))
		return 0;

	/* only APUs other than gc 9,4,3 have vddnb */
	if ((!(adev->flags & AMD_IS_APU) || (gc_ver == IP_VERSION(9, 4, 3))) &&
	    (attr == &sensor_dev_attr_in1_input.dev_attr.attr ||
	     attr == &sensor_dev_attr_in1_label.dev_attr.attr))
		return 0;

	/* no mclk on APUs other than gc 9,4,3*/
	if (((adev->flags & AMD_IS_APU) && (gc_ver != IP_VERSION(9, 4, 3))) &&
	    (attr == &sensor_dev_attr_freq2_input.dev_attr.attr ||
	     attr == &sensor_dev_attr_freq2_label.dev_attr.attr))
		return 0;

	if (((adev->flags & AMD_IS_APU) || gc_ver < IP_VERSION(9, 0, 0)) &&
	    (gc_ver != IP_VERSION(9, 4, 3)) &&
	    (attr == &sensor_dev_attr_temp2_input.dev_attr.attr ||
	     attr == &sensor_dev_attr_temp2_label.dev_attr.attr ||
	     attr == &sensor_dev_attr_temp2_crit.dev_attr.attr ||
	     attr == &sensor_dev_attr_temp3_input.dev_attr.attr ||
	     attr == &sensor_dev_attr_temp3_label.dev_attr.attr ||
	     attr == &sensor_dev_attr_temp3_crit.dev_attr.attr))
		return 0;

	/* hotspot temperature for gc 9,4,3*/
	if (gc_ver == IP_VERSION(9, 4, 3)) {
		if (attr == &sensor_dev_attr_temp1_input.dev_attr.attr ||
		    attr == &sensor_dev_attr_temp1_emergency.dev_attr.attr ||
		    attr == &sensor_dev_attr_temp1_label.dev_attr.attr)
			return 0;

		if (attr == &sensor_dev_attr_temp2_emergency.dev_attr.attr ||
		    attr == &sensor_dev_attr_temp3_emergency.dev_attr.attr)
			return attr->mode;
	}

	/* only SOC15 dGPUs support hotspot and mem temperatures */
<<<<<<< HEAD
	if (((adev->flags & AMD_IS_APU) || gc_ver < IP_VERSION(9, 0, 0) ||
	    (gc_ver == IP_VERSION(9, 4, 3))) &&
	     (attr == &sensor_dev_attr_temp2_crit_hyst.dev_attr.attr ||
=======
	if (((adev->flags & AMD_IS_APU) || gc_ver < IP_VERSION(9, 0, 0)) &&
	    (attr == &sensor_dev_attr_temp2_crit_hyst.dev_attr.attr ||
>>>>>>> cd905115
	     attr == &sensor_dev_attr_temp3_crit_hyst.dev_attr.attr ||
	     attr == &sensor_dev_attr_temp1_emergency.dev_attr.attr ||
	     attr == &sensor_dev_attr_temp2_emergency.dev_attr.attr ||
	     attr == &sensor_dev_attr_temp3_emergency.dev_attr.attr))
		return 0;

	/* only Vangogh has fast PPT limit and power labels */
	if (!(gc_ver == IP_VERSION(10, 3, 1)) &&
	    (attr == &sensor_dev_attr_power2_average.dev_attr.attr ||
	     attr == &sensor_dev_attr_power2_cap_max.dev_attr.attr ||
	     attr == &sensor_dev_attr_power2_cap_min.dev_attr.attr ||
	     attr == &sensor_dev_attr_power2_cap.dev_attr.attr ||
	     attr == &sensor_dev_attr_power2_cap_default.dev_attr.attr ||
	     attr == &sensor_dev_attr_power2_label.dev_attr.attr))
		return 0;

	return effective_mode;
}

static const struct attribute_group hwmon_attrgroup = {
	.attrs = hwmon_attributes,
	.is_visible = hwmon_attributes_visible,
};

static const struct attribute_group *hwmon_groups[] = {
	&hwmon_attrgroup,
	NULL
};

static int amdgpu_retrieve_od_settings(struct amdgpu_device *adev,
				       enum pp_clock_type od_type,
				       char *buf)
{
	int size = 0;
	int ret;

	if (amdgpu_in_reset(adev))
		return -EPERM;
	if (adev->in_suspend && !adev->in_runpm)
		return -EPERM;

	ret = pm_runtime_get_sync(adev->dev);
	if (ret < 0) {
		pm_runtime_put_autosuspend(adev->dev);
		return ret;
	}

	size = amdgpu_dpm_print_clock_levels(adev, od_type, buf);
	if (size == 0)
		size = sysfs_emit(buf, "\n");

	pm_runtime_mark_last_busy(adev->dev);
	pm_runtime_put_autosuspend(adev->dev);

	return size;
}

static int parse_input_od_command_lines(const char *buf,
					size_t count,
					u32 *type,
					long *params,
					uint32_t *num_of_params)
{
	const char delimiter[3] = {' ', '\n', '\0'};
	uint32_t parameter_size = 0;
	char buf_cpy[128] = {0};
	char *tmp_str, *sub_str;
	int ret;

	if (count > sizeof(buf_cpy) - 1)
		return -EINVAL;

	memcpy(buf_cpy, buf, count);
	tmp_str = buf_cpy;

	/* skip heading spaces */
	while (isspace(*tmp_str))
		tmp_str++;

	switch (*tmp_str) {
	case 'c':
		*type = PP_OD_COMMIT_DPM_TABLE;
		return 0;
	case 'r':
		params[parameter_size] = *type;
		*num_of_params = 1;
		*type = PP_OD_RESTORE_DEFAULT_TABLE;
		return 0;
	default:
		break;
	}

	while ((sub_str = strsep(&tmp_str, delimiter)) != NULL) {
		if (strlen(sub_str) == 0)
			continue;

		ret = kstrtol(sub_str, 0, &params[parameter_size]);
		if (ret)
			return -EINVAL;
		parameter_size++;

		while (isspace(*tmp_str))
			tmp_str++;
	}

	*num_of_params = parameter_size;

	return 0;
}

static int
amdgpu_distribute_custom_od_settings(struct amdgpu_device *adev,
				     enum PP_OD_DPM_TABLE_COMMAND cmd_type,
				     const char *in_buf,
				     size_t count)
{
	uint32_t parameter_size = 0;
	long parameter[64];
	int ret;

	if (amdgpu_in_reset(adev))
		return -EPERM;
	if (adev->in_suspend && !adev->in_runpm)
		return -EPERM;

	ret = parse_input_od_command_lines(in_buf,
					   count,
					   &cmd_type,
					   parameter,
					   &parameter_size);
	if (ret)
		return ret;

	ret = pm_runtime_get_sync(adev->dev);
	if (ret < 0)
		goto err_out0;

	ret = amdgpu_dpm_odn_edit_dpm_table(adev,
					    cmd_type,
					    parameter,
					    parameter_size);
	if (ret)
		goto err_out1;

	if (cmd_type == PP_OD_COMMIT_DPM_TABLE) {
		ret = amdgpu_dpm_dispatch_task(adev,
					       AMD_PP_TASK_READJUST_POWER_STATE,
					       NULL);
		if (ret)
			goto err_out1;
	}

	pm_runtime_mark_last_busy(adev->dev);
	pm_runtime_put_autosuspend(adev->dev);

	return count;

err_out1:
	pm_runtime_mark_last_busy(adev->dev);
err_out0:
	pm_runtime_put_autosuspend(adev->dev);

	return ret;
}

/**
 * DOC: fan_curve
 *
 * The amdgpu driver provides a sysfs API for checking and adjusting the fan
 * control curve line.
 *
 * Reading back the file shows you the current settings(temperature in Celsius
 * degree and fan speed in pwm) applied to every anchor point of the curve line
 * and their permitted ranges if changable.
 *
 * Writing a desired string(with the format like "anchor_point_index temperature
 * fan_speed_in_pwm") to the file, change the settings for the specific anchor
 * point accordingly.
 *
 * When you have finished the editing, write "c" (commit) to the file to commit
 * your changes.
 *
 * If you want to reset to the default value, write "r" (reset) to the file to
 * reset them
 *
 * There are two fan control modes supported: auto and manual. With auto mode,
 * PMFW handles the fan speed control(how fan speed reacts to ASIC temperature).
 * While with manual mode, users can set their own fan curve line as what
 * described here. Normally the ASIC is booted up with auto mode. Any
 * settings via this interface will switch the fan control to manual mode
 * implicitly.
 */
static ssize_t fan_curve_show(struct kobject *kobj,
			      struct kobj_attribute *attr,
			      char *buf)
{
	struct od_kobj *container = container_of(kobj, struct od_kobj, kobj);
	struct amdgpu_device *adev = (struct amdgpu_device *)container->priv;

	return (ssize_t)amdgpu_retrieve_od_settings(adev, OD_FAN_CURVE, buf);
}

static ssize_t fan_curve_store(struct kobject *kobj,
			       struct kobj_attribute *attr,
			       const char *buf,
			       size_t count)
{
	struct od_kobj *container = container_of(kobj, struct od_kobj, kobj);
	struct amdgpu_device *adev = (struct amdgpu_device *)container->priv;

	return (ssize_t)amdgpu_distribute_custom_od_settings(adev,
							     PP_OD_EDIT_FAN_CURVE,
							     buf,
							     count);
}

static umode_t fan_curve_visible(struct amdgpu_device *adev)
{
	umode_t umode = 0000;

	if (adev->pm.od_feature_mask & OD_OPS_SUPPORT_FAN_CURVE_RETRIEVE)
		umode |= S_IRUSR | S_IRGRP | S_IROTH;

	if (adev->pm.od_feature_mask & OD_OPS_SUPPORT_FAN_CURVE_SET)
		umode |= S_IWUSR;

	return umode;
}

/**
 * DOC: acoustic_limit_rpm_threshold
 *
 * The amdgpu driver provides a sysfs API for checking and adjusting the
 * acoustic limit in RPM for fan control.
 *
 * Reading back the file shows you the current setting and the permitted
 * ranges if changable.
 *
 * Writing an integer to the file, change the setting accordingly.
 *
 * When you have finished the editing, write "c" (commit) to the file to commit
 * your changes.
 *
 * If you want to reset to the default value, write "r" (reset) to the file to
 * reset them
 *
 * This setting works under auto fan control mode only. It adjusts the PMFW's
 * behavior about the maximum speed in RPM the fan can spin. Setting via this
 * interface will switch the fan control to auto mode implicitly.
 */
static ssize_t acoustic_limit_threshold_show(struct kobject *kobj,
					     struct kobj_attribute *attr,
					     char *buf)
{
	struct od_kobj *container = container_of(kobj, struct od_kobj, kobj);
	struct amdgpu_device *adev = (struct amdgpu_device *)container->priv;

	return (ssize_t)amdgpu_retrieve_od_settings(adev, OD_ACOUSTIC_LIMIT, buf);
}

static ssize_t acoustic_limit_threshold_store(struct kobject *kobj,
					      struct kobj_attribute *attr,
					      const char *buf,
					      size_t count)
{
	struct od_kobj *container = container_of(kobj, struct od_kobj, kobj);
	struct amdgpu_device *adev = (struct amdgpu_device *)container->priv;

	return (ssize_t)amdgpu_distribute_custom_od_settings(adev,
							     PP_OD_EDIT_ACOUSTIC_LIMIT,
							     buf,
							     count);
}

static umode_t acoustic_limit_threshold_visible(struct amdgpu_device *adev)
{
	umode_t umode = 0000;

	if (adev->pm.od_feature_mask & OD_OPS_SUPPORT_ACOUSTIC_LIMIT_THRESHOLD_RETRIEVE)
		umode |= S_IRUSR | S_IRGRP | S_IROTH;

	if (adev->pm.od_feature_mask & OD_OPS_SUPPORT_ACOUSTIC_LIMIT_THRESHOLD_SET)
		umode |= S_IWUSR;

	return umode;
}

/**
 * DOC: acoustic_target_rpm_threshold
 *
 * The amdgpu driver provides a sysfs API for checking and adjusting the
 * acoustic target in RPM for fan control.
 *
 * Reading back the file shows you the current setting and the permitted
 * ranges if changable.
 *
 * Writing an integer to the file, change the setting accordingly.
 *
 * When you have finished the editing, write "c" (commit) to the file to commit
 * your changes.
 *
 * If you want to reset to the default value, write "r" (reset) to the file to
 * reset them
 *
 * This setting works under auto fan control mode only. It can co-exist with
 * other settings which can work also under auto mode. It adjusts the PMFW's
 * behavior about the maximum speed in RPM the fan can spin when ASIC
 * temperature is not greater than target temperature. Setting via this
 * interface will switch the fan control to auto mode implicitly.
 */
static ssize_t acoustic_target_threshold_show(struct kobject *kobj,
					      struct kobj_attribute *attr,
					      char *buf)
{
	struct od_kobj *container = container_of(kobj, struct od_kobj, kobj);
	struct amdgpu_device *adev = (struct amdgpu_device *)container->priv;

	return (ssize_t)amdgpu_retrieve_od_settings(adev, OD_ACOUSTIC_TARGET, buf);
}

static ssize_t acoustic_target_threshold_store(struct kobject *kobj,
					       struct kobj_attribute *attr,
					       const char *buf,
					       size_t count)
{
	struct od_kobj *container = container_of(kobj, struct od_kobj, kobj);
	struct amdgpu_device *adev = (struct amdgpu_device *)container->priv;

	return (ssize_t)amdgpu_distribute_custom_od_settings(adev,
							     PP_OD_EDIT_ACOUSTIC_TARGET,
							     buf,
							     count);
}

static umode_t acoustic_target_threshold_visible(struct amdgpu_device *adev)
{
	umode_t umode = 0000;

	if (adev->pm.od_feature_mask & OD_OPS_SUPPORT_ACOUSTIC_TARGET_THRESHOLD_RETRIEVE)
		umode |= S_IRUSR | S_IRGRP | S_IROTH;

	if (adev->pm.od_feature_mask & OD_OPS_SUPPORT_ACOUSTIC_TARGET_THRESHOLD_SET)
		umode |= S_IWUSR;

	return umode;
}

/**
 * DOC: fan_target_temperature
 *
 * The amdgpu driver provides a sysfs API for checking and adjusting the
 * target tempeature in Celsius degree for fan control.
 *
 * Reading back the file shows you the current setting and the permitted
 * ranges if changable.
 *
 * Writing an integer to the file, change the setting accordingly.
 *
 * When you have finished the editing, write "c" (commit) to the file to commit
 * your changes.
 *
 * If you want to reset to the default value, write "r" (reset) to the file to
 * reset them
 *
 * This setting works under auto fan control mode only. It can co-exist with
 * other settings which can work also under auto mode. Paring with the
 * acoustic_target_rpm_threshold setting, they define the maximum speed in
 * RPM the fan can spin when ASIC temperature is not greater than target
 * temperature. Setting via this interface will switch the fan control to
 * auto mode implicitly.
 */
static ssize_t fan_target_temperature_show(struct kobject *kobj,
					   struct kobj_attribute *attr,
					   char *buf)
{
	struct od_kobj *container = container_of(kobj, struct od_kobj, kobj);
	struct amdgpu_device *adev = (struct amdgpu_device *)container->priv;

	return (ssize_t)amdgpu_retrieve_od_settings(adev, OD_FAN_TARGET_TEMPERATURE, buf);
}

static ssize_t fan_target_temperature_store(struct kobject *kobj,
					    struct kobj_attribute *attr,
					    const char *buf,
					    size_t count)
{
	struct od_kobj *container = container_of(kobj, struct od_kobj, kobj);
	struct amdgpu_device *adev = (struct amdgpu_device *)container->priv;

	return (ssize_t)amdgpu_distribute_custom_od_settings(adev,
							     PP_OD_EDIT_FAN_TARGET_TEMPERATURE,
							     buf,
							     count);
}

static umode_t fan_target_temperature_visible(struct amdgpu_device *adev)
{
	umode_t umode = 0000;

	if (adev->pm.od_feature_mask & OD_OPS_SUPPORT_FAN_TARGET_TEMPERATURE_RETRIEVE)
		umode |= S_IRUSR | S_IRGRP | S_IROTH;

	if (adev->pm.od_feature_mask & OD_OPS_SUPPORT_FAN_TARGET_TEMPERATURE_SET)
		umode |= S_IWUSR;

	return umode;
}

/**
 * DOC: fan_minimum_pwm
 *
 * The amdgpu driver provides a sysfs API for checking and adjusting the
 * minimum fan speed in PWM.
 *
 * Reading back the file shows you the current setting and the permitted
 * ranges if changable.
 *
 * Writing an integer to the file, change the setting accordingly.
 *
 * When you have finished the editing, write "c" (commit) to the file to commit
 * your changes.
 *
 * If you want to reset to the default value, write "r" (reset) to the file to
 * reset them
 *
 * This setting works under auto fan control mode only. It can co-exist with
 * other settings which can work also under auto mode. It adjusts the PMFW's
 * behavior about the minimum fan speed in PWM the fan should spin. Setting
 * via this interface will switch the fan control to auto mode implicitly.
 */
static ssize_t fan_minimum_pwm_show(struct kobject *kobj,
				    struct kobj_attribute *attr,
				    char *buf)
{
	struct od_kobj *container = container_of(kobj, struct od_kobj, kobj);
	struct amdgpu_device *adev = (struct amdgpu_device *)container->priv;

	return (ssize_t)amdgpu_retrieve_od_settings(adev, OD_FAN_MINIMUM_PWM, buf);
}

static ssize_t fan_minimum_pwm_store(struct kobject *kobj,
				     struct kobj_attribute *attr,
				     const char *buf,
				     size_t count)
{
	struct od_kobj *container = container_of(kobj, struct od_kobj, kobj);
	struct amdgpu_device *adev = (struct amdgpu_device *)container->priv;

	return (ssize_t)amdgpu_distribute_custom_od_settings(adev,
							     PP_OD_EDIT_FAN_MINIMUM_PWM,
							     buf,
							     count);
}

static umode_t fan_minimum_pwm_visible(struct amdgpu_device *adev)
{
	umode_t umode = 0000;

	if (adev->pm.od_feature_mask & OD_OPS_SUPPORT_FAN_MINIMUM_PWM_RETRIEVE)
		umode |= S_IRUSR | S_IRGRP | S_IROTH;

	if (adev->pm.od_feature_mask & OD_OPS_SUPPORT_FAN_MINIMUM_PWM_SET)
		umode |= S_IWUSR;

	return umode;
}

static struct od_feature_set amdgpu_od_set = {
	.containers = {
		[0] = {
			.name = "fan_ctrl",
			.sub_feature = {
				[0] = {
					.name = "fan_curve",
					.ops = {
						.is_visible = fan_curve_visible,
						.show = fan_curve_show,
						.store = fan_curve_store,
					},
				},
				[1] = {
					.name = "acoustic_limit_rpm_threshold",
					.ops = {
						.is_visible = acoustic_limit_threshold_visible,
						.show = acoustic_limit_threshold_show,
						.store = acoustic_limit_threshold_store,
					},
				},
				[2] = {
					.name = "acoustic_target_rpm_threshold",
					.ops = {
						.is_visible = acoustic_target_threshold_visible,
						.show = acoustic_target_threshold_show,
						.store = acoustic_target_threshold_store,
					},
				},
				[3] = {
					.name = "fan_target_temperature",
					.ops = {
						.is_visible = fan_target_temperature_visible,
						.show = fan_target_temperature_show,
						.store = fan_target_temperature_store,
					},
				},
				[4] = {
					.name = "fan_minimum_pwm",
					.ops = {
						.is_visible = fan_minimum_pwm_visible,
						.show = fan_minimum_pwm_show,
						.store = fan_minimum_pwm_store,
					},
				},
			},
		},
	},
};

static void od_kobj_release(struct kobject *kobj)
{
	struct od_kobj *od_kobj = container_of(kobj, struct od_kobj, kobj);

	kfree(od_kobj);
}

static const struct kobj_type od_ktype = {
	.release	= od_kobj_release,
	.sysfs_ops	= &kobj_sysfs_ops,
};

static void amdgpu_od_set_fini(struct amdgpu_device *adev)
{
	struct od_kobj *container, *container_next;
	struct od_attribute *attribute, *attribute_next;

	if (list_empty(&adev->pm.od_kobj_list))
		return;

	list_for_each_entry_safe(container, container_next,
				 &adev->pm.od_kobj_list, entry) {
		list_del(&container->entry);

		list_for_each_entry_safe(attribute, attribute_next,
					 &container->attribute, entry) {
			list_del(&attribute->entry);
			sysfs_remove_file(&container->kobj,
					  &attribute->attribute.attr);
			kfree(attribute);
		}

		kobject_put(&container->kobj);
	}
}

static bool amdgpu_is_od_feature_supported(struct amdgpu_device *adev,
					   struct od_feature_ops *feature_ops)
{
	umode_t mode;

	if (!feature_ops->is_visible)
		return false;

	/*
	 * If the feature has no user read and write mode set,
	 * we can assume the feature is actually not supported.(?)
	 * And the revelant sysfs interface should not be exposed.
	 */
	mode = feature_ops->is_visible(adev);
	if (mode & (S_IRUSR | S_IWUSR))
		return true;

	return false;
}

static bool amdgpu_od_is_self_contained(struct amdgpu_device *adev,
					struct od_feature_container *container)
{
	int i;

	/*
	 * If there is no valid entry within the container, the container
	 * is recognized as a self contained container. And the valid entry
	 * here means it has a valid naming and it is visible/supported by
	 * the ASIC.
	 */
	for (i = 0; i < ARRAY_SIZE(container->sub_feature); i++) {
		if (container->sub_feature[i].name &&
		    amdgpu_is_od_feature_supported(adev,
			&container->sub_feature[i].ops))
			return false;
	}

	return true;
}

static int amdgpu_od_set_init(struct amdgpu_device *adev)
{
	struct od_kobj *top_set, *sub_set;
	struct od_attribute *attribute;
	struct od_feature_container *container;
	struct od_feature_item *feature;
	int i, j;
	int ret;

	/* Setup the top `gpu_od` directory which holds all other OD interfaces */
	top_set = kzalloc(sizeof(*top_set), GFP_KERNEL);
	if (!top_set)
		return -ENOMEM;
	list_add(&top_set->entry, &adev->pm.od_kobj_list);

	ret = kobject_init_and_add(&top_set->kobj,
				   &od_ktype,
				   &adev->dev->kobj,
				   "%s",
				   "gpu_od");
	if (ret)
		goto err_out;
	INIT_LIST_HEAD(&top_set->attribute);
	top_set->priv = adev;

	for (i = 0; i < ARRAY_SIZE(amdgpu_od_set.containers); i++) {
		container = &amdgpu_od_set.containers[i];

		if (!container->name)
			continue;

		/*
		 * If there is valid entries within the container, the container
		 * will be presented as a sub directory and all its holding entries
		 * will be presented as plain files under it.
		 * While if there is no valid entry within the container, the container
		 * itself will be presented as a plain file under top `gpu_od` directory.
		 */
		if (amdgpu_od_is_self_contained(adev, container)) {
			if (!amdgpu_is_od_feature_supported(adev,
			     &container->ops))
				continue;

			/*
			 * The container is presented as a plain file under top `gpu_od`
			 * directory.
			 */
			attribute = kzalloc(sizeof(*attribute), GFP_KERNEL);
			if (!attribute) {
				ret = -ENOMEM;
				goto err_out;
			}
			list_add(&attribute->entry, &top_set->attribute);

			attribute->attribute.attr.mode =
					container->ops.is_visible(adev);
			attribute->attribute.attr.name = container->name;
			attribute->attribute.show =
					container->ops.show;
			attribute->attribute.store =
					container->ops.store;
			ret = sysfs_create_file(&top_set->kobj,
						&attribute->attribute.attr);
			if (ret)
				goto err_out;
		} else {
			/* The container is presented as a sub directory. */
			sub_set = kzalloc(sizeof(*sub_set), GFP_KERNEL);
			if (!sub_set) {
				ret = -ENOMEM;
				goto err_out;
			}
			list_add(&sub_set->entry, &adev->pm.od_kobj_list);

			ret = kobject_init_and_add(&sub_set->kobj,
						   &od_ktype,
						   &top_set->kobj,
						   "%s",
						   container->name);
			if (ret)
				goto err_out;
			INIT_LIST_HEAD(&sub_set->attribute);
			sub_set->priv = adev;

			for (j = 0; j < ARRAY_SIZE(container->sub_feature); j++) {
				feature = &container->sub_feature[j];
				if (!feature->name)
					continue;

				if (!amdgpu_is_od_feature_supported(adev,
				     &feature->ops))
					continue;

				/*
				 * With the container presented as a sub directory, the entry within
				 * it is presented as a plain file under the sub directory.
				 */
				attribute = kzalloc(sizeof(*attribute), GFP_KERNEL);
				if (!attribute) {
					ret = -ENOMEM;
					goto err_out;
				}
				list_add(&attribute->entry, &sub_set->attribute);

				attribute->attribute.attr.mode =
						feature->ops.is_visible(adev);
				attribute->attribute.attr.name = feature->name;
				attribute->attribute.show =
						feature->ops.show;
				attribute->attribute.store =
						feature->ops.store;
				ret = sysfs_create_file(&sub_set->kobj,
							&attribute->attribute.attr);
				if (ret)
					goto err_out;
			}
		}
	}

	return 0;

err_out:
	amdgpu_od_set_fini(adev);

	return ret;
}

int amdgpu_pm_sysfs_init(struct amdgpu_device *adev)
{
	uint32_t mask = 0;
	int ret;

	if (adev->pm.sysfs_initialized)
		return 0;

	INIT_LIST_HEAD(&adev->pm.pm_attr_list);

	if (adev->pm.dpm_enabled == 0)
		return 0;

	adev->pm.int_hwmon_dev = hwmon_device_register_with_groups(adev->dev,
								   DRIVER_NAME, adev,
								   hwmon_groups);
	if (IS_ERR(adev->pm.int_hwmon_dev)) {
		ret = PTR_ERR(adev->pm.int_hwmon_dev);
		dev_err(adev->dev,
			"Unable to register hwmon device: %d\n", ret);
		return ret;
	}

	switch (amdgpu_virt_get_sriov_vf_mode(adev)) {
	case SRIOV_VF_MODE_ONE_VF:
		mask = ATTR_FLAG_ONEVF;
		break;
	case SRIOV_VF_MODE_MULTI_VF:
		mask = 0;
		break;
	case SRIOV_VF_MODE_BARE_METAL:
	default:
		mask = ATTR_FLAG_MASK_ALL;
		break;
	}

	ret = amdgpu_device_attr_create_groups(adev,
					       amdgpu_device_attrs,
					       ARRAY_SIZE(amdgpu_device_attrs),
					       mask,
					       &adev->pm.pm_attr_list);
	if (ret)
		goto err_out0;

	if (amdgpu_dpm_is_overdrive_supported(adev)) {
		ret = amdgpu_od_set_init(adev);
		if (ret)
			goto err_out1;
	}

	adev->pm.sysfs_initialized = true;

	return 0;

err_out1:
	amdgpu_device_attr_remove_groups(adev, &adev->pm.pm_attr_list);
err_out0:
	if (adev->pm.int_hwmon_dev)
		hwmon_device_unregister(adev->pm.int_hwmon_dev);

	return ret;
}

void amdgpu_pm_sysfs_fini(struct amdgpu_device *adev)
{
	amdgpu_od_set_fini(adev);

	if (adev->pm.int_hwmon_dev)
		hwmon_device_unregister(adev->pm.int_hwmon_dev);

	amdgpu_device_attr_remove_groups(adev, &adev->pm.pm_attr_list);
}

/*
 * Debugfs info
 */
#if defined(CONFIG_DEBUG_FS)

static void amdgpu_debugfs_prints_cpu_info(struct seq_file *m,
					   struct amdgpu_device *adev)
{
	uint16_t *p_val;
	uint32_t size;
	int i;
	uint32_t num_cpu_cores = amdgpu_dpm_get_num_cpu_cores(adev);

	if (amdgpu_dpm_is_cclk_dpm_supported(adev)) {
		p_val = kcalloc(num_cpu_cores, sizeof(uint16_t),
				GFP_KERNEL);

		if (!amdgpu_dpm_read_sensor(adev, AMDGPU_PP_SENSOR_CPU_CLK,
					    (void *)p_val, &size)) {
			for (i = 0; i < num_cpu_cores; i++)
				seq_printf(m, "\t%u MHz (CPU%d)\n",
					   *(p_val + i), i);
		}

		kfree(p_val);
	}
}

static int amdgpu_debugfs_pm_info_pp(struct seq_file *m, struct amdgpu_device *adev)
{
	uint32_t mp1_ver = amdgpu_ip_version(adev, MP1_HWIP, 0);
	uint32_t gc_ver = amdgpu_ip_version(adev, GC_HWIP, 0);
	uint32_t value;
	uint64_t value64 = 0;
	uint32_t query = 0;
	int size;

	/* GPU Clocks */
	size = sizeof(value);
	seq_printf(m, "GFX Clocks and Power:\n");

	amdgpu_debugfs_prints_cpu_info(m, adev);

	if (!amdgpu_dpm_read_sensor(adev, AMDGPU_PP_SENSOR_GFX_MCLK, (void *)&value, &size))
		seq_printf(m, "\t%u MHz (MCLK)\n", value/100);
	if (!amdgpu_dpm_read_sensor(adev, AMDGPU_PP_SENSOR_GFX_SCLK, (void *)&value, &size))
		seq_printf(m, "\t%u MHz (SCLK)\n", value/100);
	if (!amdgpu_dpm_read_sensor(adev, AMDGPU_PP_SENSOR_STABLE_PSTATE_SCLK, (void *)&value, &size))
		seq_printf(m, "\t%u MHz (PSTATE_SCLK)\n", value/100);
	if (!amdgpu_dpm_read_sensor(adev, AMDGPU_PP_SENSOR_STABLE_PSTATE_MCLK, (void *)&value, &size))
		seq_printf(m, "\t%u MHz (PSTATE_MCLK)\n", value/100);
	if (!amdgpu_dpm_read_sensor(adev, AMDGPU_PP_SENSOR_VDDGFX, (void *)&value, &size))
		seq_printf(m, "\t%u mV (VDDGFX)\n", value);
	if (!amdgpu_dpm_read_sensor(adev, AMDGPU_PP_SENSOR_VDDNB, (void *)&value, &size))
		seq_printf(m, "\t%u mV (VDDNB)\n", value);
	size = sizeof(uint32_t);
	if (!amdgpu_dpm_read_sensor(adev, AMDGPU_PP_SENSOR_GPU_AVG_POWER, (void *)&query, &size))
		seq_printf(m, "\t%u.%u W (average GPU)\n", query >> 8, query & 0xff);
	size = sizeof(uint32_t);
	if (!amdgpu_dpm_read_sensor(adev, AMDGPU_PP_SENSOR_GPU_INPUT_POWER, (void *)&query, &size))
		seq_printf(m, "\t%u.%u W (current GPU)\n", query >> 8, query & 0xff);
	size = sizeof(value);
	seq_printf(m, "\n");

	/* GPU Temp */
	if (!amdgpu_dpm_read_sensor(adev, AMDGPU_PP_SENSOR_GPU_TEMP, (void *)&value, &size))
		seq_printf(m, "GPU Temperature: %u C\n", value/1000);

	/* GPU Load */
	if (!amdgpu_dpm_read_sensor(adev, AMDGPU_PP_SENSOR_GPU_LOAD, (void *)&value, &size))
		seq_printf(m, "GPU Load: %u %%\n", value);
	/* MEM Load */
	if (!amdgpu_dpm_read_sensor(adev, AMDGPU_PP_SENSOR_MEM_LOAD, (void *)&value, &size))
		seq_printf(m, "MEM Load: %u %%\n", value);

	seq_printf(m, "\n");

	/* SMC feature mask */
	if (!amdgpu_dpm_read_sensor(adev, AMDGPU_PP_SENSOR_ENABLED_SMC_FEATURES_MASK, (void *)&value64, &size))
		seq_printf(m, "SMC Feature Mask: 0x%016llx\n", value64);

	/* ASICs greater than CHIP_VEGA20 supports these sensors */
	if (gc_ver != IP_VERSION(9, 4, 0) && mp1_ver > IP_VERSION(9, 0, 0)) {
		/* VCN clocks */
		if (!amdgpu_dpm_read_sensor(adev, AMDGPU_PP_SENSOR_VCN_POWER_STATE, (void *)&value, &size)) {
			if (!value) {
				seq_printf(m, "VCN: Disabled\n");
			} else {
				seq_printf(m, "VCN: Enabled\n");
				if (!amdgpu_dpm_read_sensor(adev, AMDGPU_PP_SENSOR_UVD_DCLK, (void *)&value, &size))
					seq_printf(m, "\t%u MHz (DCLK)\n", value/100);
				if (!amdgpu_dpm_read_sensor(adev, AMDGPU_PP_SENSOR_UVD_VCLK, (void *)&value, &size))
					seq_printf(m, "\t%u MHz (VCLK)\n", value/100);
			}
		}
		seq_printf(m, "\n");
	} else {
		/* UVD clocks */
		if (!amdgpu_dpm_read_sensor(adev, AMDGPU_PP_SENSOR_UVD_POWER, (void *)&value, &size)) {
			if (!value) {
				seq_printf(m, "UVD: Disabled\n");
			} else {
				seq_printf(m, "UVD: Enabled\n");
				if (!amdgpu_dpm_read_sensor(adev, AMDGPU_PP_SENSOR_UVD_DCLK, (void *)&value, &size))
					seq_printf(m, "\t%u MHz (DCLK)\n", value/100);
				if (!amdgpu_dpm_read_sensor(adev, AMDGPU_PP_SENSOR_UVD_VCLK, (void *)&value, &size))
					seq_printf(m, "\t%u MHz (VCLK)\n", value/100);
			}
		}
		seq_printf(m, "\n");

		/* VCE clocks */
		if (!amdgpu_dpm_read_sensor(adev, AMDGPU_PP_SENSOR_VCE_POWER, (void *)&value, &size)) {
			if (!value) {
				seq_printf(m, "VCE: Disabled\n");
			} else {
				seq_printf(m, "VCE: Enabled\n");
				if (!amdgpu_dpm_read_sensor(adev, AMDGPU_PP_SENSOR_VCE_ECCLK, (void *)&value, &size))
					seq_printf(m, "\t%u MHz (ECCLK)\n", value/100);
			}
		}
	}

	return 0;
}

static const struct cg_flag_name clocks[] = {
	{AMD_CG_SUPPORT_GFX_FGCG, "Graphics Fine Grain Clock Gating"},
	{AMD_CG_SUPPORT_GFX_MGCG, "Graphics Medium Grain Clock Gating"},
	{AMD_CG_SUPPORT_GFX_MGLS, "Graphics Medium Grain memory Light Sleep"},
	{AMD_CG_SUPPORT_GFX_CGCG, "Graphics Coarse Grain Clock Gating"},
	{AMD_CG_SUPPORT_GFX_CGLS, "Graphics Coarse Grain memory Light Sleep"},
	{AMD_CG_SUPPORT_GFX_CGTS, "Graphics Coarse Grain Tree Shader Clock Gating"},
	{AMD_CG_SUPPORT_GFX_CGTS_LS, "Graphics Coarse Grain Tree Shader Light Sleep"},
	{AMD_CG_SUPPORT_GFX_CP_LS, "Graphics Command Processor Light Sleep"},
	{AMD_CG_SUPPORT_GFX_RLC_LS, "Graphics Run List Controller Light Sleep"},
	{AMD_CG_SUPPORT_GFX_3D_CGCG, "Graphics 3D Coarse Grain Clock Gating"},
	{AMD_CG_SUPPORT_GFX_3D_CGLS, "Graphics 3D Coarse Grain memory Light Sleep"},
	{AMD_CG_SUPPORT_MC_LS, "Memory Controller Light Sleep"},
	{AMD_CG_SUPPORT_MC_MGCG, "Memory Controller Medium Grain Clock Gating"},
	{AMD_CG_SUPPORT_SDMA_LS, "System Direct Memory Access Light Sleep"},
	{AMD_CG_SUPPORT_SDMA_MGCG, "System Direct Memory Access Medium Grain Clock Gating"},
	{AMD_CG_SUPPORT_BIF_MGCG, "Bus Interface Medium Grain Clock Gating"},
	{AMD_CG_SUPPORT_BIF_LS, "Bus Interface Light Sleep"},
	{AMD_CG_SUPPORT_UVD_MGCG, "Unified Video Decoder Medium Grain Clock Gating"},
	{AMD_CG_SUPPORT_VCE_MGCG, "Video Compression Engine Medium Grain Clock Gating"},
	{AMD_CG_SUPPORT_HDP_LS, "Host Data Path Light Sleep"},
	{AMD_CG_SUPPORT_HDP_MGCG, "Host Data Path Medium Grain Clock Gating"},
	{AMD_CG_SUPPORT_DRM_MGCG, "Digital Right Management Medium Grain Clock Gating"},
	{AMD_CG_SUPPORT_DRM_LS, "Digital Right Management Light Sleep"},
	{AMD_CG_SUPPORT_ROM_MGCG, "Rom Medium Grain Clock Gating"},
	{AMD_CG_SUPPORT_DF_MGCG, "Data Fabric Medium Grain Clock Gating"},
	{AMD_CG_SUPPORT_VCN_MGCG, "VCN Medium Grain Clock Gating"},
	{AMD_CG_SUPPORT_HDP_DS, "Host Data Path Deep Sleep"},
	{AMD_CG_SUPPORT_HDP_SD, "Host Data Path Shutdown"},
	{AMD_CG_SUPPORT_IH_CG, "Interrupt Handler Clock Gating"},
	{AMD_CG_SUPPORT_JPEG_MGCG, "JPEG Medium Grain Clock Gating"},
	{AMD_CG_SUPPORT_REPEATER_FGCG, "Repeater Fine Grain Clock Gating"},
	{AMD_CG_SUPPORT_GFX_PERF_CLK, "Perfmon Clock Gating"},
	{AMD_CG_SUPPORT_ATHUB_MGCG, "Address Translation Hub Medium Grain Clock Gating"},
	{AMD_CG_SUPPORT_ATHUB_LS, "Address Translation Hub Light Sleep"},
	{0, NULL},
};

static void amdgpu_parse_cg_state(struct seq_file *m, u64 flags)
{
	int i;

	for (i = 0; clocks[i].flag; i++)
		seq_printf(m, "\t%s: %s\n", clocks[i].name,
			   (flags & clocks[i].flag) ? "On" : "Off");
}

static int amdgpu_debugfs_pm_info_show(struct seq_file *m, void *unused)
{
	struct amdgpu_device *adev = (struct amdgpu_device *)m->private;
	struct drm_device *dev = adev_to_drm(adev);
	u64 flags = 0;
	int r;

	if (amdgpu_in_reset(adev))
		return -EPERM;
	if (adev->in_suspend && !adev->in_runpm)
		return -EPERM;

	r = pm_runtime_get_sync(dev->dev);
	if (r < 0) {
		pm_runtime_put_autosuspend(dev->dev);
		return r;
	}

	if (amdgpu_dpm_debugfs_print_current_performance_level(adev, m)) {
		r = amdgpu_debugfs_pm_info_pp(m, adev);
		if (r)
			goto out;
	}

	amdgpu_device_ip_get_clockgating_state(adev, &flags);

	seq_printf(m, "Clock Gating Flags Mask: 0x%llx\n", flags);
	amdgpu_parse_cg_state(m, flags);
	seq_printf(m, "\n");

out:
	pm_runtime_mark_last_busy(dev->dev);
	pm_runtime_put_autosuspend(dev->dev);

	return r;
}

DEFINE_SHOW_ATTRIBUTE(amdgpu_debugfs_pm_info);

/*
 * amdgpu_pm_priv_buffer_read - Read memory region allocated to FW
 *
 * Reads debug memory region allocated to PMFW
 */
static ssize_t amdgpu_pm_prv_buffer_read(struct file *f, char __user *buf,
					 size_t size, loff_t *pos)
{
	struct amdgpu_device *adev = file_inode(f)->i_private;
	size_t smu_prv_buf_size;
	void *smu_prv_buf;
	int ret = 0;

	if (amdgpu_in_reset(adev))
		return -EPERM;
	if (adev->in_suspend && !adev->in_runpm)
		return -EPERM;

	ret = amdgpu_dpm_get_smu_prv_buf_details(adev, &smu_prv_buf, &smu_prv_buf_size);
	if (ret)
		return ret;

	if (!smu_prv_buf || !smu_prv_buf_size)
		return -EINVAL;

	return simple_read_from_buffer(buf, size, pos, smu_prv_buf,
				       smu_prv_buf_size);
}

static const struct file_operations amdgpu_debugfs_pm_prv_buffer_fops = {
	.owner = THIS_MODULE,
	.open = simple_open,
	.read = amdgpu_pm_prv_buffer_read,
	.llseek = default_llseek,
};

#endif

void amdgpu_debugfs_pm_init(struct amdgpu_device *adev)
{
#if defined(CONFIG_DEBUG_FS)
	struct drm_minor *minor = adev_to_drm(adev)->primary;
	struct dentry *root = minor->debugfs_root;

	if (!adev->pm.dpm_enabled)
		return;

	debugfs_create_file("amdgpu_pm_info", 0444, root, adev,
			    &amdgpu_debugfs_pm_info_fops);

	if (adev->pm.smu_prv_buffer_size > 0)
		debugfs_create_file_size("amdgpu_pm_prv_buffer", 0444, root,
					 adev,
					 &amdgpu_debugfs_pm_prv_buffer_fops,
					 adev->pm.smu_prv_buffer_size);

	amdgpu_dpm_stb_debug_fs_init(adev);
#endif
}<|MERGE_RESOLUTION|>--- conflicted
+++ resolved
@@ -3435,14 +3435,8 @@
 	}
 
 	/* only SOC15 dGPUs support hotspot and mem temperatures */
-<<<<<<< HEAD
-	if (((adev->flags & AMD_IS_APU) || gc_ver < IP_VERSION(9, 0, 0) ||
-	    (gc_ver == IP_VERSION(9, 4, 3))) &&
-	     (attr == &sensor_dev_attr_temp2_crit_hyst.dev_attr.attr ||
-=======
 	if (((adev->flags & AMD_IS_APU) || gc_ver < IP_VERSION(9, 0, 0)) &&
 	    (attr == &sensor_dev_attr_temp2_crit_hyst.dev_attr.attr ||
->>>>>>> cd905115
 	     attr == &sensor_dev_attr_temp3_crit_hyst.dev_attr.attr ||
 	     attr == &sensor_dev_attr_temp1_emergency.dev_attr.attr ||
 	     attr == &sensor_dev_attr_temp2_emergency.dev_attr.attr ||
