/*
 * Copyright 2015 Advanced Micro Devices, Inc.
 *
 * Permission is hereby granted, free of charge, to any person obtaining a
 * copy of this software and associated documentation files (the "Software"),
 * to deal in the Software without restriction, including without limitation
 * the rights to use, copy, modify, merge, publish, distribute, sublicense,
 * and/or sell copies of the Software, and to permit persons to whom the
 * Software is furnished to do so, subject to the following conditions:
 *
 * The above copyright notice and this permission notice shall be included in
 * all copies or substantial portions of the Software.
 *
 * THE SOFTWARE IS PROVIDED "AS IS", WITHOUT WARRANTY OF ANY KIND, EXPRESS OR
 * IMPLIED, INCLUDING BUT NOT LIMITED TO THE WARRANTIES OF MERCHANTABILITY,
 * FITNESS FOR A PARTICULAR PURPOSE AND NONINFRINGEMENT.  IN NO EVENT SHALL
 * THE COPYRIGHT HOLDER(S) OR AUTHOR(S) BE LIABLE FOR ANY CLAIM, DAMAGES OR
 * OTHER LIABILITY, WHETHER IN AN ACTION OF CONTRACT, TORT OR OTHERWISE,
 * ARISING FROM, OUT OF OR IN CONNECTION WITH THE SOFTWARE OR THE USE OR
 * OTHER DEALINGS IN THE SOFTWARE.
 *
 * Authors: AMD
 *
 */

#include <linux/string.h>
#include <linux/acpi.h>
#include <linux/i2c.h>

#include <drm/drm_atomic.h>
#include <drm/drm_probe_helper.h>
#include <drm/amdgpu_drm.h>
#include <drm/drm_edid.h>

#include "dm_services.h"
#include "amdgpu.h"
#include "dc.h"
#include "amdgpu_dm.h"
#include "amdgpu_dm_irq.h"
#include "amdgpu_dm_mst_types.h"

#include "dm_helpers.h"
#include "ddc_service_types.h"

struct monitor_patch_info {
	unsigned int manufacturer_id;
	unsigned int product_id;
	void (*patch_func)(struct dc_edid_caps *edid_caps, unsigned int param);
	unsigned int patch_param;
};
static void set_max_dsc_bpp_limit(struct dc_edid_caps *edid_caps, unsigned int param);

static const struct monitor_patch_info monitor_patch_table[] = {
{0x6D1E, 0x5BBF, set_max_dsc_bpp_limit, 15},
{0x6D1E, 0x5B9A, set_max_dsc_bpp_limit, 15},
};

static void set_max_dsc_bpp_limit(struct dc_edid_caps *edid_caps, unsigned int param)
{
	if (edid_caps)
		edid_caps->panel_patch.max_dsc_target_bpp_limit = param;
}

static int amdgpu_dm_patch_edid_caps(struct dc_edid_caps *edid_caps)
{
	int i, ret = 0;

	for (i = 0; i < ARRAY_SIZE(monitor_patch_table); i++)
		if ((edid_caps->manufacturer_id == monitor_patch_table[i].manufacturer_id)
			&&  (edid_caps->product_id == monitor_patch_table[i].product_id)) {
			monitor_patch_table[i].patch_func(edid_caps, monitor_patch_table[i].patch_param);
			ret++;
		}

	return ret;
}

/* dm_helpers_parse_edid_caps
 *
 * Parse edid caps
 *
 * @edid:	[in] pointer to edid
 *  edid_caps:	[in] pointer to edid caps
 * @return
 *	void
 * */
enum dc_edid_status dm_helpers_parse_edid_caps(
		struct dc_link *link,
		const struct dc_edid *edid,
		struct dc_edid_caps *edid_caps)
{
	struct amdgpu_dm_connector *aconnector = link->priv;
	struct drm_connector *connector = &aconnector->base;
	struct edid *edid_buf = edid ? (struct edid *) edid->raw_edid : NULL;
	struct cea_sad *sads;
	int sad_count = -1;
	int sadb_count = -1;
	int i = 0;
	uint8_t *sadb = NULL;

	enum dc_edid_status result = EDID_OK;

	if (!edid_caps || !edid)
		return EDID_BAD_INPUT;

	if (!drm_edid_is_valid(edid_buf))
		result = EDID_BAD_CHECKSUM;

	edid_caps->manufacturer_id = (uint16_t) edid_buf->mfg_id[0] |
					((uint16_t) edid_buf->mfg_id[1])<<8;
	edid_caps->product_id = (uint16_t) edid_buf->prod_code[0] |
					((uint16_t) edid_buf->prod_code[1])<<8;
	edid_caps->serial_number = edid_buf->serial;
	edid_caps->manufacture_week = edid_buf->mfg_week;
	edid_caps->manufacture_year = edid_buf->mfg_year;

	drm_edid_get_monitor_name(edid_buf,
				  edid_caps->display_name,
				  AUDIO_INFO_DISPLAY_NAME_SIZE_IN_CHARS);

	edid_caps->edid_hdmi = connector->display_info.is_hdmi;

	sad_count = drm_edid_to_sad((struct edid *) edid->raw_edid, &sads);
	if (sad_count <= 0)
		return result;

	edid_caps->audio_mode_count = sad_count < DC_MAX_AUDIO_DESC_COUNT ? sad_count : DC_MAX_AUDIO_DESC_COUNT;
	for (i = 0; i < edid_caps->audio_mode_count; ++i) {
		struct cea_sad *sad = &sads[i];

		edid_caps->audio_modes[i].format_code = sad->format;
		edid_caps->audio_modes[i].channel_count = sad->channels + 1;
		edid_caps->audio_modes[i].sample_rate = sad->freq;
		edid_caps->audio_modes[i].sample_size = sad->byte2;
	}

	sadb_count = drm_edid_to_speaker_allocation((struct edid *) edid->raw_edid, &sadb);

	if (sadb_count < 0) {
		DRM_ERROR("Couldn't read Speaker Allocation Data Block: %d\n", sadb_count);
		sadb_count = 0;
	}

	if (sadb_count)
		edid_caps->speaker_flags = sadb[0];
	else
		edid_caps->speaker_flags = DEFAULT_SPEAKER_LOCATION;

	kfree(sads);
	kfree(sadb);

	amdgpu_dm_patch_edid_caps(edid_caps);

	return result;
}

static void
fill_dc_mst_payload_table_from_drm(struct drm_dp_mst_topology_state *mst_state,
				   struct amdgpu_dm_connector *aconnector,
				   struct dc_dp_mst_stream_allocation_table *table)
{
	struct dc_dp_mst_stream_allocation_table new_table = { 0 };
	struct dc_dp_mst_stream_allocation *sa;
	struct drm_dp_mst_atomic_payload *payload;

	/* Fill payload info*/
	list_for_each_entry(payload, &mst_state->payloads, next) {
		if (payload->delete)
			continue;

		sa = &new_table.stream_allocations[new_table.stream_count];
		sa->slot_count = payload->time_slots;
		sa->vcp_id = payload->vcpi;
		new_table.stream_count++;
	}

	/* Overwrite the old table */
	*table = new_table;
}

void dm_helpers_dp_update_branch_info(
	struct dc_context *ctx,
	const struct dc_link *link)
{}

/*
 * Writes payload allocation table in immediate downstream device.
 */
bool dm_helpers_dp_mst_write_payload_allocation_table(
		struct dc_context *ctx,
		const struct dc_stream_state *stream,
		struct dc_dp_mst_stream_allocation_table *proposed_table,
		bool enable)
{
	struct amdgpu_dm_connector *aconnector;
	struct drm_dp_mst_topology_state *mst_state;
	struct drm_dp_mst_atomic_payload *payload;
	struct drm_dp_mst_topology_mgr *mst_mgr;

	aconnector = (struct amdgpu_dm_connector *)stream->dm_stream_context;
	/* Accessing the connector state is required for vcpi_slots allocation
	 * and directly relies on behaviour in commit check
	 * that blocks before commit guaranteeing that the state
	 * is not gonna be swapped while still in use in commit tail */

	if (!aconnector || !aconnector->mst_port)
		return false;

	mst_mgr = &aconnector->mst_port->mst_mgr;
	mst_state = to_drm_dp_mst_topology_state(mst_mgr->base.state);

	/* It's OK for this to fail */
	payload = drm_atomic_get_mst_payload_state(mst_state, aconnector->port);
	if (enable)
		drm_dp_add_payload_part1(mst_mgr, mst_state, payload);
	else
		drm_dp_remove_payload(mst_mgr, mst_state, payload);

	/* mst_mgr->->payloads are VC payload notify MST branch using DPCD or
	 * AUX message. The sequence is slot 1-63 allocated sequence for each
	 * stream. AMD ASIC stream slot allocation should follow the same
	 * sequence. copy DRM MST allocation to dc */
	fill_dc_mst_payload_table_from_drm(mst_state, aconnector, proposed_table);

	return true;
}

/*
 * poll pending down reply
 */
void dm_helpers_dp_mst_poll_pending_down_reply(
	struct dc_context *ctx,
	const struct dc_link *link)
{}

/*
 * Clear payload allocation table before enable MST DP link.
 */
void dm_helpers_dp_mst_clear_payload_allocation_table(
	struct dc_context *ctx,
	const struct dc_link *link)
{}

/*
 * Polls for ACT (allocation change trigger) handled and sends
 * ALLOCATE_PAYLOAD message.
 */
enum act_return_status dm_helpers_dp_mst_poll_for_allocation_change_trigger(
		struct dc_context *ctx,
		const struct dc_stream_state *stream)
{
	struct amdgpu_dm_connector *aconnector;
	struct drm_dp_mst_topology_mgr *mst_mgr;
	int ret;

	aconnector = (struct amdgpu_dm_connector *)stream->dm_stream_context;

	if (!aconnector || !aconnector->mst_port)
		return ACT_FAILED;

	mst_mgr = &aconnector->mst_port->mst_mgr;

	if (!mst_mgr->mst_state)
		return ACT_FAILED;

	ret = drm_dp_check_act_status(mst_mgr);

	if (ret)
		return ACT_FAILED;

	return ACT_SUCCESS;
}

bool dm_helpers_dp_mst_send_payload_allocation(
		struct dc_context *ctx,
		const struct dc_stream_state *stream,
		bool enable)
{
	struct amdgpu_dm_connector *aconnector;
	struct drm_dp_mst_topology_state *mst_state;
	struct drm_dp_mst_topology_mgr *mst_mgr;
<<<<<<< HEAD
	struct drm_dp_mst_port *mst_port;
=======
	struct drm_dp_mst_atomic_payload *payload;
>>>>>>> 7365df19
	enum mst_progress_status set_flag = MST_ALLOCATE_NEW_PAYLOAD;
	enum mst_progress_status clr_flag = MST_CLEAR_ALLOCATED_PAYLOAD;

	aconnector = (struct amdgpu_dm_connector *)stream->dm_stream_context;

	if (!aconnector || !aconnector->mst_port)
		return false;

	mst_mgr = &aconnector->mst_port->mst_mgr;
	mst_state = to_drm_dp_mst_topology_state(mst_mgr->base.state);

<<<<<<< HEAD
	if (!mst_mgr->mst_state)
		return false;

=======
	payload = drm_atomic_get_mst_payload_state(mst_state, aconnector->port);
>>>>>>> 7365df19
	if (!enable) {
		set_flag = MST_CLEAR_ALLOCATED_PAYLOAD;
		clr_flag = MST_ALLOCATE_NEW_PAYLOAD;
	}
<<<<<<< HEAD

	if (drm_dp_update_payload_part2(mst_mgr)) {
		amdgpu_dm_set_mst_status(&aconnector->mst_status,
			set_flag, false);
	} else {
		amdgpu_dm_set_mst_status(&aconnector->mst_status,
			set_flag, true);
		amdgpu_dm_set_mst_status(&aconnector->mst_status,
			clr_flag, false);
	}
=======
>>>>>>> 7365df19

	if (enable && drm_dp_add_payload_part2(mst_mgr, mst_state->base.state, payload)) {
		amdgpu_dm_set_mst_status(&aconnector->mst_status,
			set_flag, false);
	} else {
		amdgpu_dm_set_mst_status(&aconnector->mst_status,
			set_flag, true);
		amdgpu_dm_set_mst_status(&aconnector->mst_status,
			clr_flag, false);
	}

	return true;
}

void dm_dtn_log_begin(struct dc_context *ctx,
	struct dc_log_buffer_ctx *log_ctx)
{
	static const char msg[] = "[dtn begin]\n";

	if (!log_ctx) {
		pr_info("%s", msg);
		return;
	}

	dm_dtn_log_append_v(ctx, log_ctx, "%s", msg);
}

__printf(3, 4)
void dm_dtn_log_append_v(struct dc_context *ctx,
	struct dc_log_buffer_ctx *log_ctx,
	const char *msg, ...)
{
	va_list args;
	size_t total;
	int n;

	if (!log_ctx) {
		/* No context, redirect to dmesg. */
		struct va_format vaf;

		vaf.fmt = msg;
		vaf.va = &args;

		va_start(args, msg);
		pr_info("%pV", &vaf);
		va_end(args);

		return;
	}

	/* Measure the output. */
	va_start(args, msg);
	n = vsnprintf(NULL, 0, msg, args);
	va_end(args);

	if (n <= 0)
		return;

	/* Reallocate the string buffer as needed. */
	total = log_ctx->pos + n + 1;

	if (total > log_ctx->size) {
		char *buf = (char *)kvcalloc(total, sizeof(char), GFP_KERNEL);

		if (buf) {
			memcpy(buf, log_ctx->buf, log_ctx->pos);
			kfree(log_ctx->buf);

			log_ctx->buf = buf;
			log_ctx->size = total;
		}
	}

	if (!log_ctx->buf)
		return;

	/* Write the formatted string to the log buffer. */
	va_start(args, msg);
	n = vscnprintf(
		log_ctx->buf + log_ctx->pos,
		log_ctx->size - log_ctx->pos,
		msg,
		args);
	va_end(args);

	if (n > 0)
		log_ctx->pos += n;
}

void dm_dtn_log_end(struct dc_context *ctx,
	struct dc_log_buffer_ctx *log_ctx)
{
	static const char msg[] = "[dtn end]\n";

	if (!log_ctx) {
		pr_info("%s", msg);
		return;
	}

	dm_dtn_log_append_v(ctx, log_ctx, "%s", msg);
}

bool dm_helpers_dp_mst_start_top_mgr(
		struct dc_context *ctx,
		const struct dc_link *link,
		bool boot)
{
	struct amdgpu_dm_connector *aconnector = link->priv;

	if (!aconnector) {
		DRM_ERROR("Failed to find connector for link!");
		return false;
	}

	if (boot) {
		DRM_INFO("DM_MST: Differing MST start on aconnector: %p [id: %d]\n",
					aconnector, aconnector->base.base.id);
		return true;
	}

	DRM_INFO("DM_MST: starting TM on aconnector: %p [id: %d]\n",
			aconnector, aconnector->base.base.id);

	return (drm_dp_mst_topology_mgr_set_mst(&aconnector->mst_mgr, true) == 0);
}

bool dm_helpers_dp_mst_stop_top_mgr(
		struct dc_context *ctx,
		struct dc_link *link)
{
	struct amdgpu_dm_connector *aconnector = link->priv;

	if (!aconnector) {
		DRM_ERROR("Failed to find connector for link!");
		return false;
	}

	DRM_INFO("DM_MST: stopping TM on aconnector: %p [id: %d]\n",
			aconnector, aconnector->base.base.id);

	if (aconnector->mst_mgr.mst_state == true) {
		drm_dp_mst_topology_mgr_set_mst(&aconnector->mst_mgr, false);
		link->cur_link_settings.lane_count = 0;
	}

	return false;
}

bool dm_helpers_dp_read_dpcd(
		struct dc_context *ctx,
		const struct dc_link *link,
		uint32_t address,
		uint8_t *data,
		uint32_t size)
{

	struct amdgpu_dm_connector *aconnector = link->priv;

	if (!aconnector) {
		DC_LOG_DC("Failed to find connector for link!\n");
		return false;
	}

	return drm_dp_dpcd_read(&aconnector->dm_dp_aux.aux, address,
			data, size) > 0;
}

bool dm_helpers_dp_write_dpcd(
		struct dc_context *ctx,
		const struct dc_link *link,
		uint32_t address,
		const uint8_t *data,
		uint32_t size)
{
	struct amdgpu_dm_connector *aconnector = link->priv;

	if (!aconnector) {
		DRM_ERROR("Failed to find connector for link!");
		return false;
	}

	return drm_dp_dpcd_write(&aconnector->dm_dp_aux.aux,
			address, (uint8_t *)data, size) > 0;
}

bool dm_helpers_submit_i2c(
		struct dc_context *ctx,
		const struct dc_link *link,
		struct i2c_command *cmd)
{
	struct amdgpu_dm_connector *aconnector = link->priv;
	struct i2c_msg *msgs;
	int i = 0;
	int num = cmd->number_of_payloads;
	bool result;

	if (!aconnector) {
		DRM_ERROR("Failed to find connector for link!");
		return false;
	}

	msgs = kcalloc(num, sizeof(struct i2c_msg), GFP_KERNEL);

	if (!msgs)
		return false;

	for (i = 0; i < num; i++) {
		msgs[i].flags = cmd->payloads[i].write ? 0 : I2C_M_RD;
		msgs[i].addr = cmd->payloads[i].address;
		msgs[i].len = cmd->payloads[i].length;
		msgs[i].buf = cmd->payloads[i].data;
	}

	result = i2c_transfer(&aconnector->i2c->base, msgs, num) == num;

	kfree(msgs);

	return result;
}

#if defined(CONFIG_DRM_AMD_DC_DCN)
static bool execute_synaptics_rc_command(struct drm_dp_aux *aux,
		bool is_write_cmd,
		unsigned char cmd,
		unsigned int length,
		unsigned int offset,
		unsigned char *data)
{
	bool success = false;
	unsigned char rc_data[16] = {0};
	unsigned char rc_offset[4] = {0};
	unsigned char rc_length[2] = {0};
	unsigned char rc_cmd = 0;
	unsigned char rc_result = 0xFF;
	unsigned char i = 0;
	int ret;

	if (is_write_cmd) {
		// write rc data
		memmove(rc_data, data, length);
		ret = drm_dp_dpcd_write(aux, SYNAPTICS_RC_DATA, rc_data, sizeof(rc_data));
	}

	// write rc offset
	rc_offset[0] = (unsigned char) offset & 0xFF;
	rc_offset[1] = (unsigned char) (offset >> 8) & 0xFF;
	rc_offset[2] = (unsigned char) (offset >> 16) & 0xFF;
	rc_offset[3] = (unsigned char) (offset >> 24) & 0xFF;
	ret = drm_dp_dpcd_write(aux, SYNAPTICS_RC_OFFSET, rc_offset, sizeof(rc_offset));

	// write rc length
	rc_length[0] = (unsigned char) length & 0xFF;
	rc_length[1] = (unsigned char) (length >> 8) & 0xFF;
	ret = drm_dp_dpcd_write(aux, SYNAPTICS_RC_LENGTH, rc_length, sizeof(rc_length));

	// write rc cmd
	rc_cmd = cmd | 0x80;
	ret = drm_dp_dpcd_write(aux, SYNAPTICS_RC_COMMAND, &rc_cmd, sizeof(rc_cmd));

	if (ret < 0) {
		DRM_ERROR("	execute_synaptics_rc_command - write cmd ..., err = %d\n", ret);
		return false;
	}

	// poll until active is 0
	for (i = 0; i < 10; i++) {
		drm_dp_dpcd_read(aux, SYNAPTICS_RC_COMMAND, &rc_cmd, sizeof(rc_cmd));
		if (rc_cmd == cmd)
			// active is 0
			break;
		msleep(10);
	}

	// read rc result
	drm_dp_dpcd_read(aux, SYNAPTICS_RC_RESULT, &rc_result, sizeof(rc_result));
	success = (rc_result == 0);

	if (success && !is_write_cmd) {
		// read rc data
		drm_dp_dpcd_read(aux, SYNAPTICS_RC_DATA, data, length);
	}

	DC_LOG_DC("	execute_synaptics_rc_command - success = %d\n", success);

	return success;
}

static void apply_synaptics_fifo_reset_wa(struct drm_dp_aux *aux)
{
	unsigned char data[16] = {0};

	DC_LOG_DC("Start apply_synaptics_fifo_reset_wa\n");

	// Step 2
	data[0] = 'P';
	data[1] = 'R';
	data[2] = 'I';
	data[3] = 'U';
	data[4] = 'S';

	if (!execute_synaptics_rc_command(aux, true, 0x01, 5, 0, data))
		return;

	// Step 3 and 4
	if (!execute_synaptics_rc_command(aux, false, 0x31, 4, 0x220998, data))
		return;

	data[0] &= (~(1 << 1)); // set bit 1 to 0
	if (!execute_synaptics_rc_command(aux, true, 0x21, 4, 0x220998, data))
		return;

	if (!execute_synaptics_rc_command(aux, false, 0x31, 4, 0x220D98, data))
		return;

	data[0] &= (~(1 << 1)); // set bit 1 to 0
	if (!execute_synaptics_rc_command(aux, true, 0x21, 4, 0x220D98, data))
		return;

	if (!execute_synaptics_rc_command(aux, false, 0x31, 4, 0x221198, data))
		return;

	data[0] &= (~(1 << 1)); // set bit 1 to 0
	if (!execute_synaptics_rc_command(aux, true, 0x21, 4, 0x221198, data))
		return;

	// Step 3 and 5
	if (!execute_synaptics_rc_command(aux, false, 0x31, 4, 0x220998, data))
		return;

	data[0] |= (1 << 1); // set bit 1 to 1
	if (!execute_synaptics_rc_command(aux, true, 0x21, 4, 0x220998, data))
		return;

	if (!execute_synaptics_rc_command(aux, false, 0x31, 4, 0x220D98, data))
		return;

	data[0] |= (1 << 1); // set bit 1 to 1
		return;

	if (!execute_synaptics_rc_command(aux, false, 0x31, 4, 0x221198, data))
		return;

	data[0] |= (1 << 1); // set bit 1 to 1
	if (!execute_synaptics_rc_command(aux, true, 0x21, 4, 0x221198, data))
		return;

	// Step 6
	if (!execute_synaptics_rc_command(aux, true, 0x02, 0, 0, NULL))
		return;

	DC_LOG_DC("Done apply_synaptics_fifo_reset_wa\n");
}

static uint8_t write_dsc_enable_synaptics_non_virtual_dpcd_mst(
		struct drm_dp_aux *aux,
		const struct dc_stream_state *stream,
		bool enable)
{
	uint8_t ret = 0;

	DC_LOG_DC("Configure DSC to non-virtual dpcd synaptics\n");

	if (enable) {
		/* When DSC is enabled on previous boot and reboot with the hub,
		 * there is a chance that Synaptics hub gets stuck during reboot sequence.
		 * Applying a workaround to reset Synaptics SDP fifo before enabling the first stream
		 */
		if (!stream->link->link_status.link_active &&
			memcmp(stream->link->dpcd_caps.branch_dev_name,
				(int8_t *)SYNAPTICS_DEVICE_ID, 4) == 0)
			apply_synaptics_fifo_reset_wa(aux);

		ret = drm_dp_dpcd_write(aux, DP_DSC_ENABLE, &enable, 1);
		DRM_INFO("Send DSC enable to synaptics\n");

	} else {
		/* Synaptics hub not support virtual dpcd,
		 * external monitor occur garbage while disable DSC,
		 * Disable DSC only when entire link status turn to false,
		 */
		if (!stream->link->link_status.link_active) {
			ret = drm_dp_dpcd_write(aux, DP_DSC_ENABLE, &enable, 1);
			DRM_INFO("Send DSC disable to synaptics\n");
		}
	}

	return ret;
}
#endif

bool dm_helpers_dp_write_dsc_enable(
		struct dc_context *ctx,
		const struct dc_stream_state *stream,
		bool enable)
{
	static const uint8_t DSC_DISABLE;
	static const uint8_t DSC_DECODING = 0x01;
	static const uint8_t DSC_PASSTHROUGH = 0x02;

	struct amdgpu_dm_connector *aconnector;
	struct drm_dp_mst_port *port;
	uint8_t enable_dsc = enable ? DSC_DECODING : DSC_DISABLE;
	uint8_t enable_passthrough = enable ? DSC_PASSTHROUGH : DSC_DISABLE;
	uint8_t ret = 0;

	if (!stream)
		return false;

	if (stream->signal == SIGNAL_TYPE_DISPLAY_PORT_MST) {
		aconnector = (struct amdgpu_dm_connector *)stream->dm_stream_context;

		if (!aconnector->dsc_aux)
			return false;

#if defined(CONFIG_DRM_AMD_DC_DCN)
		// apply w/a to synaptics
		if (needs_dsc_aux_workaround(aconnector->dc_link) &&
		    (aconnector->mst_downstream_port_present.byte & 0x7) != 0x3)
			return write_dsc_enable_synaptics_non_virtual_dpcd_mst(
				aconnector->dsc_aux, stream, enable_dsc);
#endif

		port = aconnector->port;

		if (enable) {
			if (port->passthrough_aux) {
				ret = drm_dp_dpcd_write(port->passthrough_aux,
							DP_DSC_ENABLE,
							&enable_passthrough, 1);
				DC_LOG_DC("Sent DSC pass-through enable to virtual dpcd port, ret = %u\n",
					  ret);
			}

			ret = drm_dp_dpcd_write(aconnector->dsc_aux,
						DP_DSC_ENABLE, &enable_dsc, 1);
			DC_LOG_DC("Sent DSC decoding enable to %s port, ret = %u\n",
				  (port->passthrough_aux) ? "remote RX" :
				  "virtual dpcd",
				  ret);
		} else {
			ret = drm_dp_dpcd_write(aconnector->dsc_aux,
						DP_DSC_ENABLE, &enable_dsc, 1);
			DC_LOG_DC("Sent DSC decoding disable to %s port, ret = %u\n",
				  (port->passthrough_aux) ? "remote RX" :
				  "virtual dpcd",
				  ret);

			if (port->passthrough_aux) {
				ret = drm_dp_dpcd_write(port->passthrough_aux,
							DP_DSC_ENABLE,
							&enable_passthrough, 1);
				DC_LOG_DC("Sent DSC pass-through disable to virtual dpcd port, ret = %u\n",
					  ret);
			}
		}
	}

	if (stream->signal == SIGNAL_TYPE_DISPLAY_PORT || stream->signal == SIGNAL_TYPE_EDP) {
#if defined(CONFIG_DRM_AMD_DC_DCN)
		if (stream->sink->link->dpcd_caps.dongle_type == DISPLAY_DONGLE_NONE) {
#endif
			ret = dm_helpers_dp_write_dpcd(ctx, stream->link, DP_DSC_ENABLE, &enable_dsc, 1);
			DC_LOG_DC("Send DSC %s to SST RX\n", enable_dsc ? "enable" : "disable");
#if defined(CONFIG_DRM_AMD_DC_DCN)
		} else if (stream->sink->link->dpcd_caps.dongle_type == DISPLAY_DONGLE_DP_HDMI_CONVERTER) {
			ret = dm_helpers_dp_write_dpcd(ctx, stream->link, DP_DSC_ENABLE, &enable_dsc, 1);
			DC_LOG_DC("Send DSC %s to DP-HDMI PCON\n", enable_dsc ? "enable" : "disable");
		}
#endif
	}

	return ret;
}

bool dm_helpers_is_dp_sink_present(struct dc_link *link)
{
	bool dp_sink_present;
	struct amdgpu_dm_connector *aconnector = link->priv;

	if (!aconnector) {
		BUG_ON("Failed to find connector for link!");
		return true;
	}

	mutex_lock(&aconnector->dm_dp_aux.aux.hw_mutex);
	dp_sink_present = dc_link_is_dp_sink_present(link);
	mutex_unlock(&aconnector->dm_dp_aux.aux.hw_mutex);
	return dp_sink_present;
}

enum dc_edid_status dm_helpers_read_local_edid(
		struct dc_context *ctx,
		struct dc_link *link,
		struct dc_sink *sink)
{
	struct amdgpu_dm_connector *aconnector = link->priv;
	struct drm_connector *connector = &aconnector->base;
	struct i2c_adapter *ddc;
	int retry = 3;
	enum dc_edid_status edid_status;
	struct edid *edid;

	if (link->aux_mode)
		ddc = &aconnector->dm_dp_aux.aux.ddc;
	else
		ddc = &aconnector->i2c->base;

	/* some dongles read edid incorrectly the first time,
	 * do check sum and retry to make sure read correct edid.
	 */
	do {

		edid = drm_get_edid(&aconnector->base, ddc);

		/* DP Compliance Test 4.2.2.6 */
		if (link->aux_mode && connector->edid_corrupt)
			drm_dp_send_real_edid_checksum(&aconnector->dm_dp_aux.aux, connector->real_edid_checksum);

		if (!edid && connector->edid_corrupt) {
			connector->edid_corrupt = false;
			return EDID_BAD_CHECKSUM;
		}

		if (!edid)
			return EDID_NO_RESPONSE;

		sink->dc_edid.length = EDID_LENGTH * (edid->extensions + 1);
		memmove(sink->dc_edid.raw_edid, (uint8_t *)edid, sink->dc_edid.length);

		/* We don't need the original edid anymore */
		kfree(edid);

		edid_status = dm_helpers_parse_edid_caps(
						link,
						&sink->dc_edid,
						&sink->edid_caps);

	} while (edid_status == EDID_BAD_CHECKSUM && --retry > 0);

	if (edid_status != EDID_OK)
		DRM_ERROR("EDID err: %d, on connector: %s",
				edid_status,
				aconnector->base.name);

	/* DP Compliance Test 4.2.2.3 */
	if (link->aux_mode)
		drm_dp_send_real_edid_checksum(&aconnector->dm_dp_aux.aux, sink->dc_edid.raw_edid[sink->dc_edid.length-1]);

	return edid_status;
}
int dm_helper_dmub_aux_transfer_sync(
		struct dc_context *ctx,
		const struct dc_link *link,
		struct aux_payload *payload,
		enum aux_return_code_type *operation_result)
{
	return amdgpu_dm_process_dmub_aux_transfer_sync(true, ctx,
			link->link_index, (void *)payload,
			(void *)operation_result);
}

int dm_helpers_dmub_set_config_sync(struct dc_context *ctx,
		const struct dc_link *link,
		struct set_config_cmd_payload *payload,
		enum set_config_status *operation_result)
{
	return amdgpu_dm_process_dmub_aux_transfer_sync(false, ctx,
			link->link_index, (void *)payload,
			(void *)operation_result);
}

void dm_set_dcn_clocks(struct dc_context *ctx, struct dc_clocks *clks)
{
	/* TODO: something */
}

void dm_helpers_smu_timeout(struct dc_context *ctx, unsigned int msg_id, unsigned int param, unsigned int timeout_us)
{
	// TODO:
	//amdgpu_device_gpu_recover(dc_context->driver-context, NULL);
}

void dm_helpers_init_panel_settings(
	struct dc_context *ctx,
	struct dc_panel_config *panel_config,
	struct dc_sink *sink)
{
	// Extra Panel Power Sequence
	panel_config->pps.extra_t3_ms = sink->edid_caps.panel_patch.extra_t3_ms;
	panel_config->pps.extra_t7_ms = sink->edid_caps.panel_patch.extra_t7_ms;
	panel_config->pps.extra_delay_backlight_off = sink->edid_caps.panel_patch.extra_delay_backlight_off;
	panel_config->pps.extra_post_t7_ms = 0;
	panel_config->pps.extra_pre_t11_ms = 0;
	panel_config->pps.extra_t12_ms = sink->edid_caps.panel_patch.extra_t12_ms;
	panel_config->pps.extra_post_OUI_ms = 0;
	// Feature DSC
	panel_config->dsc.disable_dsc_edp = false;
	panel_config->dsc.force_dsc_edp_policy = 0;
}

void dm_helpers_override_panel_settings(
	struct dc_context *ctx,
	struct dc_panel_config *panel_config)
{
	// Feature DSC
	if (amdgpu_dc_debug_mask & DC_DISABLE_DSC) {
		panel_config->dsc.disable_dsc_edp = true;
	}
}

void *dm_helpers_allocate_gpu_mem(
		struct dc_context *ctx,
		enum dc_gpu_mem_alloc_type type,
		size_t size,
		long long *addr)
{
	struct amdgpu_device *adev = ctx->driver_context;
	struct dal_allocation *da;
	u32 domain = (type == DC_MEM_ALLOC_TYPE_GART) ?
		AMDGPU_GEM_DOMAIN_GTT : AMDGPU_GEM_DOMAIN_VRAM;
	int ret;

	da = kzalloc(sizeof(struct dal_allocation), GFP_KERNEL);
	if (!da)
		return NULL;

	ret = amdgpu_bo_create_kernel(adev, size, PAGE_SIZE,
				      domain, &da->bo,
				      &da->gpu_addr, &da->cpu_ptr);

	*addr = da->gpu_addr;

	if (ret) {
		kfree(da);
		return NULL;
	}

	/* add da to list in dm */
	list_add(&da->list, &adev->dm.da_list);

	return da->cpu_ptr;
}

void dm_helpers_free_gpu_mem(
		struct dc_context *ctx,
		enum dc_gpu_mem_alloc_type type,
		void *pvMem)
{
	struct amdgpu_device *adev = ctx->driver_context;
	struct dal_allocation *da;

	/* walk the da list in DM */
	list_for_each_entry(da, &adev->dm.da_list, list) {
		if (pvMem == da->cpu_ptr) {
			amdgpu_bo_free_kernel(&da->bo, &da->gpu_addr, &da->cpu_ptr);
			list_del(&da->list);
			kfree(da);
			break;
		}
	}
}

bool dm_helpers_dmub_outbox_interrupt_control(struct dc_context *ctx, bool enable)
{
	enum dc_irq_source irq_source;
	bool ret;

	irq_source = DC_IRQ_SOURCE_DMCUB_OUTBOX;

	ret = dc_interrupt_set(ctx->dc, irq_source, enable);

	DRM_DEBUG_DRIVER("Dmub trace irq %sabling: r=%d\n",
			 enable ? "en" : "dis", ret);
	return ret;
}

void dm_helpers_mst_enable_stream_features(const struct dc_stream_state *stream)
{
	/* TODO: virtual DPCD */
	struct dc_link *link = stream->link;
	union down_spread_ctrl old_downspread;
	union down_spread_ctrl new_downspread;

	if (link->aux_access_disabled)
		return;

	if (!dm_helpers_dp_read_dpcd(link->ctx, link, DP_DOWNSPREAD_CTRL,
				     &old_downspread.raw,
				     sizeof(old_downspread)))
		return;

	new_downspread.raw = old_downspread.raw;
	new_downspread.bits.IGNORE_MSA_TIMING_PARAM =
		(stream->ignore_msa_timing_param) ? 1 : 0;

	if (new_downspread.raw != old_downspread.raw)
		dm_helpers_dp_write_dpcd(link->ctx, link, DP_DOWNSPREAD_CTRL,
					 &new_downspread.raw,
					 sizeof(new_downspread));
}

void dm_set_phyd32clk(struct dc_context *ctx, int freq_khz)
{
       // TODO
}

void dm_helpers_enable_periodic_detection(struct dc_context *ctx, bool enable)
{
	/* TODO: add periodic detection implementation */
}<|MERGE_RESOLUTION|>--- conflicted
+++ resolved
@@ -279,11 +279,7 @@
 	struct amdgpu_dm_connector *aconnector;
 	struct drm_dp_mst_topology_state *mst_state;
 	struct drm_dp_mst_topology_mgr *mst_mgr;
-<<<<<<< HEAD
-	struct drm_dp_mst_port *mst_port;
-=======
 	struct drm_dp_mst_atomic_payload *payload;
->>>>>>> 7365df19
 	enum mst_progress_status set_flag = MST_ALLOCATE_NEW_PAYLOAD;
 	enum mst_progress_status clr_flag = MST_CLEAR_ALLOCATED_PAYLOAD;
 
@@ -295,30 +291,11 @@
 	mst_mgr = &aconnector->mst_port->mst_mgr;
 	mst_state = to_drm_dp_mst_topology_state(mst_mgr->base.state);
 
-<<<<<<< HEAD
-	if (!mst_mgr->mst_state)
-		return false;
-
-=======
 	payload = drm_atomic_get_mst_payload_state(mst_state, aconnector->port);
->>>>>>> 7365df19
 	if (!enable) {
 		set_flag = MST_CLEAR_ALLOCATED_PAYLOAD;
 		clr_flag = MST_ALLOCATE_NEW_PAYLOAD;
 	}
-<<<<<<< HEAD
-
-	if (drm_dp_update_payload_part2(mst_mgr)) {
-		amdgpu_dm_set_mst_status(&aconnector->mst_status,
-			set_flag, false);
-	} else {
-		amdgpu_dm_set_mst_status(&aconnector->mst_status,
-			set_flag, true);
-		amdgpu_dm_set_mst_status(&aconnector->mst_status,
-			clr_flag, false);
-	}
-=======
->>>>>>> 7365df19
 
 	if (enable && drm_dp_add_payload_part2(mst_mgr, mst_state->base.state, payload)) {
 		amdgpu_dm_set_mst_status(&aconnector->mst_status,
