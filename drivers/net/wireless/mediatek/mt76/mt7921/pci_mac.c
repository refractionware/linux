--- conflicted
+++ resolved
@@ -53,157 +53,6 @@
 	return 0;
 }
 
-<<<<<<< HEAD
-static void
-mt7921_txwi_free(struct mt7921_dev *dev, struct mt76_txwi_cache *t,
-		 struct ieee80211_sta *sta, bool clear_status,
-		 struct list_head *free_list)
-{
-	struct mt76_dev *mdev = &dev->mt76;
-	__le32 *txwi;
-	u16 wcid_idx;
-
-	mt76_connac_txp_skb_unmap(mdev, t);
-	if (!t->skb)
-		goto out;
-
-	txwi = (__le32 *)mt76_get_txwi_ptr(mdev, t);
-	if (sta) {
-		struct mt76_wcid *wcid = (struct mt76_wcid *)sta->drv_priv;
-
-		if (likely(t->skb->protocol != cpu_to_be16(ETH_P_PAE)))
-			mt7921_tx_check_aggr(sta, txwi);
-
-		wcid_idx = wcid->idx;
-	} else {
-		wcid_idx = le32_get_bits(txwi[1], MT_TXD1_WLAN_IDX);
-	}
-
-	__mt76_tx_complete_skb(mdev, wcid_idx, t->skb, free_list);
-
-out:
-	t->skb = NULL;
-	mt76_put_txwi(mdev, t);
-}
-
-static void
-mt7921e_mac_tx_free(struct mt7921_dev *dev, void *data, int len)
-{
-	struct mt76_connac_tx_free *free = data;
-	__le32 *tx_info = (__le32 *)(data + sizeof(*free));
-	struct mt76_dev *mdev = &dev->mt76;
-	struct mt76_txwi_cache *txwi;
-	struct ieee80211_sta *sta = NULL;
-	struct sk_buff *skb, *tmp;
-	void *end = data + len;
-	LIST_HEAD(free_list);
-	bool wake = false;
-	u8 i, count;
-
-	/* clean DMA queues and unmap buffers first */
-	mt76_queue_tx_cleanup(dev, dev->mphy.q_tx[MT_TXQ_PSD], false);
-	mt76_queue_tx_cleanup(dev, dev->mphy.q_tx[MT_TXQ_BE], false);
-
-	count = le16_get_bits(free->ctrl, MT_TX_FREE_MSDU_CNT);
-	if (WARN_ON_ONCE((void *)&tx_info[count] > end))
-		return;
-
-	for (i = 0; i < count; i++) {
-		u32 msdu, info = le32_to_cpu(tx_info[i]);
-		u8 stat;
-
-		/* 1'b1: new wcid pair.
-		 * 1'b0: msdu_id with the same 'wcid pair' as above.
-		 */
-		if (info & MT_TX_FREE_PAIR) {
-			struct mt7921_sta *msta;
-			struct mt76_wcid *wcid;
-			u16 idx;
-
-			count++;
-			idx = FIELD_GET(MT_TX_FREE_WLAN_ID, info);
-			wcid = rcu_dereference(dev->mt76.wcid[idx]);
-			sta = wcid_to_sta(wcid);
-			if (!sta)
-				continue;
-
-			msta = container_of(wcid, struct mt7921_sta, wcid);
-			spin_lock_bh(&dev->sta_poll_lock);
-			if (list_empty(&msta->poll_list))
-				list_add_tail(&msta->poll_list, &dev->sta_poll_list);
-			spin_unlock_bh(&dev->sta_poll_lock);
-			continue;
-		}
-
-		msdu = FIELD_GET(MT_TX_FREE_MSDU_ID, info);
-		stat = FIELD_GET(MT_TX_FREE_STATUS, info);
-
-		txwi = mt76_token_release(mdev, msdu, &wake);
-		if (!txwi)
-			continue;
-
-		mt7921_txwi_free(dev, txwi, sta, stat, &free_list);
-	}
-
-	if (wake)
-		mt76_set_tx_blocked(&dev->mt76, false);
-
-	list_for_each_entry_safe(skb, tmp, &free_list, list) {
-		skb_list_del_init(skb);
-		napi_consume_skb(skb, 1);
-	}
-
-	rcu_read_lock();
-	mt7921_mac_sta_poll(dev);
-	rcu_read_unlock();
-
-	mt76_worker_schedule(&dev->mt76.tx_worker);
-}
-
-bool mt7921e_rx_check(struct mt76_dev *mdev, void *data, int len)
-{
-	struct mt7921_dev *dev = container_of(mdev, struct mt7921_dev, mt76);
-	__le32 *rxd = (__le32 *)data;
-	__le32 *end = (__le32 *)&rxd[len / 4];
-	enum rx_pkt_type type;
-
-	type = le32_get_bits(rxd[0], MT_RXD0_PKT_TYPE);
-
-	switch (type) {
-	case PKT_TYPE_TXRX_NOTIFY:
-		mt7921e_mac_tx_free(dev, data, len);
-		return false;
-	case PKT_TYPE_TXS:
-		for (rxd += 2; rxd + 8 <= end; rxd += 8)
-			mt7921_mac_add_txs(dev, rxd);
-		return false;
-	default:
-		return true;
-	}
-}
-
-void mt7921e_queue_rx_skb(struct mt76_dev *mdev, enum mt76_rxq_id q,
-			  struct sk_buff *skb)
-{
-	struct mt7921_dev *dev = container_of(mdev, struct mt7921_dev, mt76);
-	__le32 *rxd = (__le32 *)skb->data;
-	enum rx_pkt_type type;
-
-	type = le32_get_bits(rxd[0], MT_RXD0_PKT_TYPE);
-
-	switch (type) {
-	case PKT_TYPE_TXRX_NOTIFY:
-		mt7921e_mac_tx_free(dev, skb->data, skb->len);
-		napi_consume_skb(skb, 1);
-		break;
-	default:
-		mt7921_queue_rx_skb(mdev, q, skb);
-		break;
-	}
-}
-
-=======
->>>>>>> 7365df19
 void mt7921_tx_token_put(struct mt7921_dev *dev)
 {
 	struct mt76_txwi_cache *txwi;
