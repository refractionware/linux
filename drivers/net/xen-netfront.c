/*
 * Virtual network driver for conversing with remote driver backends.
 *
 * Copyright (c) 2002-2005, K A Fraser
 * Copyright (c) 2005, XenSource Ltd
 *
 * This program is free software; you can redistribute it and/or
 * modify it under the terms of the GNU General Public License version 2
 * as published by the Free Software Foundation; or, when distributed
 * separately from the Linux kernel or incorporated into other
 * software packages, subject to the following license:
 *
 * Permission is hereby granted, free of charge, to any person obtaining a copy
 * of this source file (the "Software"), to deal in the Software without
 * restriction, including without limitation the rights to use, copy, modify,
 * merge, publish, distribute, sublicense, and/or sell copies of the Software,
 * and to permit persons to whom the Software is furnished to do so, subject to
 * the following conditions:
 *
 * The above copyright notice and this permission notice shall be included in
 * all copies or substantial portions of the Software.
 *
 * THE SOFTWARE IS PROVIDED "AS IS", WITHOUT WARRANTY OF ANY KIND, EXPRESS OR
 * IMPLIED, INCLUDING BUT NOT LIMITED TO THE WARRANTIES OF MERCHANTABILITY,
 * FITNESS FOR A PARTICULAR PURPOSE AND NONINFRINGEMENT. IN NO EVENT SHALL THE
 * AUTHORS OR COPYRIGHT HOLDERS BE LIABLE FOR ANY CLAIM, DAMAGES OR OTHER
 * LIABILITY, WHETHER IN AN ACTION OF CONTRACT, TORT OR OTHERWISE, ARISING
 * FROM, OUT OF OR IN CONNECTION WITH THE SOFTWARE OR THE USE OR OTHER DEALINGS
 * IN THE SOFTWARE.
 */

#define pr_fmt(fmt) KBUILD_MODNAME ": " fmt

#include <linux/module.h>
#include <linux/kernel.h>
#include <linux/netdevice.h>
#include <linux/etherdevice.h>
#include <linux/skbuff.h>
#include <linux/ethtool.h>
#include <linux/if_ether.h>
#include <net/tcp.h>
#include <linux/udp.h>
#include <linux/moduleparam.h>
#include <linux/mm.h>
#include <linux/slab.h>
#include <net/ip.h>
#include <linux/bpf.h>
#include <net/page_pool.h>
#include <linux/bpf_trace.h>

#include <xen/xen.h>
#include <xen/xenbus.h>
#include <xen/events.h>
#include <xen/page.h>
#include <xen/platform_pci.h>
#include <xen/grant_table.h>

#include <xen/interface/io/netif.h>
#include <xen/interface/memory.h>
#include <xen/interface/grant_table.h>

/* Module parameters */
#define MAX_QUEUES_DEFAULT 8
static unsigned int xennet_max_queues;
module_param_named(max_queues, xennet_max_queues, uint, 0644);
MODULE_PARM_DESC(max_queues,
		 "Maximum number of queues per virtual interface");

static bool __read_mostly xennet_trusted = true;
module_param_named(trusted, xennet_trusted, bool, 0644);
MODULE_PARM_DESC(trusted, "Is the backend trusted");

#define XENNET_TIMEOUT  (5 * HZ)

static const struct ethtool_ops xennet_ethtool_ops;

struct netfront_cb {
	int pull_to;
};

#define NETFRONT_SKB_CB(skb)	((struct netfront_cb *)((skb)->cb))

#define RX_COPY_THRESHOLD 256

#define NET_TX_RING_SIZE __CONST_RING_SIZE(xen_netif_tx, XEN_PAGE_SIZE)
#define NET_RX_RING_SIZE __CONST_RING_SIZE(xen_netif_rx, XEN_PAGE_SIZE)

/* Minimum number of Rx slots (includes slot for GSO metadata). */
#define NET_RX_SLOTS_MIN (XEN_NETIF_NR_SLOTS_MIN + 1)

/* Queue name is interface name with "-qNNN" appended */
#define QUEUE_NAME_SIZE (IFNAMSIZ + 6)

/* IRQ name is queue name with "-tx" or "-rx" appended */
#define IRQ_NAME_SIZE (QUEUE_NAME_SIZE + 3)

static DECLARE_WAIT_QUEUE_HEAD(module_wq);

struct netfront_stats {
	u64			packets;
	u64			bytes;
	struct u64_stats_sync	syncp;
};

struct netfront_info;

struct netfront_queue {
	unsigned int id; /* Queue ID, 0-based */
	char name[QUEUE_NAME_SIZE]; /* DEVNAME-qN */
	struct netfront_info *info;

	struct bpf_prog __rcu *xdp_prog;

	struct napi_struct napi;

	/* Split event channels support, tx_* == rx_* when using
	 * single event channel.
	 */
	unsigned int tx_evtchn, rx_evtchn;
	unsigned int tx_irq, rx_irq;
	/* Only used when split event channels support is enabled */
	char tx_irq_name[IRQ_NAME_SIZE]; /* DEVNAME-qN-tx */
	char rx_irq_name[IRQ_NAME_SIZE]; /* DEVNAME-qN-rx */

	spinlock_t   tx_lock;
	struct xen_netif_tx_front_ring tx;
	int tx_ring_ref;

	/*
	 * {tx,rx}_skbs store outstanding skbuffs. Free tx_skb entries
	 * are linked from tx_skb_freelist through tx_link.
	 */
	struct sk_buff *tx_skbs[NET_TX_RING_SIZE];
	unsigned short tx_link[NET_TX_RING_SIZE];
#define TX_LINK_NONE 0xffff
#define TX_PENDING   0xfffe
	grant_ref_t gref_tx_head;
	grant_ref_t grant_tx_ref[NET_TX_RING_SIZE];
	struct page *grant_tx_page[NET_TX_RING_SIZE];
	unsigned tx_skb_freelist;
	unsigned int tx_pend_queue;

	spinlock_t   rx_lock ____cacheline_aligned_in_smp;
	struct xen_netif_rx_front_ring rx;
	int rx_ring_ref;

	struct timer_list rx_refill_timer;

	struct sk_buff *rx_skbs[NET_RX_RING_SIZE];
	grant_ref_t gref_rx_head;
	grant_ref_t grant_rx_ref[NET_RX_RING_SIZE];

	unsigned int rx_rsp_unconsumed;
	spinlock_t rx_cons_lock;

	struct page_pool *page_pool;
	struct xdp_rxq_info xdp_rxq;
};

struct netfront_info {
	struct list_head list;
	struct net_device *netdev;

	struct xenbus_device *xbdev;

	/* Multi-queue support */
	struct netfront_queue *queues;

	/* Statistics */
	struct netfront_stats __percpu *rx_stats;
	struct netfront_stats __percpu *tx_stats;

	/* XDP state */
	bool netback_has_xdp_headroom;
	bool netfront_xdp_enabled;

	/* Is device behaving sane? */
	bool broken;

	/* Should skbs be bounced into a zeroed buffer? */
	bool bounce;

	atomic_t rx_gso_checksum_fixup;
};

struct netfront_rx_info {
	struct xen_netif_rx_response rx;
	struct xen_netif_extra_info extras[XEN_NETIF_EXTRA_TYPE_MAX - 1];
};

/*
 * Access macros for acquiring freeing slots in tx_skbs[].
 */

static void add_id_to_list(unsigned *head, unsigned short *list,
			   unsigned short id)
{
	list[id] = *head;
	*head = id;
}

static unsigned short get_id_from_list(unsigned *head, unsigned short *list)
{
	unsigned int id = *head;

	if (id != TX_LINK_NONE) {
		*head = list[id];
		list[id] = TX_LINK_NONE;
	}
	return id;
}

static int xennet_rxidx(RING_IDX idx)
{
	return idx & (NET_RX_RING_SIZE - 1);
}

static struct sk_buff *xennet_get_rx_skb(struct netfront_queue *queue,
					 RING_IDX ri)
{
	int i = xennet_rxidx(ri);
	struct sk_buff *skb = queue->rx_skbs[i];
	queue->rx_skbs[i] = NULL;
	return skb;
}

static grant_ref_t xennet_get_rx_ref(struct netfront_queue *queue,
					    RING_IDX ri)
{
	int i = xennet_rxidx(ri);
	grant_ref_t ref = queue->grant_rx_ref[i];
	queue->grant_rx_ref[i] = INVALID_GRANT_REF;
	return ref;
}

#ifdef CONFIG_SYSFS
static const struct attribute_group xennet_dev_group;
#endif

static bool xennet_can_sg(struct net_device *dev)
{
	return dev->features & NETIF_F_SG;
}


static void rx_refill_timeout(struct timer_list *t)
{
	struct netfront_queue *queue = from_timer(queue, t, rx_refill_timer);
	napi_schedule(&queue->napi);
}

static int netfront_tx_slot_available(struct netfront_queue *queue)
{
	return (queue->tx.req_prod_pvt - queue->tx.rsp_cons) <
		(NET_TX_RING_SIZE - XEN_NETIF_NR_SLOTS_MIN - 1);
}

static void xennet_maybe_wake_tx(struct netfront_queue *queue)
{
	struct net_device *dev = queue->info->netdev;
	struct netdev_queue *dev_queue = netdev_get_tx_queue(dev, queue->id);

	if (unlikely(netif_tx_queue_stopped(dev_queue)) &&
	    netfront_tx_slot_available(queue) &&
	    likely(netif_running(dev)))
		netif_tx_wake_queue(netdev_get_tx_queue(dev, queue->id));
}


static struct sk_buff *xennet_alloc_one_rx_buffer(struct netfront_queue *queue)
{
	struct sk_buff *skb;
	struct page *page;

	skb = __netdev_alloc_skb(queue->info->netdev,
				 RX_COPY_THRESHOLD + NET_IP_ALIGN,
				 GFP_ATOMIC | __GFP_NOWARN);
	if (unlikely(!skb))
		return NULL;

	page = page_pool_alloc_pages(queue->page_pool,
				     GFP_ATOMIC | __GFP_NOWARN | __GFP_ZERO);
	if (unlikely(!page)) {
		kfree_skb(skb);
		return NULL;
	}
	skb_add_rx_frag(skb, 0, page, 0, 0, PAGE_SIZE);

	/* Align ip header to a 16 bytes boundary */
	skb_reserve(skb, NET_IP_ALIGN);
	skb->dev = queue->info->netdev;

	return skb;
}


static void xennet_alloc_rx_buffers(struct netfront_queue *queue)
{
	RING_IDX req_prod = queue->rx.req_prod_pvt;
	int notify;
	int err = 0;

	if (unlikely(!netif_carrier_ok(queue->info->netdev)))
		return;

	for (req_prod = queue->rx.req_prod_pvt;
	     req_prod - queue->rx.rsp_cons < NET_RX_RING_SIZE;
	     req_prod++) {
		struct sk_buff *skb;
		unsigned short id;
		grant_ref_t ref;
		struct page *page;
		struct xen_netif_rx_request *req;

		skb = xennet_alloc_one_rx_buffer(queue);
		if (!skb) {
			err = -ENOMEM;
			break;
		}

		id = xennet_rxidx(req_prod);

		BUG_ON(queue->rx_skbs[id]);
		queue->rx_skbs[id] = skb;

		ref = gnttab_claim_grant_reference(&queue->gref_rx_head);
		WARN_ON_ONCE(IS_ERR_VALUE((unsigned long)(int)ref));
		queue->grant_rx_ref[id] = ref;

		page = skb_frag_page(&skb_shinfo(skb)->frags[0]);

		req = RING_GET_REQUEST(&queue->rx, req_prod);
		gnttab_page_grant_foreign_access_ref_one(ref,
							 queue->info->xbdev->otherend_id,
							 page,
							 0);
		req->id = id;
		req->gref = ref;
	}

	queue->rx.req_prod_pvt = req_prod;

	/* Try again later if there are not enough requests or skb allocation
	 * failed.
	 * Enough requests is quantified as the sum of newly created slots and
	 * the unconsumed slots at the backend.
	 */
	if (req_prod - queue->rx.rsp_cons < NET_RX_SLOTS_MIN ||
	    unlikely(err)) {
		mod_timer(&queue->rx_refill_timer, jiffies + (HZ/10));
		return;
	}

	RING_PUSH_REQUESTS_AND_CHECK_NOTIFY(&queue->rx, notify);
	if (notify)
		notify_remote_via_irq(queue->rx_irq);
}

static int xennet_open(struct net_device *dev)
{
	struct netfront_info *np = netdev_priv(dev);
	unsigned int num_queues = dev->real_num_tx_queues;
	unsigned int i = 0;
	struct netfront_queue *queue = NULL;

	if (!np->queues || np->broken)
		return -ENODEV;

	for (i = 0; i < num_queues; ++i) {
		queue = &np->queues[i];
		napi_enable(&queue->napi);

		spin_lock_bh(&queue->rx_lock);
		if (netif_carrier_ok(dev)) {
			xennet_alloc_rx_buffers(queue);
			queue->rx.sring->rsp_event = queue->rx.rsp_cons + 1;
			if (RING_HAS_UNCONSUMED_RESPONSES(&queue->rx))
				napi_schedule(&queue->napi);
		}
		spin_unlock_bh(&queue->rx_lock);
	}

	netif_tx_start_all_queues(dev);

	return 0;
}

static bool xennet_tx_buf_gc(struct netfront_queue *queue)
{
	RING_IDX cons, prod;
	unsigned short id;
	struct sk_buff *skb;
	bool more_to_do;
	bool work_done = false;
	const struct device *dev = &queue->info->netdev->dev;

	BUG_ON(!netif_carrier_ok(queue->info->netdev));

	do {
		prod = queue->tx.sring->rsp_prod;
		if (RING_RESPONSE_PROD_OVERFLOW(&queue->tx, prod)) {
			dev_alert(dev, "Illegal number of responses %u\n",
				  prod - queue->tx.rsp_cons);
			goto err;
		}
		rmb(); /* Ensure we see responses up to 'rp'. */

		for (cons = queue->tx.rsp_cons; cons != prod; cons++) {
			struct xen_netif_tx_response txrsp;

			work_done = true;

			RING_COPY_RESPONSE(&queue->tx, cons, &txrsp);
			if (txrsp.status == XEN_NETIF_RSP_NULL)
				continue;

			id = txrsp.id;
			if (id >= RING_SIZE(&queue->tx)) {
				dev_alert(dev,
					  "Response has incorrect id (%u)\n",
					  id);
				goto err;
			}
			if (queue->tx_link[id] != TX_PENDING) {
				dev_alert(dev,
					  "Response for inactive request\n");
				goto err;
			}

			queue->tx_link[id] = TX_LINK_NONE;
			skb = queue->tx_skbs[id];
			queue->tx_skbs[id] = NULL;
			if (unlikely(!gnttab_end_foreign_access_ref(
				queue->grant_tx_ref[id]))) {
				dev_alert(dev,
					  "Grant still in use by backend domain\n");
				goto err;
			}
			gnttab_release_grant_reference(
				&queue->gref_tx_head, queue->grant_tx_ref[id]);
			queue->grant_tx_ref[id] = INVALID_GRANT_REF;
			queue->grant_tx_page[id] = NULL;
			add_id_to_list(&queue->tx_skb_freelist, queue->tx_link, id);
			dev_kfree_skb_irq(skb);
		}

		queue->tx.rsp_cons = prod;

		RING_FINAL_CHECK_FOR_RESPONSES(&queue->tx, more_to_do);
	} while (more_to_do);

	xennet_maybe_wake_tx(queue);

	return work_done;

 err:
	queue->info->broken = true;
	dev_alert(dev, "Disabled for further use\n");

	return work_done;
}

struct xennet_gnttab_make_txreq {
	struct netfront_queue *queue;
	struct sk_buff *skb;
	struct page *page;
	struct xen_netif_tx_request *tx;      /* Last request on ring page */
	struct xen_netif_tx_request tx_local; /* Last request local copy*/
	unsigned int size;
};

static void xennet_tx_setup_grant(unsigned long gfn, unsigned int offset,
				  unsigned int len, void *data)
{
	struct xennet_gnttab_make_txreq *info = data;
	unsigned int id;
	struct xen_netif_tx_request *tx;
	grant_ref_t ref;
	/* convenient aliases */
	struct page *page = info->page;
	struct netfront_queue *queue = info->queue;
	struct sk_buff *skb = info->skb;

	id = get_id_from_list(&queue->tx_skb_freelist, queue->tx_link);
	tx = RING_GET_REQUEST(&queue->tx, queue->tx.req_prod_pvt++);
	ref = gnttab_claim_grant_reference(&queue->gref_tx_head);
	WARN_ON_ONCE(IS_ERR_VALUE((unsigned long)(int)ref));

	gnttab_grant_foreign_access_ref(ref, queue->info->xbdev->otherend_id,
					gfn, GNTMAP_readonly);

	queue->tx_skbs[id] = skb;
	queue->grant_tx_page[id] = page;
	queue->grant_tx_ref[id] = ref;

	info->tx_local.id = id;
	info->tx_local.gref = ref;
	info->tx_local.offset = offset;
	info->tx_local.size = len;
	info->tx_local.flags = 0;

	*tx = info->tx_local;

	/*
	 * Put the request in the pending queue, it will be set to be pending
	 * when the producer index is about to be raised.
	 */
	add_id_to_list(&queue->tx_pend_queue, queue->tx_link, id);

	info->tx = tx;
	info->size += info->tx_local.size;
}

static struct xen_netif_tx_request *xennet_make_first_txreq(
	struct xennet_gnttab_make_txreq *info,
	unsigned int offset, unsigned int len)
{
	info->size = 0;

	gnttab_for_one_grant(info->page, offset, len, xennet_tx_setup_grant, info);

	return info->tx;
}

static void xennet_make_one_txreq(unsigned long gfn, unsigned int offset,
				  unsigned int len, void *data)
{
	struct xennet_gnttab_make_txreq *info = data;

	info->tx->flags |= XEN_NETTXF_more_data;
	skb_get(info->skb);
	xennet_tx_setup_grant(gfn, offset, len, data);
}

static void xennet_make_txreqs(
	struct xennet_gnttab_make_txreq *info,
	struct page *page,
	unsigned int offset, unsigned int len)
{
	/* Skip unused frames from start of page */
	page += offset >> PAGE_SHIFT;
	offset &= ~PAGE_MASK;

	while (len) {
		info->page = page;
		info->size = 0;

		gnttab_foreach_grant_in_range(page, offset, len,
					      xennet_make_one_txreq,
					      info);

		page++;
		offset = 0;
		len -= info->size;
	}
}

/*
 * Count how many ring slots are required to send this skb. Each frag
 * might be a compound page.
 */
static int xennet_count_skb_slots(struct sk_buff *skb)
{
	int i, frags = skb_shinfo(skb)->nr_frags;
	int slots;

	slots = gnttab_count_grant(offset_in_page(skb->data),
				   skb_headlen(skb));

	for (i = 0; i < frags; i++) {
		skb_frag_t *frag = skb_shinfo(skb)->frags + i;
		unsigned long size = skb_frag_size(frag);
		unsigned long offset = skb_frag_off(frag);

		/* Skip unused frames from start of page */
		offset &= ~PAGE_MASK;

		slots += gnttab_count_grant(offset, size);
	}

	return slots;
}

static u16 xennet_select_queue(struct net_device *dev, struct sk_buff *skb,
			       struct net_device *sb_dev)
{
	unsigned int num_queues = dev->real_num_tx_queues;
	u32 hash;
	u16 queue_idx;

	/* First, check if there is only one queue */
	if (num_queues == 1) {
		queue_idx = 0;
	} else {
		hash = skb_get_hash(skb);
		queue_idx = hash % num_queues;
	}

	return queue_idx;
}

static void xennet_mark_tx_pending(struct netfront_queue *queue)
{
	unsigned int i;

	while ((i = get_id_from_list(&queue->tx_pend_queue, queue->tx_link)) !=
	       TX_LINK_NONE)
		queue->tx_link[i] = TX_PENDING;
}

static int xennet_xdp_xmit_one(struct net_device *dev,
			       struct netfront_queue *queue,
			       struct xdp_frame *xdpf)
{
	struct netfront_info *np = netdev_priv(dev);
	struct netfront_stats *tx_stats = this_cpu_ptr(np->tx_stats);
	struct xennet_gnttab_make_txreq info = {
		.queue = queue,
		.skb = NULL,
		.page = virt_to_page(xdpf->data),
	};
	int notify;

	xennet_make_first_txreq(&info,
				offset_in_page(xdpf->data),
				xdpf->len);

	xennet_mark_tx_pending(queue);

	RING_PUSH_REQUESTS_AND_CHECK_NOTIFY(&queue->tx, notify);
	if (notify)
		notify_remote_via_irq(queue->tx_irq);

	u64_stats_update_begin(&tx_stats->syncp);
	tx_stats->bytes += xdpf->len;
	tx_stats->packets++;
	u64_stats_update_end(&tx_stats->syncp);

	xennet_tx_buf_gc(queue);

	return 0;
}

static int xennet_xdp_xmit(struct net_device *dev, int n,
			   struct xdp_frame **frames, u32 flags)
{
	unsigned int num_queues = dev->real_num_tx_queues;
	struct netfront_info *np = netdev_priv(dev);
	struct netfront_queue *queue = NULL;
	unsigned long irq_flags;
	int nxmit = 0;
	int i;

	if (unlikely(np->broken))
		return -ENODEV;
	if (unlikely(flags & ~XDP_XMIT_FLAGS_MASK))
		return -EINVAL;

	queue = &np->queues[smp_processor_id() % num_queues];

	spin_lock_irqsave(&queue->tx_lock, irq_flags);
	for (i = 0; i < n; i++) {
		struct xdp_frame *xdpf = frames[i];

		if (!xdpf)
			continue;
		if (xennet_xdp_xmit_one(dev, queue, xdpf))
			break;
		nxmit++;
	}
	spin_unlock_irqrestore(&queue->tx_lock, irq_flags);

	return nxmit;
}

<<<<<<< HEAD
struct sk_buff *bounce_skb(const struct sk_buff *skb)
=======
static struct sk_buff *bounce_skb(const struct sk_buff *skb)
>>>>>>> 7365df19
{
	unsigned int headerlen = skb_headroom(skb);
	/* Align size to allocate full pages and avoid contiguous data leaks */
	unsigned int size = ALIGN(skb_end_offset(skb) + skb->data_len,
				  XEN_PAGE_SIZE);
	struct sk_buff *n = alloc_skb(size, GFP_ATOMIC | __GFP_ZERO);

	if (!n)
		return NULL;

	if (!IS_ALIGNED((uintptr_t)n->head, XEN_PAGE_SIZE)) {
		WARN_ONCE(1, "misaligned skb allocated\n");
		kfree_skb(n);
		return NULL;
	}

	/* Set the data pointer */
	skb_reserve(n, headerlen);
	/* Set the tail pointer and length */
	skb_put(n, skb->len);

	BUG_ON(skb_copy_bits(skb, -headerlen, n->head, headerlen + skb->len));

	skb_copy_header(n, skb);
	return n;
}

#define MAX_XEN_SKB_FRAGS (65536 / XEN_PAGE_SIZE + 1)

static netdev_tx_t xennet_start_xmit(struct sk_buff *skb, struct net_device *dev)
{
	struct netfront_info *np = netdev_priv(dev);
	struct netfront_stats *tx_stats = this_cpu_ptr(np->tx_stats);
	struct xen_netif_tx_request *first_tx;
	unsigned int i;
	int notify;
	int slots;
	struct page *page;
	unsigned int offset;
	unsigned int len;
	unsigned long flags;
	struct netfront_queue *queue = NULL;
	struct xennet_gnttab_make_txreq info = { };
	unsigned int num_queues = dev->real_num_tx_queues;
	u16 queue_index;
	struct sk_buff *nskb;

	/* Drop the packet if no queues are set up */
	if (num_queues < 1)
		goto drop;
	if (unlikely(np->broken))
		goto drop;
	/* Determine which queue to transmit this SKB on */
	queue_index = skb_get_queue_mapping(skb);
	queue = &np->queues[queue_index];

	/* If skb->len is too big for wire format, drop skb and alert
	 * user about misconfiguration.
	 */
	if (unlikely(skb->len > XEN_NETIF_MAX_TX_SIZE)) {
		net_alert_ratelimited(
			"xennet: skb->len = %u, too big for wire format\n",
			skb->len);
		goto drop;
	}

	slots = xennet_count_skb_slots(skb);
	if (unlikely(slots > MAX_XEN_SKB_FRAGS + 1)) {
		net_dbg_ratelimited("xennet: skb rides the rocket: %d slots, %d bytes\n",
				    slots, skb->len);
		if (skb_linearize(skb))
			goto drop;
	}

	page = virt_to_page(skb->data);
	offset = offset_in_page(skb->data);

	/* The first req should be at least ETH_HLEN size or the packet will be
	 * dropped by netback.
	 *
	 * If the backend is not trusted bounce all data to zeroed pages to
	 * avoid exposing contiguous data on the granted page not belonging to
	 * the skb.
	 */
	if (np->bounce || unlikely(PAGE_SIZE - offset < ETH_HLEN)) {
		nskb = bounce_skb(skb);
		if (!nskb)
			goto drop;
		dev_consume_skb_any(skb);
		skb = nskb;
		page = virt_to_page(skb->data);
		offset = offset_in_page(skb->data);
	}

	len = skb_headlen(skb);

	spin_lock_irqsave(&queue->tx_lock, flags);

	if (unlikely(!netif_carrier_ok(dev) ||
		     (slots > 1 && !xennet_can_sg(dev)) ||
		     netif_needs_gso(skb, netif_skb_features(skb)))) {
		spin_unlock_irqrestore(&queue->tx_lock, flags);
		goto drop;
	}

	/* First request for the linear area. */
	info.queue = queue;
	info.skb = skb;
	info.page = page;
	first_tx = xennet_make_first_txreq(&info, offset, len);
	offset += info.tx_local.size;
	if (offset == PAGE_SIZE) {
		page++;
		offset = 0;
	}
	len -= info.tx_local.size;

	if (skb->ip_summed == CHECKSUM_PARTIAL)
		/* local packet? */
		first_tx->flags |= XEN_NETTXF_csum_blank |
				   XEN_NETTXF_data_validated;
	else if (skb->ip_summed == CHECKSUM_UNNECESSARY)
		/* remote but checksummed. */
		first_tx->flags |= XEN_NETTXF_data_validated;

	/* Optional extra info after the first request. */
	if (skb_shinfo(skb)->gso_size) {
		struct xen_netif_extra_info *gso;

		gso = (struct xen_netif_extra_info *)
			RING_GET_REQUEST(&queue->tx, queue->tx.req_prod_pvt++);

		first_tx->flags |= XEN_NETTXF_extra_info;

		gso->u.gso.size = skb_shinfo(skb)->gso_size;
		gso->u.gso.type = (skb_shinfo(skb)->gso_type & SKB_GSO_TCPV6) ?
			XEN_NETIF_GSO_TYPE_TCPV6 :
			XEN_NETIF_GSO_TYPE_TCPV4;
		gso->u.gso.pad = 0;
		gso->u.gso.features = 0;

		gso->type = XEN_NETIF_EXTRA_TYPE_GSO;
		gso->flags = 0;
	}

	/* Requests for the rest of the linear area. */
	xennet_make_txreqs(&info, page, offset, len);

	/* Requests for all the frags. */
	for (i = 0; i < skb_shinfo(skb)->nr_frags; i++) {
		skb_frag_t *frag = &skb_shinfo(skb)->frags[i];
		xennet_make_txreqs(&info, skb_frag_page(frag),
					skb_frag_off(frag),
					skb_frag_size(frag));
	}

	/* First request has the packet length. */
	first_tx->size = skb->len;

	/* timestamp packet in software */
	skb_tx_timestamp(skb);

	xennet_mark_tx_pending(queue);

	RING_PUSH_REQUESTS_AND_CHECK_NOTIFY(&queue->tx, notify);
	if (notify)
		notify_remote_via_irq(queue->tx_irq);

	u64_stats_update_begin(&tx_stats->syncp);
	tx_stats->bytes += skb->len;
	tx_stats->packets++;
	u64_stats_update_end(&tx_stats->syncp);

	/* Note: It is not safe to access skb after xennet_tx_buf_gc()! */
	xennet_tx_buf_gc(queue);

	if (!netfront_tx_slot_available(queue))
		netif_tx_stop_queue(netdev_get_tx_queue(dev, queue->id));

	spin_unlock_irqrestore(&queue->tx_lock, flags);

	return NETDEV_TX_OK;

 drop:
	dev->stats.tx_dropped++;
	dev_kfree_skb_any(skb);
	return NETDEV_TX_OK;
}

static int xennet_close(struct net_device *dev)
{
	struct netfront_info *np = netdev_priv(dev);
	unsigned int num_queues = dev->real_num_tx_queues;
	unsigned int i;
	struct netfront_queue *queue;
	netif_tx_stop_all_queues(np->netdev);
	for (i = 0; i < num_queues; ++i) {
		queue = &np->queues[i];
		napi_disable(&queue->napi);
	}
	return 0;
}

static void xennet_destroy_queues(struct netfront_info *info)
{
	unsigned int i;

	for (i = 0; i < info->netdev->real_num_tx_queues; i++) {
		struct netfront_queue *queue = &info->queues[i];

		if (netif_running(info->netdev))
			napi_disable(&queue->napi);
		netif_napi_del(&queue->napi);
	}

	kfree(info->queues);
	info->queues = NULL;
}

static void xennet_uninit(struct net_device *dev)
{
	struct netfront_info *np = netdev_priv(dev);
	xennet_destroy_queues(np);
}

static void xennet_set_rx_rsp_cons(struct netfront_queue *queue, RING_IDX val)
{
	unsigned long flags;

	spin_lock_irqsave(&queue->rx_cons_lock, flags);
	queue->rx.rsp_cons = val;
	queue->rx_rsp_unconsumed = XEN_RING_NR_UNCONSUMED_RESPONSES(&queue->rx);
	spin_unlock_irqrestore(&queue->rx_cons_lock, flags);
}

static void xennet_move_rx_slot(struct netfront_queue *queue, struct sk_buff *skb,
				grant_ref_t ref)
{
	int new = xennet_rxidx(queue->rx.req_prod_pvt);

	BUG_ON(queue->rx_skbs[new]);
	queue->rx_skbs[new] = skb;
	queue->grant_rx_ref[new] = ref;
	RING_GET_REQUEST(&queue->rx, queue->rx.req_prod_pvt)->id = new;
	RING_GET_REQUEST(&queue->rx, queue->rx.req_prod_pvt)->gref = ref;
	queue->rx.req_prod_pvt++;
}

static int xennet_get_extras(struct netfront_queue *queue,
			     struct xen_netif_extra_info *extras,
			     RING_IDX rp)

{
	struct xen_netif_extra_info extra;
	struct device *dev = &queue->info->netdev->dev;
	RING_IDX cons = queue->rx.rsp_cons;
	int err = 0;

	do {
		struct sk_buff *skb;
		grant_ref_t ref;

		if (unlikely(cons + 1 == rp)) {
			if (net_ratelimit())
				dev_warn(dev, "Missing extra info\n");
			err = -EBADR;
			break;
		}

		RING_COPY_RESPONSE(&queue->rx, ++cons, &extra);

		if (unlikely(!extra.type ||
			     extra.type >= XEN_NETIF_EXTRA_TYPE_MAX)) {
			if (net_ratelimit())
				dev_warn(dev, "Invalid extra type: %d\n",
					 extra.type);
			err = -EINVAL;
		} else {
			extras[extra.type - 1] = extra;
		}

		skb = xennet_get_rx_skb(queue, cons);
		ref = xennet_get_rx_ref(queue, cons);
		xennet_move_rx_slot(queue, skb, ref);
	} while (extra.flags & XEN_NETIF_EXTRA_FLAG_MORE);

	xennet_set_rx_rsp_cons(queue, cons);
	return err;
}

static u32 xennet_run_xdp(struct netfront_queue *queue, struct page *pdata,
		   struct xen_netif_rx_response *rx, struct bpf_prog *prog,
		   struct xdp_buff *xdp, bool *need_xdp_flush)
{
	struct xdp_frame *xdpf;
	u32 len = rx->status;
	u32 act;
	int err;

	xdp_init_buff(xdp, XEN_PAGE_SIZE - XDP_PACKET_HEADROOM,
		      &queue->xdp_rxq);
	xdp_prepare_buff(xdp, page_address(pdata), XDP_PACKET_HEADROOM,
			 len, false);

	act = bpf_prog_run_xdp(prog, xdp);
	switch (act) {
	case XDP_TX:
		get_page(pdata);
		xdpf = xdp_convert_buff_to_frame(xdp);
		err = xennet_xdp_xmit(queue->info->netdev, 1, &xdpf, 0);
		if (unlikely(!err))
			xdp_return_frame_rx_napi(xdpf);
		else if (unlikely(err < 0))
			trace_xdp_exception(queue->info->netdev, prog, act);
		break;
	case XDP_REDIRECT:
		get_page(pdata);
		err = xdp_do_redirect(queue->info->netdev, xdp, prog);
		*need_xdp_flush = true;
		if (unlikely(err))
			trace_xdp_exception(queue->info->netdev, prog, act);
		break;
	case XDP_PASS:
	case XDP_DROP:
		break;

	case XDP_ABORTED:
		trace_xdp_exception(queue->info->netdev, prog, act);
		break;

	default:
		bpf_warn_invalid_xdp_action(queue->info->netdev, prog, act);
	}

	return act;
}

static int xennet_get_responses(struct netfront_queue *queue,
				struct netfront_rx_info *rinfo, RING_IDX rp,
				struct sk_buff_head *list,
				bool *need_xdp_flush)
{
	struct xen_netif_rx_response *rx = &rinfo->rx, rx_local;
	int max = XEN_NETIF_NR_SLOTS_MIN + (rx->status <= RX_COPY_THRESHOLD);
	RING_IDX cons = queue->rx.rsp_cons;
	struct sk_buff *skb = xennet_get_rx_skb(queue, cons);
	struct xen_netif_extra_info *extras = rinfo->extras;
	grant_ref_t ref = xennet_get_rx_ref(queue, cons);
	struct device *dev = &queue->info->netdev->dev;
	struct bpf_prog *xdp_prog;
	struct xdp_buff xdp;
	int slots = 1;
	int err = 0;
	u32 verdict;

	if (rx->flags & XEN_NETRXF_extra_info) {
		err = xennet_get_extras(queue, extras, rp);
		if (!err) {
			if (extras[XEN_NETIF_EXTRA_TYPE_XDP - 1].type) {
				struct xen_netif_extra_info *xdp;

				xdp = &extras[XEN_NETIF_EXTRA_TYPE_XDP - 1];
				rx->offset = xdp->u.xdp.headroom;
			}
		}
		cons = queue->rx.rsp_cons;
	}

	for (;;) {
		/*
		 * This definitely indicates a bug, either in this driver or in
		 * the backend driver. In future this should flag the bad
		 * situation to the system controller to reboot the backend.
		 */
		if (ref == INVALID_GRANT_REF) {
			if (net_ratelimit())
				dev_warn(dev, "Bad rx response id %d.\n",
					 rx->id);
			err = -EINVAL;
			goto next;
		}

		if (unlikely(rx->status < 0 ||
			     rx->offset + rx->status > XEN_PAGE_SIZE)) {
			if (net_ratelimit())
				dev_warn(dev, "rx->offset: %u, size: %d\n",
					 rx->offset, rx->status);
			xennet_move_rx_slot(queue, skb, ref);
			err = -EINVAL;
			goto next;
		}

		if (!gnttab_end_foreign_access_ref(ref)) {
			dev_alert(dev,
				  "Grant still in use by backend domain\n");
			queue->info->broken = true;
			dev_alert(dev, "Disabled for further use\n");
			return -EINVAL;
		}

		gnttab_release_grant_reference(&queue->gref_rx_head, ref);

		rcu_read_lock();
		xdp_prog = rcu_dereference(queue->xdp_prog);
		if (xdp_prog) {
			if (!(rx->flags & XEN_NETRXF_more_data)) {
				/* currently only a single page contains data */
				verdict = xennet_run_xdp(queue,
							 skb_frag_page(&skb_shinfo(skb)->frags[0]),
							 rx, xdp_prog, &xdp, need_xdp_flush);
				if (verdict != XDP_PASS)
					err = -EINVAL;
			} else {
				/* drop the frame */
				err = -EINVAL;
			}
		}
		rcu_read_unlock();

		__skb_queue_tail(list, skb);

next:
		if (!(rx->flags & XEN_NETRXF_more_data))
			break;

		if (cons + slots == rp) {
			if (net_ratelimit())
				dev_warn(dev, "Need more slots\n");
			err = -ENOENT;
			break;
		}

		RING_COPY_RESPONSE(&queue->rx, cons + slots, &rx_local);
		rx = &rx_local;
		skb = xennet_get_rx_skb(queue, cons + slots);
		ref = xennet_get_rx_ref(queue, cons + slots);
		slots++;
	}

	if (unlikely(slots > max)) {
		if (net_ratelimit())
			dev_warn(dev, "Too many slots\n");
		err = -E2BIG;
	}

	if (unlikely(err))
		xennet_set_rx_rsp_cons(queue, cons + slots);

	return err;
}

static int xennet_set_skb_gso(struct sk_buff *skb,
			      struct xen_netif_extra_info *gso)
{
	if (!gso->u.gso.size) {
		if (net_ratelimit())
			pr_warn("GSO size must not be zero\n");
		return -EINVAL;
	}

	if (gso->u.gso.type != XEN_NETIF_GSO_TYPE_TCPV4 &&
	    gso->u.gso.type != XEN_NETIF_GSO_TYPE_TCPV6) {
		if (net_ratelimit())
			pr_warn("Bad GSO type %d\n", gso->u.gso.type);
		return -EINVAL;
	}

	skb_shinfo(skb)->gso_size = gso->u.gso.size;
	skb_shinfo(skb)->gso_type =
		(gso->u.gso.type == XEN_NETIF_GSO_TYPE_TCPV4) ?
		SKB_GSO_TCPV4 :
		SKB_GSO_TCPV6;

	/* Header must be checked, and gso_segs computed. */
	skb_shinfo(skb)->gso_type |= SKB_GSO_DODGY;
	skb_shinfo(skb)->gso_segs = 0;

	return 0;
}

static int xennet_fill_frags(struct netfront_queue *queue,
			     struct sk_buff *skb,
			     struct sk_buff_head *list)
{
	RING_IDX cons = queue->rx.rsp_cons;
	struct sk_buff *nskb;

	while ((nskb = __skb_dequeue(list))) {
		struct xen_netif_rx_response rx;
		skb_frag_t *nfrag = &skb_shinfo(nskb)->frags[0];

		RING_COPY_RESPONSE(&queue->rx, ++cons, &rx);

		if (skb_shinfo(skb)->nr_frags == MAX_SKB_FRAGS) {
			unsigned int pull_to = NETFRONT_SKB_CB(skb)->pull_to;

			BUG_ON(pull_to < skb_headlen(skb));
			__pskb_pull_tail(skb, pull_to - skb_headlen(skb));
		}
		if (unlikely(skb_shinfo(skb)->nr_frags >= MAX_SKB_FRAGS)) {
			xennet_set_rx_rsp_cons(queue,
					       ++cons + skb_queue_len(list));
			kfree_skb(nskb);
			return -ENOENT;
		}

		skb_add_rx_frag(skb, skb_shinfo(skb)->nr_frags,
				skb_frag_page(nfrag),
				rx.offset, rx.status, PAGE_SIZE);

		skb_shinfo(nskb)->nr_frags = 0;
		kfree_skb(nskb);
	}

	xennet_set_rx_rsp_cons(queue, cons);

	return 0;
}

static int checksum_setup(struct net_device *dev, struct sk_buff *skb)
{
	bool recalculate_partial_csum = false;

	/*
	 * A GSO SKB must be CHECKSUM_PARTIAL. However some buggy
	 * peers can fail to set NETRXF_csum_blank when sending a GSO
	 * frame. In this case force the SKB to CHECKSUM_PARTIAL and
	 * recalculate the partial checksum.
	 */
	if (skb->ip_summed != CHECKSUM_PARTIAL && skb_is_gso(skb)) {
		struct netfront_info *np = netdev_priv(dev);
		atomic_inc(&np->rx_gso_checksum_fixup);
		skb->ip_summed = CHECKSUM_PARTIAL;
		recalculate_partial_csum = true;
	}

	/* A non-CHECKSUM_PARTIAL SKB does not require setup. */
	if (skb->ip_summed != CHECKSUM_PARTIAL)
		return 0;

	return skb_checksum_setup(skb, recalculate_partial_csum);
}

static int handle_incoming_queue(struct netfront_queue *queue,
				 struct sk_buff_head *rxq)
{
	struct netfront_stats *rx_stats = this_cpu_ptr(queue->info->rx_stats);
	int packets_dropped = 0;
	struct sk_buff *skb;

	while ((skb = __skb_dequeue(rxq)) != NULL) {
		int pull_to = NETFRONT_SKB_CB(skb)->pull_to;

		if (pull_to > skb_headlen(skb))
			__pskb_pull_tail(skb, pull_to - skb_headlen(skb));

		/* Ethernet work: Delayed to here as it peeks the header. */
		skb->protocol = eth_type_trans(skb, queue->info->netdev);
		skb_reset_network_header(skb);

		if (checksum_setup(queue->info->netdev, skb)) {
			kfree_skb(skb);
			packets_dropped++;
			queue->info->netdev->stats.rx_errors++;
			continue;
		}

		u64_stats_update_begin(&rx_stats->syncp);
		rx_stats->packets++;
		rx_stats->bytes += skb->len;
		u64_stats_update_end(&rx_stats->syncp);

		/* Pass it up. */
		napi_gro_receive(&queue->napi, skb);
	}

	return packets_dropped;
}

static int xennet_poll(struct napi_struct *napi, int budget)
{
	struct netfront_queue *queue = container_of(napi, struct netfront_queue, napi);
	struct net_device *dev = queue->info->netdev;
	struct sk_buff *skb;
	struct netfront_rx_info rinfo;
	struct xen_netif_rx_response *rx = &rinfo.rx;
	struct xen_netif_extra_info *extras = rinfo.extras;
	RING_IDX i, rp;
	int work_done;
	struct sk_buff_head rxq;
	struct sk_buff_head errq;
	struct sk_buff_head tmpq;
	int err;
	bool need_xdp_flush = false;

	spin_lock(&queue->rx_lock);

	skb_queue_head_init(&rxq);
	skb_queue_head_init(&errq);
	skb_queue_head_init(&tmpq);

	rp = queue->rx.sring->rsp_prod;
	if (RING_RESPONSE_PROD_OVERFLOW(&queue->rx, rp)) {
		dev_alert(&dev->dev, "Illegal number of responses %u\n",
			  rp - queue->rx.rsp_cons);
		queue->info->broken = true;
		spin_unlock(&queue->rx_lock);
		return 0;
	}
	rmb(); /* Ensure we see queued responses up to 'rp'. */

	i = queue->rx.rsp_cons;
	work_done = 0;
	while ((i != rp) && (work_done < budget)) {
		RING_COPY_RESPONSE(&queue->rx, i, rx);
		memset(extras, 0, sizeof(rinfo.extras));

		err = xennet_get_responses(queue, &rinfo, rp, &tmpq,
					   &need_xdp_flush);

		if (unlikely(err)) {
			if (queue->info->broken) {
				spin_unlock(&queue->rx_lock);
				return 0;
			}
err:
			while ((skb = __skb_dequeue(&tmpq)))
				__skb_queue_tail(&errq, skb);
			dev->stats.rx_errors++;
			i = queue->rx.rsp_cons;
			continue;
		}

		skb = __skb_dequeue(&tmpq);

		if (extras[XEN_NETIF_EXTRA_TYPE_GSO - 1].type) {
			struct xen_netif_extra_info *gso;
			gso = &extras[XEN_NETIF_EXTRA_TYPE_GSO - 1];

			if (unlikely(xennet_set_skb_gso(skb, gso))) {
				__skb_queue_head(&tmpq, skb);
				xennet_set_rx_rsp_cons(queue,
						       queue->rx.rsp_cons +
						       skb_queue_len(&tmpq));
				goto err;
			}
		}

		NETFRONT_SKB_CB(skb)->pull_to = rx->status;
		if (NETFRONT_SKB_CB(skb)->pull_to > RX_COPY_THRESHOLD)
			NETFRONT_SKB_CB(skb)->pull_to = RX_COPY_THRESHOLD;

		skb_frag_off_set(&skb_shinfo(skb)->frags[0], rx->offset);
		skb_frag_size_set(&skb_shinfo(skb)->frags[0], rx->status);
		skb->data_len = rx->status;
		skb->len += rx->status;

		if (unlikely(xennet_fill_frags(queue, skb, &tmpq)))
			goto err;

		if (rx->flags & XEN_NETRXF_csum_blank)
			skb->ip_summed = CHECKSUM_PARTIAL;
		else if (rx->flags & XEN_NETRXF_data_validated)
			skb->ip_summed = CHECKSUM_UNNECESSARY;

		__skb_queue_tail(&rxq, skb);

		i = queue->rx.rsp_cons + 1;
		xennet_set_rx_rsp_cons(queue, i);
		work_done++;
	}
	if (need_xdp_flush)
		xdp_do_flush();

	__skb_queue_purge(&errq);

	work_done -= handle_incoming_queue(queue, &rxq);

	xennet_alloc_rx_buffers(queue);

	if (work_done < budget) {
		int more_to_do = 0;

		napi_complete_done(napi, work_done);

		RING_FINAL_CHECK_FOR_RESPONSES(&queue->rx, more_to_do);
		if (more_to_do)
			napi_schedule(napi);
	}

	spin_unlock(&queue->rx_lock);

	return work_done;
}

static int xennet_change_mtu(struct net_device *dev, int mtu)
{
	int max = xennet_can_sg(dev) ? XEN_NETIF_MAX_TX_SIZE : ETH_DATA_LEN;

	if (mtu > max)
		return -EINVAL;
	dev->mtu = mtu;
	return 0;
}

static void xennet_get_stats64(struct net_device *dev,
			       struct rtnl_link_stats64 *tot)
{
	struct netfront_info *np = netdev_priv(dev);
	int cpu;

	for_each_possible_cpu(cpu) {
		struct netfront_stats *rx_stats = per_cpu_ptr(np->rx_stats, cpu);
		struct netfront_stats *tx_stats = per_cpu_ptr(np->tx_stats, cpu);
		u64 rx_packets, rx_bytes, tx_packets, tx_bytes;
		unsigned int start;

		do {
			start = u64_stats_fetch_begin_irq(&tx_stats->syncp);
			tx_packets = tx_stats->packets;
			tx_bytes = tx_stats->bytes;
		} while (u64_stats_fetch_retry_irq(&tx_stats->syncp, start));

		do {
			start = u64_stats_fetch_begin_irq(&rx_stats->syncp);
			rx_packets = rx_stats->packets;
			rx_bytes = rx_stats->bytes;
		} while (u64_stats_fetch_retry_irq(&rx_stats->syncp, start));

		tot->rx_packets += rx_packets;
		tot->tx_packets += tx_packets;
		tot->rx_bytes   += rx_bytes;
		tot->tx_bytes   += tx_bytes;
	}

	tot->rx_errors  = dev->stats.rx_errors;
	tot->tx_dropped = dev->stats.tx_dropped;
}

static void xennet_release_tx_bufs(struct netfront_queue *queue)
{
	struct sk_buff *skb;
	int i;

	for (i = 0; i < NET_TX_RING_SIZE; i++) {
		/* Skip over entries which are actually freelist references */
		if (!queue->tx_skbs[i])
			continue;

		skb = queue->tx_skbs[i];
		queue->tx_skbs[i] = NULL;
		get_page(queue->grant_tx_page[i]);
		gnttab_end_foreign_access(queue->grant_tx_ref[i],
					  queue->grant_tx_page[i]);
		queue->grant_tx_page[i] = NULL;
		queue->grant_tx_ref[i] = INVALID_GRANT_REF;
		add_id_to_list(&queue->tx_skb_freelist, queue->tx_link, i);
		dev_kfree_skb_irq(skb);
	}
}

static void xennet_release_rx_bufs(struct netfront_queue *queue)
{
	int id, ref;

	spin_lock_bh(&queue->rx_lock);

	for (id = 0; id < NET_RX_RING_SIZE; id++) {
		struct sk_buff *skb;
		struct page *page;

		skb = queue->rx_skbs[id];
		if (!skb)
			continue;

		ref = queue->grant_rx_ref[id];
		if (ref == INVALID_GRANT_REF)
			continue;

		page = skb_frag_page(&skb_shinfo(skb)->frags[0]);

		/* gnttab_end_foreign_access() needs a page ref until
		 * foreign access is ended (which may be deferred).
		 */
		get_page(page);
		gnttab_end_foreign_access(ref, page);
		queue->grant_rx_ref[id] = INVALID_GRANT_REF;

		kfree_skb(skb);
	}

	spin_unlock_bh(&queue->rx_lock);
}

static netdev_features_t xennet_fix_features(struct net_device *dev,
	netdev_features_t features)
{
	struct netfront_info *np = netdev_priv(dev);

	if (features & NETIF_F_SG &&
	    !xenbus_read_unsigned(np->xbdev->otherend, "feature-sg", 0))
		features &= ~NETIF_F_SG;

	if (features & NETIF_F_IPV6_CSUM &&
	    !xenbus_read_unsigned(np->xbdev->otherend,
				  "feature-ipv6-csum-offload", 0))
		features &= ~NETIF_F_IPV6_CSUM;

	if (features & NETIF_F_TSO &&
	    !xenbus_read_unsigned(np->xbdev->otherend, "feature-gso-tcpv4", 0))
		features &= ~NETIF_F_TSO;

	if (features & NETIF_F_TSO6 &&
	    !xenbus_read_unsigned(np->xbdev->otherend, "feature-gso-tcpv6", 0))
		features &= ~NETIF_F_TSO6;

	return features;
}

static int xennet_set_features(struct net_device *dev,
	netdev_features_t features)
{
	if (!(features & NETIF_F_SG) && dev->mtu > ETH_DATA_LEN) {
		netdev_info(dev, "Reducing MTU because no SG offload");
		dev->mtu = ETH_DATA_LEN;
	}

	return 0;
}

static bool xennet_handle_tx(struct netfront_queue *queue, unsigned int *eoi)
{
	unsigned long flags;

	if (unlikely(queue->info->broken))
		return false;

	spin_lock_irqsave(&queue->tx_lock, flags);
	if (xennet_tx_buf_gc(queue))
		*eoi = 0;
	spin_unlock_irqrestore(&queue->tx_lock, flags);

	return true;
}

static irqreturn_t xennet_tx_interrupt(int irq, void *dev_id)
{
	unsigned int eoiflag = XEN_EOI_FLAG_SPURIOUS;

	if (likely(xennet_handle_tx(dev_id, &eoiflag)))
		xen_irq_lateeoi(irq, eoiflag);

	return IRQ_HANDLED;
}

static bool xennet_handle_rx(struct netfront_queue *queue, unsigned int *eoi)
{
	unsigned int work_queued;
	unsigned long flags;

	if (unlikely(queue->info->broken))
		return false;

	spin_lock_irqsave(&queue->rx_cons_lock, flags);
	work_queued = XEN_RING_NR_UNCONSUMED_RESPONSES(&queue->rx);
	if (work_queued > queue->rx_rsp_unconsumed) {
		queue->rx_rsp_unconsumed = work_queued;
		*eoi = 0;
	} else if (unlikely(work_queued < queue->rx_rsp_unconsumed)) {
		const struct device *dev = &queue->info->netdev->dev;

		spin_unlock_irqrestore(&queue->rx_cons_lock, flags);
		dev_alert(dev, "RX producer index going backwards\n");
		dev_alert(dev, "Disabled for further use\n");
		queue->info->broken = true;
		return false;
	}
	spin_unlock_irqrestore(&queue->rx_cons_lock, flags);

	if (likely(netif_carrier_ok(queue->info->netdev) && work_queued))
		napi_schedule(&queue->napi);

	return true;
}

static irqreturn_t xennet_rx_interrupt(int irq, void *dev_id)
{
	unsigned int eoiflag = XEN_EOI_FLAG_SPURIOUS;

	if (likely(xennet_handle_rx(dev_id, &eoiflag)))
		xen_irq_lateeoi(irq, eoiflag);

	return IRQ_HANDLED;
}

static irqreturn_t xennet_interrupt(int irq, void *dev_id)
{
	unsigned int eoiflag = XEN_EOI_FLAG_SPURIOUS;

	if (xennet_handle_tx(dev_id, &eoiflag) &&
	    xennet_handle_rx(dev_id, &eoiflag))
		xen_irq_lateeoi(irq, eoiflag);

	return IRQ_HANDLED;
}

#ifdef CONFIG_NET_POLL_CONTROLLER
static void xennet_poll_controller(struct net_device *dev)
{
	/* Poll each queue */
	struct netfront_info *info = netdev_priv(dev);
	unsigned int num_queues = dev->real_num_tx_queues;
	unsigned int i;

	if (info->broken)
		return;

	for (i = 0; i < num_queues; ++i)
		xennet_interrupt(0, &info->queues[i]);
}
#endif

#define NETBACK_XDP_HEADROOM_DISABLE	0
#define NETBACK_XDP_HEADROOM_ENABLE	1

static int talk_to_netback_xdp(struct netfront_info *np, int xdp)
{
	int err;
	unsigned short headroom;

	headroom = xdp ? XDP_PACKET_HEADROOM : 0;
	err = xenbus_printf(XBT_NIL, np->xbdev->nodename,
			    "xdp-headroom", "%hu",
			    headroom);
	if (err)
		pr_warn("Error writing xdp-headroom\n");

	return err;
}

static int xennet_xdp_set(struct net_device *dev, struct bpf_prog *prog,
			  struct netlink_ext_ack *extack)
{
	unsigned long max_mtu = XEN_PAGE_SIZE - XDP_PACKET_HEADROOM;
	struct netfront_info *np = netdev_priv(dev);
	struct bpf_prog *old_prog;
	unsigned int i, err;

	if (dev->mtu > max_mtu) {
		netdev_warn(dev, "XDP requires MTU less than %lu\n", max_mtu);
		return -EINVAL;
	}

	if (!np->netback_has_xdp_headroom)
		return 0;

	xenbus_switch_state(np->xbdev, XenbusStateReconfiguring);

	err = talk_to_netback_xdp(np, prog ? NETBACK_XDP_HEADROOM_ENABLE :
				  NETBACK_XDP_HEADROOM_DISABLE);
	if (err)
		return err;

	/* avoid the race with XDP headroom adjustment */
	wait_event(module_wq,
		   xenbus_read_driver_state(np->xbdev->otherend) ==
		   XenbusStateReconfigured);
	np->netfront_xdp_enabled = true;

	old_prog = rtnl_dereference(np->queues[0].xdp_prog);

	if (prog)
		bpf_prog_add(prog, dev->real_num_tx_queues);

	for (i = 0; i < dev->real_num_tx_queues; ++i)
		rcu_assign_pointer(np->queues[i].xdp_prog, prog);

	if (old_prog)
		for (i = 0; i < dev->real_num_tx_queues; ++i)
			bpf_prog_put(old_prog);

	xenbus_switch_state(np->xbdev, XenbusStateConnected);

	return 0;
}

static int xennet_xdp(struct net_device *dev, struct netdev_bpf *xdp)
{
	struct netfront_info *np = netdev_priv(dev);

	if (np->broken)
		return -ENODEV;

	switch (xdp->command) {
	case XDP_SETUP_PROG:
		return xennet_xdp_set(dev, xdp->prog, xdp->extack);
	default:
		return -EINVAL;
	}
}

static const struct net_device_ops xennet_netdev_ops = {
	.ndo_uninit          = xennet_uninit,
	.ndo_open            = xennet_open,
	.ndo_stop            = xennet_close,
	.ndo_start_xmit      = xennet_start_xmit,
	.ndo_change_mtu	     = xennet_change_mtu,
	.ndo_get_stats64     = xennet_get_stats64,
	.ndo_set_mac_address = eth_mac_addr,
	.ndo_validate_addr   = eth_validate_addr,
	.ndo_fix_features    = xennet_fix_features,
	.ndo_set_features    = xennet_set_features,
	.ndo_select_queue    = xennet_select_queue,
	.ndo_bpf            = xennet_xdp,
	.ndo_xdp_xmit	    = xennet_xdp_xmit,
#ifdef CONFIG_NET_POLL_CONTROLLER
	.ndo_poll_controller = xennet_poll_controller,
#endif
};

static void xennet_free_netdev(struct net_device *netdev)
{
	struct netfront_info *np = netdev_priv(netdev);

	free_percpu(np->rx_stats);
	free_percpu(np->tx_stats);
	free_netdev(netdev);
}

static struct net_device *xennet_create_dev(struct xenbus_device *dev)
{
	int err;
	struct net_device *netdev;
	struct netfront_info *np;

	netdev = alloc_etherdev_mq(sizeof(struct netfront_info), xennet_max_queues);
	if (!netdev)
		return ERR_PTR(-ENOMEM);

	np                   = netdev_priv(netdev);
	np->xbdev            = dev;

	np->queues = NULL;

	err = -ENOMEM;
	np->rx_stats = netdev_alloc_pcpu_stats(struct netfront_stats);
	if (np->rx_stats == NULL)
		goto exit;
	np->tx_stats = netdev_alloc_pcpu_stats(struct netfront_stats);
	if (np->tx_stats == NULL)
		goto exit;

	netdev->netdev_ops	= &xennet_netdev_ops;

	netdev->features        = NETIF_F_IP_CSUM | NETIF_F_RXCSUM |
				  NETIF_F_GSO_ROBUST;
	netdev->hw_features	= NETIF_F_SG |
				  NETIF_F_IPV6_CSUM |
				  NETIF_F_TSO | NETIF_F_TSO6;

	/*
         * Assume that all hw features are available for now. This set
         * will be adjusted by the call to netdev_update_features() in
         * xennet_connect() which is the earliest point where we can
         * negotiate with the backend regarding supported features.
         */
	netdev->features |= netdev->hw_features;

	netdev->ethtool_ops = &xennet_ethtool_ops;
	netdev->min_mtu = ETH_MIN_MTU;
	netdev->max_mtu = XEN_NETIF_MAX_TX_SIZE;
	SET_NETDEV_DEV(netdev, &dev->dev);

	np->netdev = netdev;
	np->netfront_xdp_enabled = false;

	netif_carrier_off(netdev);

	do {
		xenbus_switch_state(dev, XenbusStateInitialising);
		err = wait_event_timeout(module_wq,
				 xenbus_read_driver_state(dev->otherend) !=
				 XenbusStateClosed &&
				 xenbus_read_driver_state(dev->otherend) !=
				 XenbusStateUnknown, XENNET_TIMEOUT);
	} while (!err);

	return netdev;

 exit:
	xennet_free_netdev(netdev);
	return ERR_PTR(err);
}

/*
 * Entry point to this code when a new device is created.  Allocate the basic
 * structures and the ring buffers for communication with the backend, and
 * inform the backend of the appropriate details for those.
 */
static int netfront_probe(struct xenbus_device *dev,
			  const struct xenbus_device_id *id)
{
	int err;
	struct net_device *netdev;
	struct netfront_info *info;

	netdev = xennet_create_dev(dev);
	if (IS_ERR(netdev)) {
		err = PTR_ERR(netdev);
		xenbus_dev_fatal(dev, err, "creating netdev");
		return err;
	}

	info = netdev_priv(netdev);
	dev_set_drvdata(&dev->dev, info);
#ifdef CONFIG_SYSFS
	info->netdev->sysfs_groups[0] = &xennet_dev_group;
#endif

	return 0;
}

static void xennet_end_access(int ref, void *page)
{
	/* This frees the page as a side-effect */
	if (ref != INVALID_GRANT_REF)
		gnttab_end_foreign_access(ref, virt_to_page(page));
}

static void xennet_disconnect_backend(struct netfront_info *info)
{
	unsigned int i = 0;
	unsigned int num_queues = info->netdev->real_num_tx_queues;

	netif_carrier_off(info->netdev);

	for (i = 0; i < num_queues && info->queues; ++i) {
		struct netfront_queue *queue = &info->queues[i];

		del_timer_sync(&queue->rx_refill_timer);

		if (queue->tx_irq && (queue->tx_irq == queue->rx_irq))
			unbind_from_irqhandler(queue->tx_irq, queue);
		if (queue->tx_irq && (queue->tx_irq != queue->rx_irq)) {
			unbind_from_irqhandler(queue->tx_irq, queue);
			unbind_from_irqhandler(queue->rx_irq, queue);
		}
		queue->tx_evtchn = queue->rx_evtchn = 0;
		queue->tx_irq = queue->rx_irq = 0;

		if (netif_running(info->netdev))
			napi_synchronize(&queue->napi);

		xennet_release_tx_bufs(queue);
		xennet_release_rx_bufs(queue);
		gnttab_free_grant_references(queue->gref_tx_head);
		gnttab_free_grant_references(queue->gref_rx_head);

		/* End access and free the pages */
		xennet_end_access(queue->tx_ring_ref, queue->tx.sring);
		xennet_end_access(queue->rx_ring_ref, queue->rx.sring);

		queue->tx_ring_ref = INVALID_GRANT_REF;
		queue->rx_ring_ref = INVALID_GRANT_REF;
		queue->tx.sring = NULL;
		queue->rx.sring = NULL;

		page_pool_destroy(queue->page_pool);
	}
}

/*
 * We are reconnecting to the backend, due to a suspend/resume, or a backend
 * driver restart.  We tear down our netif structure and recreate it, but
 * leave the device-layer structures intact so that this is transparent to the
 * rest of the kernel.
 */
static int netfront_resume(struct xenbus_device *dev)
{
	struct netfront_info *info = dev_get_drvdata(&dev->dev);

	dev_dbg(&dev->dev, "%s\n", dev->nodename);

	netif_tx_lock_bh(info->netdev);
	netif_device_detach(info->netdev);
	netif_tx_unlock_bh(info->netdev);

	xennet_disconnect_backend(info);
	return 0;
}

static int xen_net_read_mac(struct xenbus_device *dev, u8 mac[])
{
	char *s, *e, *macstr;
	int i;

	macstr = s = xenbus_read(XBT_NIL, dev->nodename, "mac", NULL);
	if (IS_ERR(macstr))
		return PTR_ERR(macstr);

	for (i = 0; i < ETH_ALEN; i++) {
		mac[i] = simple_strtoul(s, &e, 16);
		if ((s == e) || (*e != ((i == ETH_ALEN-1) ? '\0' : ':'))) {
			kfree(macstr);
			return -ENOENT;
		}
		s = e+1;
	}

	kfree(macstr);
	return 0;
}

static int setup_netfront_single(struct netfront_queue *queue)
{
	int err;

	err = xenbus_alloc_evtchn(queue->info->xbdev, &queue->tx_evtchn);
	if (err < 0)
		goto fail;

	err = bind_evtchn_to_irqhandler_lateeoi(queue->tx_evtchn,
						xennet_interrupt, 0,
						queue->info->netdev->name,
						queue);
	if (err < 0)
		goto bind_fail;
	queue->rx_evtchn = queue->tx_evtchn;
	queue->rx_irq = queue->tx_irq = err;

	return 0;

bind_fail:
	xenbus_free_evtchn(queue->info->xbdev, queue->tx_evtchn);
	queue->tx_evtchn = 0;
fail:
	return err;
}

static int setup_netfront_split(struct netfront_queue *queue)
{
	int err;

	err = xenbus_alloc_evtchn(queue->info->xbdev, &queue->tx_evtchn);
	if (err < 0)
		goto fail;
	err = xenbus_alloc_evtchn(queue->info->xbdev, &queue->rx_evtchn);
	if (err < 0)
		goto alloc_rx_evtchn_fail;

	snprintf(queue->tx_irq_name, sizeof(queue->tx_irq_name),
		 "%s-tx", queue->name);
	err = bind_evtchn_to_irqhandler_lateeoi(queue->tx_evtchn,
						xennet_tx_interrupt, 0,
						queue->tx_irq_name, queue);
	if (err < 0)
		goto bind_tx_fail;
	queue->tx_irq = err;

	snprintf(queue->rx_irq_name, sizeof(queue->rx_irq_name),
		 "%s-rx", queue->name);
	err = bind_evtchn_to_irqhandler_lateeoi(queue->rx_evtchn,
						xennet_rx_interrupt, 0,
						queue->rx_irq_name, queue);
	if (err < 0)
		goto bind_rx_fail;
	queue->rx_irq = err;

	return 0;

bind_rx_fail:
	unbind_from_irqhandler(queue->tx_irq, queue);
	queue->tx_irq = 0;
bind_tx_fail:
	xenbus_free_evtchn(queue->info->xbdev, queue->rx_evtchn);
	queue->rx_evtchn = 0;
alloc_rx_evtchn_fail:
	xenbus_free_evtchn(queue->info->xbdev, queue->tx_evtchn);
	queue->tx_evtchn = 0;
fail:
	return err;
}

static int setup_netfront(struct xenbus_device *dev,
			struct netfront_queue *queue, unsigned int feature_split_evtchn)
{
	struct xen_netif_tx_sring *txs;
	struct xen_netif_rx_sring *rxs;
	int err;

	queue->tx_ring_ref = INVALID_GRANT_REF;
	queue->rx_ring_ref = INVALID_GRANT_REF;
	queue->rx.sring = NULL;
	queue->tx.sring = NULL;

	err = xenbus_setup_ring(dev, GFP_NOIO | __GFP_HIGH, (void **)&txs,
				1, &queue->tx_ring_ref);
	if (err)
		goto fail;

	XEN_FRONT_RING_INIT(&queue->tx, txs, XEN_PAGE_SIZE);

	err = xenbus_setup_ring(dev, GFP_NOIO | __GFP_HIGH, (void **)&rxs,
				1, &queue->rx_ring_ref);
	if (err)
		goto fail;

	XEN_FRONT_RING_INIT(&queue->rx, rxs, XEN_PAGE_SIZE);

	if (feature_split_evtchn)
		err = setup_netfront_split(queue);
	/* setup single event channel if
	 *  a) feature-split-event-channels == 0
	 *  b) feature-split-event-channels == 1 but failed to setup
	 */
	if (!feature_split_evtchn || err)
		err = setup_netfront_single(queue);

	if (err)
		goto fail;

	return 0;

 fail:
	xenbus_teardown_ring((void **)&queue->rx.sring, 1, &queue->rx_ring_ref);
	xenbus_teardown_ring((void **)&queue->tx.sring, 1, &queue->tx_ring_ref);

	return err;
}

/* Queue-specific initialisation
 * This used to be done in xennet_create_dev() but must now
 * be run per-queue.
 */
static int xennet_init_queue(struct netfront_queue *queue)
{
	unsigned short i;
	int err = 0;
	char *devid;

	spin_lock_init(&queue->tx_lock);
	spin_lock_init(&queue->rx_lock);
	spin_lock_init(&queue->rx_cons_lock);

	timer_setup(&queue->rx_refill_timer, rx_refill_timeout, 0);

	devid = strrchr(queue->info->xbdev->nodename, '/') + 1;
	snprintf(queue->name, sizeof(queue->name), "vif%s-q%u",
		 devid, queue->id);

	/* Initialise tx_skb_freelist as a free chain containing every entry. */
	queue->tx_skb_freelist = 0;
	queue->tx_pend_queue = TX_LINK_NONE;
	for (i = 0; i < NET_TX_RING_SIZE; i++) {
		queue->tx_link[i] = i + 1;
		queue->grant_tx_ref[i] = INVALID_GRANT_REF;
		queue->grant_tx_page[i] = NULL;
	}
	queue->tx_link[NET_TX_RING_SIZE - 1] = TX_LINK_NONE;

	/* Clear out rx_skbs */
	for (i = 0; i < NET_RX_RING_SIZE; i++) {
		queue->rx_skbs[i] = NULL;
		queue->grant_rx_ref[i] = INVALID_GRANT_REF;
	}

	/* A grant for every tx ring slot */
	if (gnttab_alloc_grant_references(NET_TX_RING_SIZE,
					  &queue->gref_tx_head) < 0) {
		pr_alert("can't alloc tx grant refs\n");
		err = -ENOMEM;
		goto exit;
	}

	/* A grant for every rx ring slot */
	if (gnttab_alloc_grant_references(NET_RX_RING_SIZE,
					  &queue->gref_rx_head) < 0) {
		pr_alert("can't alloc rx grant refs\n");
		err = -ENOMEM;
		goto exit_free_tx;
	}

	return 0;

 exit_free_tx:
	gnttab_free_grant_references(queue->gref_tx_head);
 exit:
	return err;
}

static int write_queue_xenstore_keys(struct netfront_queue *queue,
			   struct xenbus_transaction *xbt, int write_hierarchical)
{
	/* Write the queue-specific keys into XenStore in the traditional
	 * way for a single queue, or in a queue subkeys for multiple
	 * queues.
	 */
	struct xenbus_device *dev = queue->info->xbdev;
	int err;
	const char *message;
	char *path;
	size_t pathsize;

	/* Choose the correct place to write the keys */
	if (write_hierarchical) {
		pathsize = strlen(dev->nodename) + 10;
		path = kzalloc(pathsize, GFP_KERNEL);
		if (!path) {
			err = -ENOMEM;
			message = "out of memory while writing ring references";
			goto error;
		}
		snprintf(path, pathsize, "%s/queue-%u",
				dev->nodename, queue->id);
	} else {
		path = (char *)dev->nodename;
	}

	/* Write ring references */
	err = xenbus_printf(*xbt, path, "tx-ring-ref", "%u",
			queue->tx_ring_ref);
	if (err) {
		message = "writing tx-ring-ref";
		goto error;
	}

	err = xenbus_printf(*xbt, path, "rx-ring-ref", "%u",
			queue->rx_ring_ref);
	if (err) {
		message = "writing rx-ring-ref";
		goto error;
	}

	/* Write event channels; taking into account both shared
	 * and split event channel scenarios.
	 */
	if (queue->tx_evtchn == queue->rx_evtchn) {
		/* Shared event channel */
		err = xenbus_printf(*xbt, path,
				"event-channel", "%u", queue->tx_evtchn);
		if (err) {
			message = "writing event-channel";
			goto error;
		}
	} else {
		/* Split event channels */
		err = xenbus_printf(*xbt, path,
				"event-channel-tx", "%u", queue->tx_evtchn);
		if (err) {
			message = "writing event-channel-tx";
			goto error;
		}

		err = xenbus_printf(*xbt, path,
				"event-channel-rx", "%u", queue->rx_evtchn);
		if (err) {
			message = "writing event-channel-rx";
			goto error;
		}
	}

	if (write_hierarchical)
		kfree(path);
	return 0;

error:
	if (write_hierarchical)
		kfree(path);
	xenbus_dev_fatal(dev, err, "%s", message);
	return err;
}



static int xennet_create_page_pool(struct netfront_queue *queue)
{
	int err;
	struct page_pool_params pp_params = {
		.order = 0,
		.flags = 0,
		.pool_size = NET_RX_RING_SIZE,
		.nid = NUMA_NO_NODE,
		.dev = &queue->info->netdev->dev,
		.offset = XDP_PACKET_HEADROOM,
		.max_len = XEN_PAGE_SIZE - XDP_PACKET_HEADROOM,
	};

	queue->page_pool = page_pool_create(&pp_params);
	if (IS_ERR(queue->page_pool)) {
		err = PTR_ERR(queue->page_pool);
		queue->page_pool = NULL;
		return err;
	}

	err = xdp_rxq_info_reg(&queue->xdp_rxq, queue->info->netdev,
			       queue->id, 0);
	if (err) {
		netdev_err(queue->info->netdev, "xdp_rxq_info_reg failed\n");
		goto err_free_pp;
	}

	err = xdp_rxq_info_reg_mem_model(&queue->xdp_rxq,
					 MEM_TYPE_PAGE_POOL, queue->page_pool);
	if (err) {
		netdev_err(queue->info->netdev, "xdp_rxq_info_reg_mem_model failed\n");
		goto err_unregister_rxq;
	}
	return 0;

err_unregister_rxq:
	xdp_rxq_info_unreg(&queue->xdp_rxq);
err_free_pp:
	page_pool_destroy(queue->page_pool);
	queue->page_pool = NULL;
	return err;
}

static int xennet_create_queues(struct netfront_info *info,
				unsigned int *num_queues)
{
	unsigned int i;
	int ret;

	info->queues = kcalloc(*num_queues, sizeof(struct netfront_queue),
			       GFP_KERNEL);
	if (!info->queues)
		return -ENOMEM;

	for (i = 0; i < *num_queues; i++) {
		struct netfront_queue *queue = &info->queues[i];

		queue->id = i;
		queue->info = info;

		ret = xennet_init_queue(queue);
		if (ret < 0) {
			dev_warn(&info->xbdev->dev,
				 "only created %d queues\n", i);
			*num_queues = i;
			break;
		}

		/* use page pool recycling instead of buddy allocator */
		ret = xennet_create_page_pool(queue);
		if (ret < 0) {
			dev_err(&info->xbdev->dev, "can't allocate page pool\n");
			*num_queues = i;
			return ret;
		}

		netif_napi_add(queue->info->netdev, &queue->napi, xennet_poll);
		if (netif_running(info->netdev))
			napi_enable(&queue->napi);
	}

	netif_set_real_num_tx_queues(info->netdev, *num_queues);

	if (*num_queues == 0) {
		dev_err(&info->xbdev->dev, "no queues\n");
		return -EINVAL;
	}
	return 0;
}

/* Common code used when first setting up, and when resuming. */
static int talk_to_netback(struct xenbus_device *dev,
			   struct netfront_info *info)
{
	const char *message;
	struct xenbus_transaction xbt;
	int err;
	unsigned int feature_split_evtchn;
	unsigned int i = 0;
	unsigned int max_queues = 0;
	struct netfront_queue *queue = NULL;
	unsigned int num_queues = 1;
	u8 addr[ETH_ALEN];

	info->netdev->irq = 0;

	/* Check if backend is trusted. */
	info->bounce = !xennet_trusted ||
		       !xenbus_read_unsigned(dev->nodename, "trusted", 1);

	/* Check if backend supports multiple queues */
	max_queues = xenbus_read_unsigned(info->xbdev->otherend,
					  "multi-queue-max-queues", 1);
	num_queues = min(max_queues, xennet_max_queues);

	/* Check feature-split-event-channels */
	feature_split_evtchn = xenbus_read_unsigned(info->xbdev->otherend,
					"feature-split-event-channels", 0);

	/* Read mac addr. */
	err = xen_net_read_mac(dev, addr);
	if (err) {
		xenbus_dev_fatal(dev, err, "parsing %s/mac", dev->nodename);
		goto out_unlocked;
	}
	eth_hw_addr_set(info->netdev, addr);

	info->netback_has_xdp_headroom = xenbus_read_unsigned(info->xbdev->otherend,
							      "feature-xdp-headroom", 0);
	if (info->netback_has_xdp_headroom) {
		/* set the current xen-netfront xdp state */
		err = talk_to_netback_xdp(info, info->netfront_xdp_enabled ?
					  NETBACK_XDP_HEADROOM_ENABLE :
					  NETBACK_XDP_HEADROOM_DISABLE);
		if (err)
			goto out_unlocked;
	}

	rtnl_lock();
	if (info->queues)
		xennet_destroy_queues(info);

	/* For the case of a reconnect reset the "broken" indicator. */
	info->broken = false;

	err = xennet_create_queues(info, &num_queues);
	if (err < 0) {
		xenbus_dev_fatal(dev, err, "creating queues");
		kfree(info->queues);
		info->queues = NULL;
		goto out;
	}
	rtnl_unlock();

	/* Create shared ring, alloc event channel -- for each queue */
	for (i = 0; i < num_queues; ++i) {
		queue = &info->queues[i];
		err = setup_netfront(dev, queue, feature_split_evtchn);
		if (err)
			goto destroy_ring;
	}

again:
	err = xenbus_transaction_start(&xbt);
	if (err) {
		xenbus_dev_fatal(dev, err, "starting transaction");
		goto destroy_ring;
	}

	if (xenbus_exists(XBT_NIL,
			  info->xbdev->otherend, "multi-queue-max-queues")) {
		/* Write the number of queues */
		err = xenbus_printf(xbt, dev->nodename,
				    "multi-queue-num-queues", "%u", num_queues);
		if (err) {
			message = "writing multi-queue-num-queues";
			goto abort_transaction_no_dev_fatal;
		}
	}

	if (num_queues == 1) {
		err = write_queue_xenstore_keys(&info->queues[0], &xbt, 0); /* flat */
		if (err)
			goto abort_transaction_no_dev_fatal;
	} else {
		/* Write the keys for each queue */
		for (i = 0; i < num_queues; ++i) {
			queue = &info->queues[i];
			err = write_queue_xenstore_keys(queue, &xbt, 1); /* hierarchical */
			if (err)
				goto abort_transaction_no_dev_fatal;
		}
	}

	/* The remaining keys are not queue-specific */
	err = xenbus_printf(xbt, dev->nodename, "request-rx-copy", "%u",
			    1);
	if (err) {
		message = "writing request-rx-copy";
		goto abort_transaction;
	}

	err = xenbus_printf(xbt, dev->nodename, "feature-rx-notify", "%d", 1);
	if (err) {
		message = "writing feature-rx-notify";
		goto abort_transaction;
	}

	err = xenbus_printf(xbt, dev->nodename, "feature-sg", "%d", 1);
	if (err) {
		message = "writing feature-sg";
		goto abort_transaction;
	}

	err = xenbus_printf(xbt, dev->nodename, "feature-gso-tcpv4", "%d", 1);
	if (err) {
		message = "writing feature-gso-tcpv4";
		goto abort_transaction;
	}

	err = xenbus_write(xbt, dev->nodename, "feature-gso-tcpv6", "1");
	if (err) {
		message = "writing feature-gso-tcpv6";
		goto abort_transaction;
	}

	err = xenbus_write(xbt, dev->nodename, "feature-ipv6-csum-offload",
			   "1");
	if (err) {
		message = "writing feature-ipv6-csum-offload";
		goto abort_transaction;
	}

	err = xenbus_transaction_end(xbt, 0);
	if (err) {
		if (err == -EAGAIN)
			goto again;
		xenbus_dev_fatal(dev, err, "completing transaction");
		goto destroy_ring;
	}

	return 0;

 abort_transaction:
	xenbus_dev_fatal(dev, err, "%s", message);
abort_transaction_no_dev_fatal:
	xenbus_transaction_end(xbt, 1);
 destroy_ring:
	xennet_disconnect_backend(info);
	rtnl_lock();
	xennet_destroy_queues(info);
 out:
	rtnl_unlock();
out_unlocked:
	device_unregister(&dev->dev);
	return err;
}

static int xennet_connect(struct net_device *dev)
{
	struct netfront_info *np = netdev_priv(dev);
	unsigned int num_queues = 0;
	int err;
	unsigned int j = 0;
	struct netfront_queue *queue = NULL;

	if (!xenbus_read_unsigned(np->xbdev->otherend, "feature-rx-copy", 0)) {
		dev_info(&dev->dev,
			 "backend does not support copying receive path\n");
		return -ENODEV;
	}

	err = talk_to_netback(np->xbdev, np);
	if (err)
		return err;
	if (np->netback_has_xdp_headroom)
		pr_info("backend supports XDP headroom\n");
	if (np->bounce)
		dev_info(&np->xbdev->dev,
			 "bouncing transmitted data to zeroed pages\n");

	/* talk_to_netback() sets the correct number of queues */
	num_queues = dev->real_num_tx_queues;

	if (dev->reg_state == NETREG_UNINITIALIZED) {
		err = register_netdev(dev);
		if (err) {
			pr_warn("%s: register_netdev err=%d\n", __func__, err);
			device_unregister(&np->xbdev->dev);
			return err;
		}
	}

	rtnl_lock();
	netdev_update_features(dev);
	rtnl_unlock();

	/*
	 * All public and private state should now be sane.  Get
	 * ready to start sending and receiving packets and give the driver
	 * domain a kick because we've probably just requeued some
	 * packets.
	 */
	netif_tx_lock_bh(np->netdev);
	netif_device_attach(np->netdev);
	netif_tx_unlock_bh(np->netdev);

	netif_carrier_on(np->netdev);
	for (j = 0; j < num_queues; ++j) {
		queue = &np->queues[j];

		notify_remote_via_irq(queue->tx_irq);
		if (queue->tx_irq != queue->rx_irq)
			notify_remote_via_irq(queue->rx_irq);

		spin_lock_bh(&queue->rx_lock);
		xennet_alloc_rx_buffers(queue);
		spin_unlock_bh(&queue->rx_lock);
	}

	return 0;
}

/*
 * Callback received when the backend's state changes.
 */
static void netback_changed(struct xenbus_device *dev,
			    enum xenbus_state backend_state)
{
	struct netfront_info *np = dev_get_drvdata(&dev->dev);
	struct net_device *netdev = np->netdev;

	dev_dbg(&dev->dev, "%s\n", xenbus_strstate(backend_state));

	wake_up_all(&module_wq);

	switch (backend_state) {
	case XenbusStateInitialising:
	case XenbusStateInitialised:
	case XenbusStateReconfiguring:
	case XenbusStateReconfigured:
	case XenbusStateUnknown:
		break;

	case XenbusStateInitWait:
		if (dev->state != XenbusStateInitialising)
			break;
		if (xennet_connect(netdev) != 0)
			break;
		xenbus_switch_state(dev, XenbusStateConnected);
		break;

	case XenbusStateConnected:
		netdev_notify_peers(netdev);
		break;

	case XenbusStateClosed:
		if (dev->state == XenbusStateClosed)
			break;
		fallthrough;	/* Missed the backend's CLOSING state */
	case XenbusStateClosing:
		xenbus_frontend_closed(dev);
		break;
	}
}

static const struct xennet_stat {
	char name[ETH_GSTRING_LEN];
	u16 offset;
} xennet_stats[] = {
	{
		"rx_gso_checksum_fixup",
		offsetof(struct netfront_info, rx_gso_checksum_fixup)
	},
};

static int xennet_get_sset_count(struct net_device *dev, int string_set)
{
	switch (string_set) {
	case ETH_SS_STATS:
		return ARRAY_SIZE(xennet_stats);
	default:
		return -EINVAL;
	}
}

static void xennet_get_ethtool_stats(struct net_device *dev,
				     struct ethtool_stats *stats, u64 * data)
{
	void *np = netdev_priv(dev);
	int i;

	for (i = 0; i < ARRAY_SIZE(xennet_stats); i++)
		data[i] = atomic_read((atomic_t *)(np + xennet_stats[i].offset));
}

static void xennet_get_strings(struct net_device *dev, u32 stringset, u8 * data)
{
	int i;

	switch (stringset) {
	case ETH_SS_STATS:
		for (i = 0; i < ARRAY_SIZE(xennet_stats); i++)
			memcpy(data + i * ETH_GSTRING_LEN,
			       xennet_stats[i].name, ETH_GSTRING_LEN);
		break;
	}
}

static const struct ethtool_ops xennet_ethtool_ops =
{
	.get_link = ethtool_op_get_link,

	.get_sset_count = xennet_get_sset_count,
	.get_ethtool_stats = xennet_get_ethtool_stats,
	.get_strings = xennet_get_strings,
	.get_ts_info = ethtool_op_get_ts_info,
};

#ifdef CONFIG_SYSFS
static ssize_t show_rxbuf(struct device *dev,
			  struct device_attribute *attr, char *buf)
{
	return sprintf(buf, "%lu\n", NET_RX_RING_SIZE);
}

static ssize_t store_rxbuf(struct device *dev,
			   struct device_attribute *attr,
			   const char *buf, size_t len)
{
	char *endp;

	if (!capable(CAP_NET_ADMIN))
		return -EPERM;

	simple_strtoul(buf, &endp, 0);
	if (endp == buf)
		return -EBADMSG;

	/* rxbuf_min and rxbuf_max are no longer configurable. */

	return len;
}

static DEVICE_ATTR(rxbuf_min, 0644, show_rxbuf, store_rxbuf);
static DEVICE_ATTR(rxbuf_max, 0644, show_rxbuf, store_rxbuf);
static DEVICE_ATTR(rxbuf_cur, 0444, show_rxbuf, NULL);

static struct attribute *xennet_dev_attrs[] = {
	&dev_attr_rxbuf_min.attr,
	&dev_attr_rxbuf_max.attr,
	&dev_attr_rxbuf_cur.attr,
	NULL
};

static const struct attribute_group xennet_dev_group = {
	.attrs = xennet_dev_attrs
};
#endif /* CONFIG_SYSFS */

static void xennet_bus_close(struct xenbus_device *dev)
{
	int ret;

	if (xenbus_read_driver_state(dev->otherend) == XenbusStateClosed)
		return;
	do {
		xenbus_switch_state(dev, XenbusStateClosing);
		ret = wait_event_timeout(module_wq,
				   xenbus_read_driver_state(dev->otherend) ==
				   XenbusStateClosing ||
				   xenbus_read_driver_state(dev->otherend) ==
				   XenbusStateClosed ||
				   xenbus_read_driver_state(dev->otherend) ==
				   XenbusStateUnknown,
				   XENNET_TIMEOUT);
	} while (!ret);

	if (xenbus_read_driver_state(dev->otherend) == XenbusStateClosed)
		return;

	do {
		xenbus_switch_state(dev, XenbusStateClosed);
		ret = wait_event_timeout(module_wq,
				   xenbus_read_driver_state(dev->otherend) ==
				   XenbusStateClosed ||
				   xenbus_read_driver_state(dev->otherend) ==
				   XenbusStateUnknown,
				   XENNET_TIMEOUT);
	} while (!ret);
}

static int xennet_remove(struct xenbus_device *dev)
{
	struct netfront_info *info = dev_get_drvdata(&dev->dev);

	xennet_bus_close(dev);
	xennet_disconnect_backend(info);

	if (info->netdev->reg_state == NETREG_REGISTERED)
		unregister_netdev(info->netdev);

	if (info->queues) {
		rtnl_lock();
		xennet_destroy_queues(info);
		rtnl_unlock();
	}
	xennet_free_netdev(info->netdev);

	return 0;
}

static const struct xenbus_device_id netfront_ids[] = {
	{ "vif" },
	{ "" }
};

static struct xenbus_driver netfront_driver = {
	.ids = netfront_ids,
	.probe = netfront_probe,
	.remove = xennet_remove,
	.resume = netfront_resume,
	.otherend_changed = netback_changed,
};

static int __init netif_init(void)
{
	if (!xen_domain())
		return -ENODEV;

	if (!xen_has_pv_nic_devices())
		return -ENODEV;

	pr_info("Initialising Xen virtual ethernet driver\n");

	/* Allow as many queues as there are CPUs inut max. 8 if user has not
	 * specified a value.
	 */
	if (xennet_max_queues == 0)
		xennet_max_queues = min_t(unsigned int, MAX_QUEUES_DEFAULT,
					  num_online_cpus());

	return xenbus_register_frontend(&netfront_driver);
}
module_init(netif_init);


static void __exit netif_exit(void)
{
	xenbus_unregister_driver(&netfront_driver);
}
module_exit(netif_exit);

MODULE_DESCRIPTION("Xen virtual network device frontend");
MODULE_LICENSE("GPL");
MODULE_ALIAS("xen:vif");
MODULE_ALIAS("xennet");<|MERGE_RESOLUTION|>--- conflicted
+++ resolved
@@ -673,11 +673,7 @@
 	return nxmit;
 }
 
-<<<<<<< HEAD
-struct sk_buff *bounce_skb(const struct sk_buff *skb)
-=======
 static struct sk_buff *bounce_skb(const struct sk_buff *skb)
->>>>>>> 7365df19
 {
 	unsigned int headerlen = skb_headroom(skb);
 	/* Align size to allocate full pages and avoid contiguous data leaks */
