// SPDX-License-Identifier: GPL-2.0
/* Copyright (c) 2019, Vladimir Oltean <olteanv@gmail.com>
 */
#include <linux/spi/spi.h>
#include "sja1105.h"

/* The adjfine API clamps ppb between [-32,768,000, 32,768,000], and
 * therefore scaled_ppm between [-2,147,483,648, 2,147,483,647].
 * Set the maximum supported ppb to a round value smaller than the maximum.
 *
 * Percentually speaking, this is a +/- 0.032x adjustment of the
 * free-running counter (0.968x to 1.032x).
 */
#define SJA1105_MAX_ADJ_PPB		32000000
#define SJA1105_SIZE_PTP_CMD		4

/*            This range is actually +/- SJA1105_MAX_ADJ_PPB
 *            divided by 1000 (ppb -> ppm) and with a 16-bit
 *            "fractional" part (actually fixed point).
 *                                    |
 *                                    v
 * Convert scaled_ppm from the +/- ((10^6) << 16) range
 * into the +/- (1 << 31) range.
 *
 * This forgoes a "ppb" numeric representation (up to NSEC_PER_SEC)
 * and defines the scaling factor between scaled_ppm and the actual
 * frequency adjustments of the PHC.
 *
 *   ptpclkrate = scaled_ppm * 2^31 / (10^6 * 2^16)
 *   simplifies to
 *   ptpclkrate = scaled_ppm * 2^9 / 5^6
 */
#define SJA1105_CC_MULT_NUM		(1 << 9)
#define SJA1105_CC_MULT_DEM		15625
#define SJA1105_CC_MULT			0x80000000

enum sja1105_ptp_clk_mode {
	PTP_ADD_MODE = 1,
	PTP_SET_MODE = 0,
};

#define ptp_caps_to_data(d) \
		container_of((d), struct sja1105_ptp_data, caps)
#define ptp_data_to_sja1105(d) \
		container_of((d), struct sja1105_private, ptp_data)

static int sja1105_init_avb_params(struct sja1105_private *priv,
				   bool on)
{
	struct sja1105_avb_params_entry *avb;
	struct sja1105_table *table;

	table = &priv->static_config.tables[BLK_IDX_AVB_PARAMS];

	/* Discard previous AVB Parameters Table */
	if (table->entry_count) {
		kfree(table->entries);
		table->entry_count = 0;
	}

	/* Configure the reception of meta frames only if requested */
	if (!on)
		return 0;

	table->entries = kcalloc(SJA1105_MAX_AVB_PARAMS_COUNT,
				 table->ops->unpacked_entry_size, GFP_KERNEL);
	if (!table->entries)
		return -ENOMEM;

	table->entry_count = SJA1105_MAX_AVB_PARAMS_COUNT;

	avb = table->entries;

	avb->destmeta = SJA1105_META_DMAC;
	avb->srcmeta  = SJA1105_META_SMAC;

	return 0;
}

/* Must be called only with priv->tagger_data.state bit
 * SJA1105_HWTS_RX_EN cleared
 */
static int sja1105_change_rxtstamping(struct sja1105_private *priv,
				      bool on)
{
	struct sja1105_general_params_entry *general_params;
	struct sja1105_table *table;
	int rc;

	table = &priv->static_config.tables[BLK_IDX_GENERAL_PARAMS];
	general_params = table->entries;
	general_params->send_meta1 = on;
	general_params->send_meta0 = on;

	rc = sja1105_init_avb_params(priv, on);
	if (rc < 0)
		return rc;

	/* Initialize the meta state machine to a known state */
	if (priv->tagger_data.stampable_skb) {
		kfree_skb(priv->tagger_data.stampable_skb);
		priv->tagger_data.stampable_skb = NULL;
	}

	return sja1105_static_config_reload(priv, SJA1105_RX_HWTSTAMPING);
}

int sja1105_hwtstamp_set(struct dsa_switch *ds, int port, struct ifreq *ifr)
{
	struct sja1105_private *priv = ds->priv;
	struct hwtstamp_config config;
	bool rx_on;
	int rc;

	if (copy_from_user(&config, ifr->ifr_data, sizeof(config)))
		return -EFAULT;

	switch (config.tx_type) {
	case HWTSTAMP_TX_OFF:
		priv->ports[port].hwts_tx_en = false;
		break;
	case HWTSTAMP_TX_ON:
		priv->ports[port].hwts_tx_en = true;
		break;
	default:
		return -ERANGE;
	}

	switch (config.rx_filter) {
	case HWTSTAMP_FILTER_NONE:
		rx_on = false;
		break;
	default:
		rx_on = true;
		break;
	}

	if (rx_on != test_bit(SJA1105_HWTS_RX_EN, &priv->tagger_data.state)) {
		clear_bit(SJA1105_HWTS_RX_EN, &priv->tagger_data.state);

		rc = sja1105_change_rxtstamping(priv, rx_on);
		if (rc < 0) {
			dev_err(ds->dev,
				"Failed to change RX timestamping: %d\n", rc);
			return rc;
		}
		if (rx_on)
			set_bit(SJA1105_HWTS_RX_EN, &priv->tagger_data.state);
	}

	if (copy_to_user(ifr->ifr_data, &config, sizeof(config)))
		return -EFAULT;
	return 0;
}

int sja1105_hwtstamp_get(struct dsa_switch *ds, int port, struct ifreq *ifr)
{
	struct sja1105_private *priv = ds->priv;
	struct hwtstamp_config config;

	config.flags = 0;
	if (priv->ports[port].hwts_tx_en)
		config.tx_type = HWTSTAMP_TX_ON;
	else
		config.tx_type = HWTSTAMP_TX_OFF;
	if (test_bit(SJA1105_HWTS_RX_EN, &priv->tagger_data.state))
		config.rx_filter = HWTSTAMP_FILTER_PTP_V2_L2_EVENT;
	else
		config.rx_filter = HWTSTAMP_FILTER_NONE;

	return copy_to_user(ifr->ifr_data, &config, sizeof(config)) ?
		-EFAULT : 0;
}

int sja1105_get_ts_info(struct dsa_switch *ds, int port,
			struct ethtool_ts_info *info)
{
	struct sja1105_private *priv = ds->priv;
	struct sja1105_ptp_data *ptp_data = &priv->ptp_data;

	/* Called during cleanup */
	if (!ptp_data->clock)
		return -ENODEV;

	info->so_timestamping = SOF_TIMESTAMPING_TX_HARDWARE |
				SOF_TIMESTAMPING_RX_HARDWARE |
				SOF_TIMESTAMPING_RAW_HARDWARE;
	info->tx_types = (1 << HWTSTAMP_TX_OFF) |
			 (1 << HWTSTAMP_TX_ON);
	info->rx_filters = (1 << HWTSTAMP_FILTER_NONE) |
			   (1 << HWTSTAMP_FILTER_PTP_V2_L2_EVENT);
	info->phc_index = ptp_clock_index(ptp_data->clock);
	return 0;
}

void sja1105et_ptp_cmd_packing(u8 *buf, struct sja1105_ptp_cmd *cmd,
			       enum packing_op op)
{
	const int size = SJA1105_SIZE_PTP_CMD;
	/* No need to keep this as part of the structure */
	u64 valid = 1;

	sja1105_packing(buf, &valid,           31, 31, size, op);
	sja1105_packing(buf, &cmd->ptpstrtsch, 30, 30, size, op);
	sja1105_packing(buf, &cmd->ptpstopsch, 29, 29, size, op);
	sja1105_packing(buf, &cmd->resptp,      2,  2, size, op);
	sja1105_packing(buf, &cmd->corrclk4ts,  1,  1, size, op);
	sja1105_packing(buf, &cmd->ptpclkadd,   0,  0, size, op);
}

void sja1105pqrs_ptp_cmd_packing(u8 *buf, struct sja1105_ptp_cmd *cmd,
				 enum packing_op op)
{
	const int size = SJA1105_SIZE_PTP_CMD;
	/* No need to keep this as part of the structure */
	u64 valid = 1;

	sja1105_packing(buf, &valid,           31, 31, size, op);
	sja1105_packing(buf, &cmd->ptpstrtsch, 30, 30, size, op);
	sja1105_packing(buf, &cmd->ptpstopsch, 29, 29, size, op);
	sja1105_packing(buf, &cmd->resptp,      3,  3, size, op);
	sja1105_packing(buf, &cmd->corrclk4ts,  2,  2, size, op);
	sja1105_packing(buf, &cmd->ptpclkadd,   0,  0, size, op);
}

int sja1105_ptp_commit(struct dsa_switch *ds, struct sja1105_ptp_cmd *cmd,
		       sja1105_spi_rw_mode_t rw)
{
	const struct sja1105_private *priv = ds->priv;
	const struct sja1105_regs *regs = priv->info->regs;
	u8 buf[SJA1105_SIZE_PTP_CMD] = {0};
	int rc;

	if (rw == SPI_WRITE)
		priv->info->ptp_cmd_packing(buf, cmd, PACK);

<<<<<<< HEAD
	rc = sja1105_xfer_buf(priv, SPI_WRITE, regs->ptp_control, buf,
=======
	rc = sja1105_xfer_buf(priv, rw, regs->ptp_control, buf,
>>>>>>> a7196caf
			      SJA1105_SIZE_PTP_CMD);

	if (rw == SPI_READ)
		priv->info->ptp_cmd_packing(buf, cmd, UNPACK);

	return rc;
}

/* The switch returns partial timestamps (24 bits for SJA1105 E/T, which wrap
 * around in 0.135 seconds, and 32 bits for P/Q/R/S, wrapping around in 34.35
 * seconds).
 *
 * This receives the RX or TX MAC timestamps, provided by hardware as
 * the lower bits of the cycle counter, sampled at the time the timestamp was
 * collected.
 *
 * To reconstruct into a full 64-bit-wide timestamp, the cycle counter is
 * read and the high-order bits are filled in.
 *
 * Must be called within one wraparound period of the partial timestamp since
 * it was generated by the MAC.
 */
static u64 sja1105_tstamp_reconstruct(struct dsa_switch *ds, u64 now,
				      u64 ts_partial)
{
	struct sja1105_private *priv = ds->priv;
	u64 partial_tstamp_mask = CYCLECOUNTER_MASK(priv->info->ptp_ts_bits);
	u64 ts_reconstructed;

	ts_reconstructed = (now & ~partial_tstamp_mask) | ts_partial;

	/* Check lower bits of current cycle counter against the timestamp.
	 * If the current cycle counter is lower than the partial timestamp,
	 * then wraparound surely occurred and must be accounted for.
	 */
	if ((now & partial_tstamp_mask) <= ts_partial)
		ts_reconstructed -= (partial_tstamp_mask + 1);

	return ts_reconstructed;
}

/* Reads the SPI interface for an egress timestamp generated by the switch
 * for frames sent using management routes.
 *
 * SJA1105 E/T layout of the 4-byte SPI payload:
 *
 * 31    23    15    7     0
 * |     |     |     |     |
 * +-----+-----+-----+     ^
 *          ^              |
 *          |              |
 *  24-bit timestamp   Update bit
 *
 *
 * SJA1105 P/Q/R/S layout of the 8-byte SPI payload:
 *
 * 31    23    15    7     0     63    55    47    39    32
 * |     |     |     |     |     |     |     |     |     |
 *                         ^     +-----+-----+-----+-----+
 *                         |                 ^
 *                         |                 |
 *                    Update bit    32-bit timestamp
 *
 * Notice that the update bit is in the same place.
 * To have common code for E/T and P/Q/R/S for reading the timestamp,
 * we need to juggle with the offset and the bit indices.
 */
static int sja1105_ptpegr_ts_poll(struct dsa_switch *ds, int port, u64 *ts)
{
	struct sja1105_private *priv = ds->priv;
	const struct sja1105_regs *regs = priv->info->regs;
	int tstamp_bit_start, tstamp_bit_end;
	int timeout = 10;
	u8 packed_buf[8];
	u64 update;
	int rc;

	do {
		rc = sja1105_xfer_buf(priv, SPI_READ, regs->ptpegr_ts[port],
				      packed_buf, priv->info->ptpegr_ts_bytes);
		if (rc < 0)
			return rc;

		sja1105_unpack(packed_buf, &update, 0, 0,
			       priv->info->ptpegr_ts_bytes);
		if (update)
			break;

		usleep_range(10, 50);
	} while (--timeout);

	if (!timeout)
		return -ETIMEDOUT;

	/* Point the end bit to the second 32-bit word on P/Q/R/S,
	 * no-op on E/T.
	 */
	tstamp_bit_end = (priv->info->ptpegr_ts_bytes - 4) * 8;
	/* Shift the 24-bit timestamp on E/T to be collected from 31:8.
	 * No-op on P/Q/R/S.
	 */
	tstamp_bit_end += 32 - priv->info->ptp_ts_bits;
	tstamp_bit_start = tstamp_bit_end + priv->info->ptp_ts_bits - 1;

	*ts = 0;

	sja1105_unpack(packed_buf, ts, tstamp_bit_start, tstamp_bit_end,
		       priv->info->ptpegr_ts_bytes);

	return 0;
}

/* Caller must hold ptp_data->lock */
static int sja1105_ptpclkval_read(struct sja1105_private *priv, u64 *ticks,
				  struct ptp_system_timestamp *ptp_sts)
{
	const struct sja1105_regs *regs = priv->info->regs;

	return sja1105_xfer_u64(priv, SPI_READ, regs->ptpclkval, ticks,
				ptp_sts);
}

/* Caller must hold ptp_data->lock */
static int sja1105_ptpclkval_write(struct sja1105_private *priv, u64 ticks,
				   struct ptp_system_timestamp *ptp_sts)
{
	const struct sja1105_regs *regs = priv->info->regs;

	return sja1105_xfer_u64(priv, SPI_WRITE, regs->ptpclkval, &ticks,
				ptp_sts);
}

#define rxtstamp_to_tagger(d) \
	container_of((d), struct sja1105_tagger_data, rxtstamp_work)
#define tagger_to_sja1105(d) \
	container_of((d), struct sja1105_private, tagger_data)

static void sja1105_rxtstamp_work(struct work_struct *work)
{
	struct sja1105_tagger_data *tagger_data = rxtstamp_to_tagger(work);
	struct sja1105_private *priv = tagger_to_sja1105(tagger_data);
	struct sja1105_ptp_data *ptp_data = &priv->ptp_data;
	struct dsa_switch *ds = priv->ds;
	struct sk_buff *skb;

	mutex_lock(&ptp_data->lock);

	while ((skb = skb_dequeue(&tagger_data->skb_rxtstamp_queue)) != NULL) {
		struct skb_shared_hwtstamps *shwt = skb_hwtstamps(skb);
		u64 ticks, ts;
		int rc;

		rc = sja1105_ptpclkval_read(priv, &ticks, NULL);
		if (rc < 0) {
			dev_err(ds->dev, "Failed to read PTP clock: %d\n", rc);
			kfree_skb(skb);
			continue;
		}

		*shwt = (struct skb_shared_hwtstamps) {0};

		ts = SJA1105_SKB_CB(skb)->meta_tstamp;
		ts = sja1105_tstamp_reconstruct(ds, ticks, ts);

		shwt->hwtstamp = ns_to_ktime(sja1105_ticks_to_ns(ts));
		netif_rx_ni(skb);
	}

	mutex_unlock(&ptp_data->lock);
}

/* Called from dsa_skb_defer_rx_timestamp */
bool sja1105_port_rxtstamp(struct dsa_switch *ds, int port,
			   struct sk_buff *skb, unsigned int type)
{
	struct sja1105_private *priv = ds->priv;
	struct sja1105_tagger_data *tagger_data = &priv->tagger_data;

	if (!test_bit(SJA1105_HWTS_RX_EN, &tagger_data->state))
		return false;

	/* We need to read the full PTP clock to reconstruct the Rx
	 * timestamp. For that we need a sleepable context.
	 */
	skb_queue_tail(&tagger_data->skb_rxtstamp_queue, skb);
	schedule_work(&tagger_data->rxtstamp_work);
	return true;
}

/* Called from dsa_skb_tx_timestamp. This callback is just to make DSA clone
 * the skb and have it available in DSA_SKB_CB in the .port_deferred_xmit
 * callback, where we will timestamp it synchronously.
 */
bool sja1105_port_txtstamp(struct dsa_switch *ds, int port,
			   struct sk_buff *skb, unsigned int type)
{
	struct sja1105_private *priv = ds->priv;
	struct sja1105_port *sp = &priv->ports[port];

	if (!sp->hwts_tx_en)
		return false;

	return true;
}

static int sja1105_ptp_reset(struct dsa_switch *ds)
{
	struct sja1105_private *priv = ds->priv;
	struct sja1105_ptp_data *ptp_data = &priv->ptp_data;
	struct sja1105_ptp_cmd cmd = ptp_data->cmd;
	int rc;

	mutex_lock(&ptp_data->lock);

	cmd.resptp = 1;

	dev_dbg(ds->dev, "Resetting PTP clock\n");
	rc = sja1105_ptp_commit(ds, &cmd, SPI_WRITE);

	sja1105_tas_clockstep(priv->ds);

	mutex_unlock(&ptp_data->lock);

	return rc;
}

/* Caller must hold ptp_data->lock */
int __sja1105_ptp_gettimex(struct dsa_switch *ds, u64 *ns,
			   struct ptp_system_timestamp *ptp_sts)
{
	struct sja1105_private *priv = ds->priv;
	u64 ticks;
	int rc;

	rc = sja1105_ptpclkval_read(priv, &ticks, ptp_sts);
	if (rc < 0) {
		dev_err(ds->dev, "Failed to read PTP clock: %d\n", rc);
		return rc;
	}

	*ns = sja1105_ticks_to_ns(ticks);

	return 0;
}

static int sja1105_ptp_gettimex(struct ptp_clock_info *ptp,
				struct timespec64 *ts,
				struct ptp_system_timestamp *ptp_sts)
{
	struct sja1105_ptp_data *ptp_data = ptp_caps_to_data(ptp);
	struct sja1105_private *priv = ptp_data_to_sja1105(ptp_data);
	u64 now = 0;
	int rc;

	mutex_lock(&ptp_data->lock);

	rc = __sja1105_ptp_gettimex(priv->ds, &now, ptp_sts);
	*ts = ns_to_timespec64(now);

	mutex_unlock(&ptp_data->lock);

	return rc;
}

/* Caller must hold ptp_data->lock */
static int sja1105_ptp_mode_set(struct sja1105_private *priv,
				enum sja1105_ptp_clk_mode mode)
{
	struct sja1105_ptp_data *ptp_data = &priv->ptp_data;

	if (ptp_data->cmd.ptpclkadd == mode)
		return 0;

	ptp_data->cmd.ptpclkadd = mode;

	return sja1105_ptp_commit(priv->ds, &ptp_data->cmd, SPI_WRITE);
}

/* Write to PTPCLKVAL while PTPCLKADD is 0 */
int __sja1105_ptp_settime(struct dsa_switch *ds, u64 ns,
			  struct ptp_system_timestamp *ptp_sts)
{
	struct sja1105_private *priv = ds->priv;
	u64 ticks = ns_to_sja1105_ticks(ns);
	int rc;

	rc = sja1105_ptp_mode_set(priv, PTP_SET_MODE);
	if (rc < 0) {
		dev_err(priv->ds->dev, "Failed to put PTPCLK in set mode\n");
		return rc;
	}

	rc = sja1105_ptpclkval_write(priv, ticks, ptp_sts);

	sja1105_tas_clockstep(priv->ds);

	return rc;
}

static int sja1105_ptp_settime(struct ptp_clock_info *ptp,
			       const struct timespec64 *ts)
{
	struct sja1105_ptp_data *ptp_data = ptp_caps_to_data(ptp);
	struct sja1105_private *priv = ptp_data_to_sja1105(ptp_data);
	u64 ns = timespec64_to_ns(ts);
	int rc;

	mutex_lock(&ptp_data->lock);

	rc = __sja1105_ptp_settime(priv->ds, ns, NULL);

	mutex_unlock(&ptp_data->lock);

	return rc;
}

static int sja1105_ptp_adjfine(struct ptp_clock_info *ptp, long scaled_ppm)
{
	struct sja1105_ptp_data *ptp_data = ptp_caps_to_data(ptp);
	struct sja1105_private *priv = ptp_data_to_sja1105(ptp_data);
	const struct sja1105_regs *regs = priv->info->regs;
	u32 clkrate32;
	s64 clkrate;
	int rc;

	clkrate = (s64)scaled_ppm * SJA1105_CC_MULT_NUM;
	clkrate = div_s64(clkrate, SJA1105_CC_MULT_DEM);

	/* Take a +/- value and re-center it around 2^31. */
	clkrate = SJA1105_CC_MULT + clkrate;
	WARN_ON(abs(clkrate) >= GENMASK_ULL(31, 0));
	clkrate32 = clkrate;

	mutex_lock(&ptp_data->lock);

	rc = sja1105_xfer_u32(priv, SPI_WRITE, regs->ptpclkrate, &clkrate32,
			      NULL);

	sja1105_tas_adjfreq(priv->ds);

	mutex_unlock(&ptp_data->lock);

	return rc;
}

/* Write to PTPCLKVAL while PTPCLKADD is 1 */
int __sja1105_ptp_adjtime(struct dsa_switch *ds, s64 delta)
{
	struct sja1105_private *priv = ds->priv;
	s64 ticks = ns_to_sja1105_ticks(delta);
	int rc;

	rc = sja1105_ptp_mode_set(priv, PTP_ADD_MODE);
	if (rc < 0) {
		dev_err(priv->ds->dev, "Failed to put PTPCLK in add mode\n");
		return rc;
	}

	rc = sja1105_ptpclkval_write(priv, ticks, NULL);

	sja1105_tas_clockstep(priv->ds);

	return rc;
}

static int sja1105_ptp_adjtime(struct ptp_clock_info *ptp, s64 delta)
{
	struct sja1105_ptp_data *ptp_data = ptp_caps_to_data(ptp);
	struct sja1105_private *priv = ptp_data_to_sja1105(ptp_data);
	int rc;

	mutex_lock(&ptp_data->lock);

	rc = __sja1105_ptp_adjtime(priv->ds, delta);

	mutex_unlock(&ptp_data->lock);

	return rc;
}

int sja1105_ptp_clock_register(struct dsa_switch *ds)
{
	struct sja1105_private *priv = ds->priv;
	struct sja1105_tagger_data *tagger_data = &priv->tagger_data;
	struct sja1105_ptp_data *ptp_data = &priv->ptp_data;

	ptp_data->caps = (struct ptp_clock_info) {
		.owner		= THIS_MODULE,
		.name		= "SJA1105 PHC",
		.adjfine	= sja1105_ptp_adjfine,
		.adjtime	= sja1105_ptp_adjtime,
		.gettimex64	= sja1105_ptp_gettimex,
		.settime64	= sja1105_ptp_settime,
		.max_adj	= SJA1105_MAX_ADJ_PPB,
	};

	skb_queue_head_init(&tagger_data->skb_rxtstamp_queue);
	INIT_WORK(&tagger_data->rxtstamp_work, sja1105_rxtstamp_work);
	spin_lock_init(&tagger_data->meta_lock);

	ptp_data->clock = ptp_clock_register(&ptp_data->caps, ds->dev);
	if (IS_ERR_OR_NULL(ptp_data->clock))
		return PTR_ERR(ptp_data->clock);

	ptp_data->cmd.corrclk4ts = true;
	ptp_data->cmd.ptpclkadd = PTP_SET_MODE;

	return sja1105_ptp_reset(ds);
}

void sja1105_ptp_clock_unregister(struct dsa_switch *ds)
{
	struct sja1105_private *priv = ds->priv;
	struct sja1105_ptp_data *ptp_data = &priv->ptp_data;

	if (IS_ERR_OR_NULL(ptp_data->clock))
		return;

	cancel_work_sync(&priv->tagger_data.rxtstamp_work);
	skb_queue_purge(&priv->tagger_data.skb_rxtstamp_queue);
	ptp_clock_unregister(ptp_data->clock);
	ptp_data->clock = NULL;
}

<<<<<<< HEAD
void sja1105_ptp_txtstamp_skb(struct dsa_switch *ds, int slot,
=======
void sja1105_ptp_txtstamp_skb(struct dsa_switch *ds, int port,
>>>>>>> a7196caf
			      struct sk_buff *skb)
{
	struct sja1105_private *priv = ds->priv;
	struct sja1105_ptp_data *ptp_data = &priv->ptp_data;
	struct skb_shared_hwtstamps shwt = {0};
	u64 ticks, ts;
	int rc;

	skb_shinfo(skb)->tx_flags |= SKBTX_IN_PROGRESS;

	mutex_lock(&ptp_data->lock);

	rc = sja1105_ptpclkval_read(priv, &ticks, NULL);
	if (rc < 0) {
		dev_err(ds->dev, "Failed to read PTP clock: %d\n", rc);
		kfree_skb(skb);
		goto out;
	}

<<<<<<< HEAD
	rc = sja1105_ptpegr_ts_poll(ds, slot, &ts);
=======
	rc = sja1105_ptpegr_ts_poll(ds, port, &ts);
>>>>>>> a7196caf
	if (rc < 0) {
		dev_err(ds->dev, "timed out polling for tstamp\n");
		kfree_skb(skb);
		goto out;
	}

	ts = sja1105_tstamp_reconstruct(ds, ticks, ts);

	shwt.hwtstamp = ns_to_ktime(sja1105_ticks_to_ns(ts));
	skb_complete_tx_timestamp(skb, &shwt);

out:
	mutex_unlock(&ptp_data->lock);
}<|MERGE_RESOLUTION|>--- conflicted
+++ resolved
@@ -234,11 +234,7 @@
 	if (rw == SPI_WRITE)
 		priv->info->ptp_cmd_packing(buf, cmd, PACK);
 
-<<<<<<< HEAD
-	rc = sja1105_xfer_buf(priv, SPI_WRITE, regs->ptp_control, buf,
-=======
 	rc = sja1105_xfer_buf(priv, rw, regs->ptp_control, buf,
->>>>>>> a7196caf
 			      SJA1105_SIZE_PTP_CMD);
 
 	if (rw == SPI_READ)
@@ -663,11 +659,7 @@
 	ptp_data->clock = NULL;
 }
 
-<<<<<<< HEAD
-void sja1105_ptp_txtstamp_skb(struct dsa_switch *ds, int slot,
-=======
 void sja1105_ptp_txtstamp_skb(struct dsa_switch *ds, int port,
->>>>>>> a7196caf
 			      struct sk_buff *skb)
 {
 	struct sja1105_private *priv = ds->priv;
@@ -687,11 +679,7 @@
 		goto out;
 	}
 
-<<<<<<< HEAD
-	rc = sja1105_ptpegr_ts_poll(ds, slot, &ts);
-=======
 	rc = sja1105_ptpegr_ts_poll(ds, port, &ts);
->>>>>>> a7196caf
 	if (rc < 0) {
 		dev_err(ds->dev, "timed out polling for tstamp\n");
 		kfree_skb(skb);
