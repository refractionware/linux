// SPDX-License-Identifier: GPL-2.0-or-later
/*
 * devres.c  --  Voltage/Current Regulator framework devres implementation.
 *
 * Copyright 2013 Linaro Ltd
 */

#include <linux/kernel.h>
#include <linux/err.h>
#include <linux/regmap.h>
#include <linux/regulator/consumer.h>
#include <linux/regulator/driver.h>
#include <linux/module.h>

#include "internal.h"

static void devm_regulator_release(struct device *dev, void *res)
{
	regulator_put(*(struct regulator **)res);
}

static struct regulator *_devm_regulator_get(struct device *dev, const char *id,
					     int get_type)
{
	struct regulator **ptr, *regulator;

	ptr = devres_alloc(devm_regulator_release, sizeof(*ptr), GFP_KERNEL);
	if (!ptr)
		return ERR_PTR(-ENOMEM);

	regulator = _regulator_get(dev, id, get_type);
	if (!IS_ERR(regulator)) {
		*ptr = regulator;
		devres_add(dev, ptr);
	} else {
		devres_free(ptr);
	}

	return regulator;
}

/**
 * devm_regulator_get - Resource managed regulator_get()
 * @dev: device to supply
 * @id:  supply name or regulator ID.
 *
 * Managed regulator_get(). Regulators returned from this function are
 * automatically regulator_put() on driver detach. See regulator_get() for more
 * information.
 */
struct regulator *devm_regulator_get(struct device *dev, const char *id)
{
	return _devm_regulator_get(dev, id, NORMAL_GET);
}
EXPORT_SYMBOL_GPL(devm_regulator_get);

/**
 * devm_regulator_get_exclusive - Resource managed regulator_get_exclusive()
 * @dev: device to supply
 * @id:  supply name or regulator ID.
 *
 * Managed regulator_get_exclusive(). Regulators returned from this function
 * are automatically regulator_put() on driver detach. See regulator_get() for
 * more information.
 */
struct regulator *devm_regulator_get_exclusive(struct device *dev,
					       const char *id)
{
	return _devm_regulator_get(dev, id, EXCLUSIVE_GET);
}
EXPORT_SYMBOL_GPL(devm_regulator_get_exclusive);

static void regulator_action_disable(void *d)
{
	struct regulator *r = (struct regulator *)d;

	regulator_disable(r);
}

static int _devm_regulator_get_enable(struct device *dev, const char *id,
				      int get_type)
{
	struct regulator *r;
	int ret;

	r = _devm_regulator_get(dev, id, get_type);
	if (IS_ERR(r))
		return PTR_ERR(r);

	ret = regulator_enable(r);
	if (!ret)
		ret = devm_add_action_or_reset(dev, &regulator_action_disable, r);

	if (ret)
		devm_regulator_put(r);

	return ret;
}

/**
 * devm_regulator_get_enable_optional - Resource managed regulator get and enable
 * @dev: device to supply
 * @id:  supply name or regulator ID.
 *
 * Get and enable regulator for duration of the device life-time.
 * regulator_disable() and regulator_put() are automatically called on driver
 * detach. See regulator_get_optional() and regulator_enable() for more
 * information.
 */
int devm_regulator_get_enable_optional(struct device *dev, const char *id)
{
	return _devm_regulator_get_enable(dev, id, OPTIONAL_GET);
}
EXPORT_SYMBOL_GPL(devm_regulator_get_enable_optional);

/**
 * devm_regulator_get_enable - Resource managed regulator get and enable
 * @dev: device to supply
 * @id:  supply name or regulator ID.
 *
 * Get and enable regulator for duration of the device life-time.
 * regulator_disable() and regulator_put() are automatically called on driver
 * detach. See regulator_get() and regulator_enable() for more
 * information.
 */
int devm_regulator_get_enable(struct device *dev, const char *id)
{
	return _devm_regulator_get_enable(dev, id, NORMAL_GET);
}
EXPORT_SYMBOL_GPL(devm_regulator_get_enable);

/**
 * devm_regulator_get_optional - Resource managed regulator_get_optional()
 * @dev: device to supply
 * @id:  supply name or regulator ID.
 *
 * Managed regulator_get_optional(). Regulators returned from this
 * function are automatically regulator_put() on driver detach. See
 * regulator_get_optional() for more information.
 */
struct regulator *devm_regulator_get_optional(struct device *dev,
					      const char *id)
{
	return _devm_regulator_get(dev, id, OPTIONAL_GET);
}
EXPORT_SYMBOL_GPL(devm_regulator_get_optional);

static int devm_regulator_match(struct device *dev, void *res, void *data)
{
	struct regulator **r = res;
	if (!r || !*r) {
		WARN_ON(!r || !*r);
		return 0;
	}
	return *r == data;
}

/**
 * devm_regulator_put - Resource managed regulator_put()
 * @regulator: regulator to free
 *
 * Deallocate a regulator allocated with devm_regulator_get(). Normally
 * this function will not need to be called and the resource management
 * code will ensure that the resource is freed.
 */
void devm_regulator_put(struct regulator *regulator)
{
	int rc;

	rc = devres_release(regulator->dev, devm_regulator_release,
			    devm_regulator_match, regulator);
	if (rc != 0)
		WARN_ON(rc);
}
EXPORT_SYMBOL_GPL(devm_regulator_put);

struct regulator_bulk_devres {
	struct regulator_bulk_data *consumers;
	int num_consumers;
};

static void devm_regulator_bulk_release(struct device *dev, void *res)
{
	struct regulator_bulk_devres *devres = res;

	regulator_bulk_free(devres->num_consumers, devres->consumers);
}

/**
 * devm_regulator_bulk_get - managed get multiple regulator consumers
 *
 * @dev:           device to supply
 * @num_consumers: number of consumers to register
 * @consumers:     configuration of consumers; clients are stored here.
 *
 * @return 0 on success, an errno on failure.
 *
 * This helper function allows drivers to get several regulator
 * consumers in one operation with management, the regulators will
 * automatically be freed when the device is unbound.  If any of the
 * regulators cannot be acquired then any regulators that were
 * allocated will be freed before returning to the caller.
 */
int devm_regulator_bulk_get(struct device *dev, int num_consumers,
			    struct regulator_bulk_data *consumers)
{
	struct regulator_bulk_devres *devres;
	int ret;

	devres = devres_alloc(devm_regulator_bulk_release,
			      sizeof(*devres), GFP_KERNEL);
	if (!devres)
		return -ENOMEM;

	ret = regulator_bulk_get(dev, num_consumers, consumers);
	if (!ret) {
		devres->consumers = consumers;
		devres->num_consumers = num_consumers;
		devres_add(dev, devres);
	} else {
		devres_free(devres);
	}

	return ret;
}
EXPORT_SYMBOL_GPL(devm_regulator_bulk_get);

/**
 * devm_regulator_bulk_get_const - devm_regulator_bulk_get() w/ const data
 *
 * @dev:           device to supply
 * @num_consumers: number of consumers to register
 * @in_consumers:  const configuration of consumers
 * @out_consumers: in_consumers is copied here and this is passed to
 *		   devm_regulator_bulk_get().
 *
 * This is a convenience function to allow bulk regulator configuration
 * to be stored "static const" in files.
 *
 * Return: 0 on success, an errno on failure.
 */
int devm_regulator_bulk_get_const(struct device *dev, int num_consumers,
				  const struct regulator_bulk_data *in_consumers,
				  struct regulator_bulk_data **out_consumers)
{
	*out_consumers = devm_kmemdup(dev, in_consumers,
				      num_consumers * sizeof(*in_consumers),
				      GFP_KERNEL);
	if (*out_consumers == NULL)
		return -ENOMEM;

	return devm_regulator_bulk_get(dev, num_consumers, *out_consumers);
}
EXPORT_SYMBOL_GPL(devm_regulator_bulk_get_const);

<<<<<<< HEAD
=======
static int devm_regulator_bulk_match(struct device *dev, void *res,
				     void *data)
{
	struct regulator_bulk_devres *match = res;
	struct regulator_bulk_data *target = data;

	/*
	 * We check the put uses same consumer list as the get did.
	 * We _could_ scan all entries in consumer array and check the
	 * regulators match but ATM I don't see the need. We can change this
	 * later if needed.
	 */
	return match->consumers == target;
}

/**
 * devm_regulator_bulk_put - Resource managed regulator_bulk_put()
 * @consumers: consumers to free
 *
 * Deallocate regulators allocated with devm_regulator_bulk_get(). Normally
 * this function will not need to be called and the resource management
 * code will ensure that the resource is freed.
 */
void devm_regulator_bulk_put(struct regulator_bulk_data *consumers)
{
	int rc;
	struct regulator *regulator = consumers[0].consumer;

	rc = devres_release(regulator->dev, devm_regulator_bulk_release,
			    devm_regulator_bulk_match, consumers);
	if (rc != 0)
		WARN_ON(rc);
}
EXPORT_SYMBOL_GPL(devm_regulator_bulk_put);

static void devm_regulator_bulk_disable(void *res)
{
	struct regulator_bulk_devres *devres = res;
	int i;

	for (i = 0; i < devres->num_consumers; i++)
		regulator_disable(devres->consumers[i].consumer);
}

/**
 * devm_regulator_bulk_get_enable - managed get'n enable multiple regulators
 *
 * @dev:           device to supply
 * @num_consumers: number of consumers to register
 * @id:            list of supply names or regulator IDs
 *
 * @return 0 on success, an errno on failure.
 *
 * This helper function allows drivers to get several regulator
 * consumers in one operation with management, the regulators will
 * automatically be freed when the device is unbound.  If any of the
 * regulators cannot be acquired then any regulators that were
 * allocated will be freed before returning to the caller.
 */
int devm_regulator_bulk_get_enable(struct device *dev, int num_consumers,
				   const char * const *id)
{
	struct regulator_bulk_devres *devres;
	struct regulator_bulk_data *consumers;
	int i, ret;

	devres = devm_kmalloc(dev, sizeof(*devres), GFP_KERNEL);
	if (!devres)
		return -ENOMEM;

	devres->consumers = devm_kcalloc(dev, num_consumers, sizeof(*consumers),
					 GFP_KERNEL);
	consumers = devres->consumers;
	if (!consumers)
		return -ENOMEM;

	devres->num_consumers = num_consumers;

	for (i = 0; i < num_consumers; i++)
		consumers[i].supply = id[i];

	ret = devm_regulator_bulk_get(dev, num_consumers, consumers);
	if (ret)
		return ret;

	for (i = 0; i < num_consumers; i++) {
		ret = regulator_enable(consumers[i].consumer);
		if (ret)
			goto unwind;
	}

	ret = devm_add_action(dev, devm_regulator_bulk_disable, devres);
	if (!ret)
		return 0;

unwind:
	while (--i >= 0)
		regulator_disable(consumers[i].consumer);

	devm_regulator_bulk_put(consumers);

	return ret;
}
EXPORT_SYMBOL_GPL(devm_regulator_bulk_get_enable);

>>>>>>> 7365df19
static void devm_rdev_release(struct device *dev, void *res)
{
	regulator_unregister(*(struct regulator_dev **)res);
}

/**
 * devm_regulator_register - Resource managed regulator_register()
 * @dev:            device to supply
 * @regulator_desc: regulator to register
 * @config:         runtime configuration for regulator
 *
 * Called by regulator drivers to register a regulator.  Returns a
 * valid pointer to struct regulator_dev on success or an ERR_PTR() on
 * error.  The regulator will automatically be released when the device
 * is unbound.
 */
struct regulator_dev *devm_regulator_register(struct device *dev,
				  const struct regulator_desc *regulator_desc,
				  const struct regulator_config *config)
{
	struct regulator_dev **ptr, *rdev;

	ptr = devres_alloc(devm_rdev_release, sizeof(*ptr),
			   GFP_KERNEL);
	if (!ptr)
		return ERR_PTR(-ENOMEM);

	rdev = regulator_register(regulator_desc, config);
	if (!IS_ERR(rdev)) {
		*ptr = rdev;
		devres_add(dev, ptr);
	} else {
		devres_free(ptr);
	}

	return rdev;
}
EXPORT_SYMBOL_GPL(devm_regulator_register);

struct regulator_supply_alias_match {
	struct device *dev;
	const char *id;
};

static int devm_regulator_match_supply_alias(struct device *dev, void *res,
					     void *data)
{
	struct regulator_supply_alias_match *match = res;
	struct regulator_supply_alias_match *target = data;

	return match->dev == target->dev && strcmp(match->id, target->id) == 0;
}

static void devm_regulator_destroy_supply_alias(struct device *dev, void *res)
{
	struct regulator_supply_alias_match *match = res;

	regulator_unregister_supply_alias(match->dev, match->id);
}

/**
 * devm_regulator_register_supply_alias - Resource managed
 * regulator_register_supply_alias()
 *
 * @dev:       device to supply
 * @id:        supply name or regulator ID
 * @alias_dev: device that should be used to lookup the supply
 * @alias_id:  supply name or regulator ID that should be used to lookup the
 * supply
 *
 * The supply alias will automatically be unregistered when the source
 * device is unbound.
 */
int devm_regulator_register_supply_alias(struct device *dev, const char *id,
					 struct device *alias_dev,
					 const char *alias_id)
{
	struct regulator_supply_alias_match *match;
	int ret;

	match = devres_alloc(devm_regulator_destroy_supply_alias,
			   sizeof(struct regulator_supply_alias_match),
			   GFP_KERNEL);
	if (!match)
		return -ENOMEM;

	match->dev = dev;
	match->id = id;

	ret = regulator_register_supply_alias(dev, id, alias_dev, alias_id);
	if (ret < 0) {
		devres_free(match);
		return ret;
	}

	devres_add(dev, match);

	return 0;
}
EXPORT_SYMBOL_GPL(devm_regulator_register_supply_alias);

static void devm_regulator_unregister_supply_alias(struct device *dev,
						   const char *id)
{
	struct regulator_supply_alias_match match;
	int rc;

	match.dev = dev;
	match.id = id;

	rc = devres_release(dev, devm_regulator_destroy_supply_alias,
			    devm_regulator_match_supply_alias, &match);
	if (rc != 0)
		WARN_ON(rc);
}

/**
 * devm_regulator_bulk_register_supply_alias - Managed register
 * multiple aliases
 *
 * @dev:       device to supply
 * @id:        list of supply names or regulator IDs
 * @alias_dev: device that should be used to lookup the supply
 * @alias_id:  list of supply names or regulator IDs that should be used to
 *             lookup the supply
 * @num_id:    number of aliases to register
 *
 * @return 0 on success, an errno on failure.
 *
 * This helper function allows drivers to register several supply
 * aliases in one operation, the aliases will be automatically
 * unregisters when the source device is unbound.  If any of the
 * aliases cannot be registered any aliases that were registered
 * will be removed before returning to the caller.
 */
int devm_regulator_bulk_register_supply_alias(struct device *dev,
					      const char *const *id,
					      struct device *alias_dev,
					      const char *const *alias_id,
					      int num_id)
{
	int i;
	int ret;

	for (i = 0; i < num_id; ++i) {
		ret = devm_regulator_register_supply_alias(dev, id[i],
							   alias_dev,
							   alias_id[i]);
		if (ret < 0)
			goto err;
	}

	return 0;

err:
	dev_err(dev,
		"Failed to create supply alias %s,%s -> %s,%s\n",
		id[i], dev_name(dev), alias_id[i], dev_name(alias_dev));

	while (--i >= 0)
		devm_regulator_unregister_supply_alias(dev, id[i]);

	return ret;
}
EXPORT_SYMBOL_GPL(devm_regulator_bulk_register_supply_alias);

struct regulator_notifier_match {
	struct regulator *regulator;
	struct notifier_block *nb;
};

static int devm_regulator_match_notifier(struct device *dev, void *res,
					 void *data)
{
	struct regulator_notifier_match *match = res;
	struct regulator_notifier_match *target = data;

	return match->regulator == target->regulator && match->nb == target->nb;
}

static void devm_regulator_destroy_notifier(struct device *dev, void *res)
{
	struct regulator_notifier_match *match = res;

	regulator_unregister_notifier(match->regulator, match->nb);
}

/**
 * devm_regulator_register_notifier - Resource managed
 * regulator_register_notifier
 *
 * @regulator: regulator source
 * @nb:        notifier block
 *
 * The notifier will be registers under the consumer device and be
 * automatically be unregistered when the source device is unbound.
 */
int devm_regulator_register_notifier(struct regulator *regulator,
				     struct notifier_block *nb)
{
	struct regulator_notifier_match *match;
	int ret;

	match = devres_alloc(devm_regulator_destroy_notifier,
			     sizeof(struct regulator_notifier_match),
			     GFP_KERNEL);
	if (!match)
		return -ENOMEM;

	match->regulator = regulator;
	match->nb = nb;

	ret = regulator_register_notifier(regulator, nb);
	if (ret < 0) {
		devres_free(match);
		return ret;
	}

	devres_add(regulator->dev, match);

	return 0;
}
EXPORT_SYMBOL_GPL(devm_regulator_register_notifier);

/**
 * devm_regulator_unregister_notifier - Resource managed
 * regulator_unregister_notifier()
 *
 * @regulator: regulator source
 * @nb:        notifier block
 *
 * Unregister a notifier registered with devm_regulator_register_notifier().
 * Normally this function will not need to be called and the resource
 * management code will ensure that the resource is freed.
 */
void devm_regulator_unregister_notifier(struct regulator *regulator,
					struct notifier_block *nb)
{
	struct regulator_notifier_match match;
	int rc;

	match.regulator = regulator;
	match.nb = nb;

	rc = devres_release(regulator->dev, devm_regulator_destroy_notifier,
			    devm_regulator_match_notifier, &match);
	if (rc != 0)
		WARN_ON(rc);
}
EXPORT_SYMBOL_GPL(devm_regulator_unregister_notifier);

static void regulator_irq_helper_drop(void *res)
{
	regulator_irq_helper_cancel(&res);
}

/**
 * devm_regulator_irq_helper - resource managed registration of IRQ based
 * regulator event/error notifier
 *
 * @dev:		device to which lifetime the helper's lifetime is
 *			bound.
 * @d:			IRQ helper descriptor.
 * @irq:		IRQ used to inform events/errors to be notified.
 * @irq_flags:		Extra IRQ flags to be OR'ed with the default
 *			IRQF_ONESHOT when requesting the (threaded) irq.
 * @common_errs:	Errors which can be flagged by this IRQ for all rdevs.
 *			When IRQ is re-enabled these errors will be cleared
 *			from all associated regulators
 * @per_rdev_errs:	Optional error flag array describing errors specific
 *			for only some of the regulators. These errors will be
 *			or'ed with common errors. If this is given the array
 *			should contain rdev_amount flags. Can be set to NULL
 *			if there is no regulator specific error flags for this
 *			IRQ.
 * @rdev:		Array of pointers to regulators associated with this
 *			IRQ.
 * @rdev_amount:	Amount of regulators associated with this IRQ.
 *
 * Return: handle to irq_helper or an ERR_PTR() encoded error code.
 */
void *devm_regulator_irq_helper(struct device *dev,
				const struct regulator_irq_desc *d, int irq,
				int irq_flags, int common_errs,
				int *per_rdev_errs,
				struct regulator_dev **rdev, int rdev_amount)
{
	void *ptr;
	int ret;

	ptr = regulator_irq_helper(dev, d, irq, irq_flags, common_errs,
				    per_rdev_errs, rdev, rdev_amount);
	if (IS_ERR(ptr))
		return ptr;

	ret = devm_add_action_or_reset(dev, regulator_irq_helper_drop, ptr);
	if (ret)
		return ERR_PTR(ret);

	return ptr;
}
EXPORT_SYMBOL_GPL(devm_regulator_irq_helper);<|MERGE_RESOLUTION|>--- conflicted
+++ resolved
@@ -253,8 +253,6 @@
 }
 EXPORT_SYMBOL_GPL(devm_regulator_bulk_get_const);
 
-<<<<<<< HEAD
-=======
 static int devm_regulator_bulk_match(struct device *dev, void *res,
 				     void *data)
 {
@@ -360,7 +358,6 @@
 }
 EXPORT_SYMBOL_GPL(devm_regulator_bulk_get_enable);
 
->>>>>>> 7365df19
 static void devm_rdev_release(struct device *dev, void *res)
 {
 	regulator_unregister(*(struct regulator_dev **)res);
