--- conflicted
+++ resolved
@@ -91,11 +91,8 @@
 #define LVTS_MSR_READ_TIMEOUT_US	400
 #define LVTS_MSR_READ_WAIT_US		(LVTS_MSR_READ_TIMEOUT_US / 2)
 
-<<<<<<< HEAD
-=======
 #define LVTS_HW_SHUTDOWN_MT7988		105000
 #define LVTS_HW_SHUTDOWN_MT8192		105000
->>>>>>> 5c47251e
 #define LVTS_HW_SHUTDOWN_MT8195		105000
 
 #define LVTS_MINIMUM_THRESHOLD		20000
@@ -361,12 +358,6 @@
 static int lvts_set_trips(struct thermal_zone_device *tz, int low, int high)
 {
 	struct lvts_sensor *lvts_sensor = thermal_zone_device_priv(tz);
-<<<<<<< HEAD
-	struct lvts_ctrl *lvts_ctrl = container_of(lvts_sensor, struct lvts_ctrl, sensors[lvts_sensor->id]);
-	void __iomem *base = lvts_sensor->base;
-	u32 raw_low = lvts_temp_to_raw(low != -INT_MAX ? low : LVTS_MINIMUM_THRESHOLD);
-	u32 raw_high = lvts_temp_to_raw(high);
-=======
 	struct lvts_ctrl *lvts_ctrl = container_of(lvts_sensor, struct lvts_ctrl,
 						   sensors[lvts_sensor->id]);
 	const struct lvts_data *lvts_data = lvts_ctrl->lvts_data;
@@ -374,7 +365,6 @@
 	u32 raw_low = lvts_temp_to_raw(low != -INT_MAX ? low : LVTS_MINIMUM_THRESHOLD,
 				       lvts_data->temp_factor);
 	u32 raw_high = lvts_temp_to_raw(high, lvts_data->temp_factor);
->>>>>>> 5c47251e
 	bool should_update_thresh;
 
 	lvts_sensor->low_thresh = low;
@@ -809,12 +799,8 @@
 		 * after initializing the calibration.
 		 */
 		lvts_ctrl[i].hw_tshut_raw_temp =
-<<<<<<< HEAD
-			lvts_temp_to_raw(lvts_data->lvts_ctrl[i].hw_tshut_temp);
-=======
 			lvts_temp_to_raw(lvts_data->lvts_ctrl[i].hw_tshut_temp,
 					 lvts_data->temp_factor);
->>>>>>> 5c47251e
 
 		lvts_ctrl[i].low_thresh = INT_MIN;
 		lvts_ctrl[i].high_thresh = INT_MIN;
@@ -1278,11 +1264,8 @@
 	irq = platform_get_irq(pdev, 0);
 	if (irq < 0)
 		return irq;
-<<<<<<< HEAD
-=======
 
 	golden_temp_offset = lvts_data->temp_offset;
->>>>>>> 5c47251e
 
 	ret = lvts_domain_init(dev, lvts_td, lvts_data);
 	if (ret)
