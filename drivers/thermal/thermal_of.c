// SPDX-License-Identifier: GPL-2.0
/*
 *  of-thermal.c - Generic Thermal Management device tree support.
 *
 *  Copyright (C) 2013 Texas Instruments
 *  Copyright (C) 2013 Eduardo Valentin <eduardo.valentin@ti.com>
 */

#define pr_fmt(fmt) KBUILD_MODNAME ": " fmt

#include <linux/err.h>
#include <linux/export.h>
#include <linux/of_device.h>
#include <linux/of_platform.h>
#include <linux/slab.h>
#include <linux/thermal.h>
#include <linux/types.h>
#include <linux/string.h>

#include "thermal_core.h"

/**
 * of_thermal_get_ntrips - function to export number of available trip
 *			   points.
 * @tz: pointer to a thermal zone
 *
 * This function is a globally visible wrapper to get number of trip points
 * stored in the local struct __thermal_zone
 *
 * Return: number of available trip points, -ENODEV when data not available
 */
int of_thermal_get_ntrips(struct thermal_zone_device *tz)
{
	return tz->num_trips;
}
EXPORT_SYMBOL_GPL(of_thermal_get_ntrips);

/**
 * of_thermal_is_trip_valid - function to check if trip point is valid
 *
 * @tz:	pointer to a thermal zone
 * @trip:	trip point to evaluate
 *
 * This function is responsible for checking if passed trip point is valid
 *
 * Return: true if trip point is valid, false otherwise
 */
bool of_thermal_is_trip_valid(struct thermal_zone_device *tz, int trip)
{
	if (trip >= tz->num_trips || trip < 0)
		return false;

	return true;
}
EXPORT_SYMBOL_GPL(of_thermal_is_trip_valid);

/**
 * of_thermal_get_trip_points - function to get access to a globally exported
 *				trip points
 *
 * @tz:	pointer to a thermal zone
 *
 * This function provides a pointer to trip points table
 *
 * Return: pointer to trip points table, NULL otherwise
 */
const struct thermal_trip *
of_thermal_get_trip_points(struct thermal_zone_device *tz)
{
	return tz->trips;
}
EXPORT_SYMBOL_GPL(of_thermal_get_trip_points);

static int of_thermal_get_trip_type(struct thermal_zone_device *tz, int trip,
				    enum thermal_trip_type *type)
{
	if (trip >= tz->num_trips || trip < 0)
		return -EDOM;

	*type = tz->trips[trip].type;

	return 0;
}

static int of_thermal_get_trip_temp(struct thermal_zone_device *tz, int trip,
				    int *temp)
{
	if (trip >= tz->num_trips || trip < 0)
<<<<<<< HEAD
		return -EDOM;

	*temp = tz->trips[trip].temperature;

	return 0;
}

static int of_thermal_set_trip_temp(struct thermal_zone_device *tz, int trip,
				    int temp)
{
	struct __thermal_zone *data = tz->devdata;

	if (trip >= tz->num_trips || trip < 0)
		return -EDOM;

	if (data->ops && data->ops->set_trip_temp) {
		int ret;

		ret = data->ops->set_trip_temp(data->sensor_data, trip, temp);
		if (ret)
			return ret;
	}

	/* thermal framework should take care of data->mask & (1 << trip) */
	tz->trips[trip].temperature = temp;
=======
		return -EDOM;

	*temp = tz->trips[trip].temperature;
>>>>>>> 7365df19

	return 0;
}

static int of_thermal_get_trip_hyst(struct thermal_zone_device *tz, int trip,
				    int *hyst)
{
	if (trip >= tz->num_trips || trip < 0)
		return -EDOM;

	*hyst = tz->trips[trip].hysteresis;

	return 0;
}

static int of_thermal_set_trip_hyst(struct thermal_zone_device *tz, int trip,
				    int hyst)
{
	if (trip >= tz->num_trips || trip < 0)
		return -EDOM;

	/* thermal framework should take care of data->mask & (1 << trip) */
	tz->trips[trip].hysteresis = hyst;

	return 0;
}

static int of_thermal_get_crit_temp(struct thermal_zone_device *tz,
				    int *temp)
{
	int i;

	for (i = 0; i < tz->num_trips; i++)
		if (tz->trips[i].type == THERMAL_TRIP_CRITICAL) {
			*temp = tz->trips[i].temperature;
			return 0;
		}

	return -EINVAL;
}

/**
 * thermal_zone_of_get_sensor_id - get sensor ID from a DT thermal zone
 * @tz_np: a valid thermal zone device node.
 * @sensor_np: a sensor node of a valid sensor device.
 * @id: the sensor ID returned if success.
 *
 * This function will get sensor ID from a given thermal zone node and
 * the sensor node must match the temperature provider @sensor_np.
 *
 * Return: 0 on success, proper error code otherwise.
 */

int thermal_zone_of_get_sensor_id(struct device_node *tz_np,
				  struct device_node *sensor_np,
				  u32 *id)
{
	struct of_phandle_args sensor_specs;
	int ret;

	ret = of_parse_phandle_with_args(tz_np,
					 "thermal-sensors",
					 "#thermal-sensor-cells",
					 0,
					 &sensor_specs);
	if (ret)
		return ret;

	if (sensor_specs.np != sensor_np) {
		of_node_put(sensor_specs.np);
		return -ENODEV;
	}

	if (sensor_specs.args_count > 1)
		pr_warn("%pOFn: too many cells in sensor specifier %d\n",
		     sensor_specs.np, sensor_specs.args_count);

	*id = sensor_specs.args_count ? sensor_specs.args[0] : 0;

	of_node_put(sensor_specs.np);

	return 0;
}
EXPORT_SYMBOL_GPL(thermal_zone_of_get_sensor_id);

/***   functions parsing device tree nodes   ***/

static int of_find_trip_id(struct device_node *np, struct device_node *trip)
<<<<<<< HEAD
{
	struct device_node *trips;
	struct device_node *t;
	int i = 0;

	trips = of_get_child_by_name(np, "trips");
	if (!trips) {
		pr_err("Failed to find 'trips' node\n");
		return -EINVAL;
	}

	/*
	 * Find the trip id point associated with the cooling device map
	 */
	for_each_child_of_node(trips, t) {

		if (t == trip)
			goto out;
		i++;
	}

	i = -ENXIO;
out:
	of_node_put(trips);

	return i;
}

/**
 * thermal_of_populate_bind_params - parse and fill cooling map data
 * @np: DT node containing a cooling-map node
 * @__tbp: data structure to be filled with cooling map info
 * @trips: array of thermal zone trip points
 * @ntrips: number of trip points inside trips.
 *
 * This function parses a cooling-map type of node represented by
 * @np parameter and fills the read data into @__tbp data structure.
 * It needs the already parsed array of trip points of the thermal zone
 * in consideration.
 *
 * Return: 0 on success, proper error code otherwise
 */
static int thermal_of_populate_bind_params(struct device_node *tz_np,
					   struct device_node *np,
					   struct __thermal_bind_params *__tbp)
{
	struct of_phandle_args cooling_spec;
	struct __thermal_cooling_bind_param *__tcbp;
	struct device_node *trip;
	int ret, i, count;
	int trip_id;
	u32 prop;

	/* Default weight. Usage is optional */
	__tbp->usage = THERMAL_WEIGHT_DEFAULT;
	ret = of_property_read_u32(np, "contribution", &prop);
	if (ret == 0)
		__tbp->usage = prop;

	trip = of_parse_phandle(np, "trip", 0);
	if (!trip) {
		pr_err("missing trip property\n");
		return -ENODEV;
	}

	trip_id = of_find_trip_id(tz_np, trip);
	if (trip_id < 0) {
		ret = trip_id;
		goto end;
	}

	__tbp->trip_id = trip_id;

	count = of_count_phandle_with_args(np, "cooling-device",
					   "#cooling-cells");
	if (count <= 0) {
		pr_err("Add a cooling_device property with at least one device\n");
		ret = -ENOENT;
		goto end;
	}

	__tcbp = kcalloc(count, sizeof(*__tcbp), GFP_KERNEL);
	if (!__tcbp) {
		ret = -ENOMEM;
		goto end;
=======
{
	struct device_node *trips;
	struct device_node *t;
	int i = 0;

	trips = of_get_child_by_name(np, "trips");
	if (!trips) {
		pr_err("Failed to find 'trips' node\n");
		return -EINVAL;
>>>>>>> 7365df19
	}

	/*
	 * Find the trip id point associated with the cooling device map
	 */
	for_each_child_of_node(trips, t) {

		if (t == trip)
			goto out;
		i++;
	}

	i = -ENXIO;
out:
	of_node_put(trips);

	return i;
}

/*
 * It maps 'enum thermal_trip_type' found in include/linux/thermal.h
 * into the device tree binding of 'trip', property type.
 */
static const char * const trip_types[] = {
	[THERMAL_TRIP_ACTIVE]	= "active",
	[THERMAL_TRIP_PASSIVE]	= "passive",
	[THERMAL_TRIP_HOT]	= "hot",
	[THERMAL_TRIP_CRITICAL]	= "critical",
};

/**
 * thermal_of_get_trip_type - Get phy mode for given device_node
 * @np:	Pointer to the given device_node
 * @type: Pointer to resulting trip type
 *
 * The function gets trip type string from property 'type',
 * and store its index in trip_types table in @type,
 *
 * Return: 0 on success, or errno in error case.
 */
static int thermal_of_get_trip_type(struct device_node *np,
				    enum thermal_trip_type *type)
{
	const char *t;
	int err, i;

	err = of_property_read_string(np, "type", &t);
	if (err < 0)
		return err;

	for (i = 0; i < ARRAY_SIZE(trip_types); i++)
		if (!strcasecmp(t, trip_types[i])) {
			*type = i;
			return 0;
		}

	return -ENODEV;
}

static int thermal_of_populate_trip(struct device_node *np,
				    struct thermal_trip *trip)
{
	int prop;
	int ret;

	ret = of_property_read_u32(np, "temperature", &prop);
	if (ret < 0) {
		pr_err("missing temperature property\n");
		return ret;
	}
	trip->temperature = prop;

	ret = of_property_read_u32(np, "hysteresis", &prop);
	if (ret < 0) {
		pr_err("missing hysteresis property\n");
		return ret;
	}
	trip->hysteresis = prop;

	ret = thermal_of_get_trip_type(np, &trip->type);
	if (ret < 0) {
		pr_err("wrong trip type property\n");
		return ret;
	}

	return 0;
}

static struct thermal_trip *thermal_of_trips_init(struct device_node *np, int *ntrips)
<<<<<<< HEAD
{
	struct thermal_trip *tt;
	struct device_node *trips, *trip;
	int ret, count;

	trips = of_get_child_by_name(np, "trips");
	if (!trips) {
		pr_err("Failed to find 'trips' node\n");
		return ERR_PTR(-EINVAL);
	}

	count = of_get_child_count(trips);
	if (!count) {
		pr_err("No trip point defined\n");
		ret = -EINVAL;
		goto out_of_node_put;
	}

	tt = kzalloc(sizeof(*tt) * count, GFP_KERNEL);
	if (!tt) {
		ret = -ENOMEM;
		goto out_of_node_put;
	}

	*ntrips = count;

	count = 0;
	for_each_child_of_node(trips, trip) {
		ret = thermal_of_populate_trip(trip, &tt[count++]);
		if (ret)
			goto out_kfree;
	}

	of_node_put(trips);

	return tt;

out_kfree:
	kfree(tt);
	*ntrips = 0;
out_of_node_put:
	of_node_put(trips);

	return ERR_PTR(ret);
}

/**
 * thermal_of_build_thermal_zone - parse and fill one thermal zone data
 * @np: DT node containing a thermal zone node
 *
 * This function parses a thermal zone type of node represented by
 * @np parameter and fills the read data into a __thermal_zone data structure
 * and return this pointer.
 *
 * TODO: Missing properties to parse: thermal-sensor-names
 *
 * Return: On success returns a valid struct __thermal_zone,
 * otherwise, it returns a corresponding ERR_PTR(). Caller must
 * check the return value with help of IS_ERR() helper.
 */
static struct __thermal_zone
__init *thermal_of_build_thermal_zone(struct device_node *np)
=======
>>>>>>> 7365df19
{
	struct thermal_trip *tt;
	struct device_node *trips, *trip;
	int ret, count;

	trips = of_get_child_by_name(np, "trips");
	if (!trips) {
		pr_err("Failed to find 'trips' node\n");
		return ERR_PTR(-EINVAL);
	}

	count = of_get_child_count(trips);
	if (!count) {
		pr_err("No trip point defined\n");
		ret = -EINVAL;
		goto out_of_node_put;
	}

	tt = kzalloc(sizeof(*tt) * count, GFP_KERNEL);
	if (!tt) {
		ret = -ENOMEM;
		goto out_of_node_put;
	}

	*ntrips = count;

	count = 0;
	for_each_child_of_node(trips, trip) {
		ret = thermal_of_populate_trip(trip, &tt[count++]);
		if (ret)
			goto out_kfree;
	}

	of_node_put(trips);

	return tt;

out_kfree:
	kfree(tt);
	*ntrips = 0;
out_of_node_put:
	of_node_put(trips);

	return ERR_PTR(ret);
}

static struct device_node *of_thermal_zone_find(struct device_node *sensor, int id)
{
	struct device_node *np, *tz;
	struct of_phandle_args sensor_specs;

	np = of_find_node_by_name(NULL, "thermal-zones");
	if (!np) {
		pr_debug("No thermal zones description\n");
		return ERR_PTR(-ENODEV);
	}

	/*
	 * Search for each thermal zone, a defined sensor
	 * corresponding to the one passed as parameter
	 */
	for_each_available_child_of_node(np, tz) {

		int count, i;

		count = of_count_phandle_with_args(tz, "thermal-sensors",
						   "#thermal-sensor-cells");
		if (count <= 0) {
			pr_err("%pOFn: missing thermal sensor\n", tz);
			tz = ERR_PTR(-EINVAL);
			goto out;
		}

		for (i = 0; i < count; i++) {

			int ret;

			ret = of_parse_phandle_with_args(tz, "thermal-sensors",
							 "#thermal-sensor-cells",
							 i, &sensor_specs);
			if (ret < 0) {
				pr_err("%pOFn: Failed to read thermal-sensors cells: %d\n", tz, ret);
				tz = ERR_PTR(ret);
				goto out;
			}

			if ((sensor == sensor_specs.np) && id == (sensor_specs.args_count ?
								  sensor_specs.args[0] : 0)) {
				pr_debug("sensor %pOFn id=%d belongs to %pOFn\n", sensor, id, tz);
				goto out;
			}
		}
	}
	tz = ERR_PTR(-ENODEV);
out:
	of_node_put(np);
	return tz;
}

static int thermal_of_monitor_init(struct device_node *np, int *delay, int *pdelay)
{
	int ret;

	ret = of_property_read_u32(np, "polling-delay-passive", pdelay);
	if (ret < 0) {
		pr_err("%pOFn: missing polling-delay-passive property\n", np);
		return ret;
	}

	ret = of_property_read_u32(np, "polling-delay", delay);
	if (ret < 0) {
		pr_err("%pOFn: missing polling-delay property\n", np);
		return ret;
	}

	return 0;
}

static struct thermal_zone_params *thermal_of_parameters_init(struct device_node *np)
{
	struct thermal_zone_params *tzp;
	int coef[2];
	int ncoef = ARRAY_SIZE(coef);
	int prop, ret;

	tzp = kzalloc(sizeof(*tzp), GFP_KERNEL);
	if (!tzp)
		return ERR_PTR(-ENOMEM);

	tzp->no_hwmon = true;

	if (!of_property_read_u32(np, "sustainable-power", &prop))
		tzp->sustainable_power = prop;

	/*
	 * For now, the thermal framework supports only one sensor per
	 * thermal zone. Thus, we are considering only the first two
	 * values as slope and offset.
	 */
	ret = of_property_read_u32_array(np, "coefficients", coef, ncoef);
	if (ret) {
		coef[0] = 1;
		coef[1] = 0;
	}

<<<<<<< HEAD
	tz->trips = thermal_of_trips_init(np, &tz->ntrips);
	if (IS_ERR(tz->trips)) {
		ret = PTR_ERR(tz->trips);
		goto finish;
	}

	/* cooling-maps */
	child = of_get_child_by_name(np, "cooling-maps");
=======
	tzp->slope = coef[0];
	tzp->offset = coef[1];

	return tzp;
}

static struct device_node *thermal_of_zone_get_by_name(struct thermal_zone_device *tz)
{
	struct device_node *np, *tz_np;

	np = of_find_node_by_name(NULL, "thermal-zones");
	if (!np)
		return ERR_PTR(-ENODEV);

	tz_np = of_get_child_by_name(np, tz->type);

	of_node_put(np);

	if (!tz_np)
		return ERR_PTR(-ENODEV);

	return tz_np;
}

static int __thermal_of_unbind(struct device_node *map_np, int index, int trip_id,
			       struct thermal_zone_device *tz, struct thermal_cooling_device *cdev)
{
	struct of_phandle_args cooling_spec;
	int ret;

	ret = of_parse_phandle_with_args(map_np, "cooling-device", "#cooling-cells",
					 index, &cooling_spec);

	of_node_put(cooling_spec.np);

	if (ret < 0) {
		pr_err("Invalid cooling-device entry\n");
		return ret;
	}

	if (cooling_spec.args_count < 2) {
		pr_err("wrong reference to cooling device, missing limits\n");
		return -EINVAL;
	}

	if (cooling_spec.np != cdev->np)
		return 0;

	ret = thermal_zone_unbind_cooling_device(tz, trip_id, cdev);
	if (ret)
		pr_err("Failed to unbind '%s' with '%s': %d\n", tz->type, cdev->type, ret);
>>>>>>> 7365df19

	return ret;
}

static int __thermal_of_bind(struct device_node *map_np, int index, int trip_id,
			     struct thermal_zone_device *tz, struct thermal_cooling_device *cdev)
{
	struct of_phandle_args cooling_spec;
	int ret, weight = THERMAL_WEIGHT_DEFAULT;

	of_property_read_u32(map_np, "contribution", &weight);

	ret = of_parse_phandle_with_args(map_np, "cooling-device", "#cooling-cells",
					 index, &cooling_spec);

	of_node_put(cooling_spec.np);

	if (ret < 0) {
		pr_err("Invalid cooling-device entry\n");
		return ret;
	}

<<<<<<< HEAD
	i = 0;
	for_each_child_of_node(child, gchild) {
		ret = thermal_of_populate_bind_params(np, gchild, &tz->tbps[i++]);
		if (ret) {
			of_node_put(gchild);
			goto free_tbps;
		}
=======
	if (cooling_spec.args_count < 2) {
		pr_err("wrong reference to cooling device, missing limits\n");
		return -EINVAL;
>>>>>>> 7365df19
	}

	if (cooling_spec.np != cdev->np)
		return 0;

	ret = thermal_zone_bind_cooling_device(tz, trip_id, cdev, cooling_spec.args[1],
					       cooling_spec.args[0],
					       weight);
	if (ret)
		pr_err("Failed to bind '%s' with '%s': %d\n", tz->type, cdev->type, ret);

	return ret;
}

static int thermal_of_for_each_cooling_device(struct device_node *tz_np, struct device_node *map_np,
					      struct thermal_zone_device *tz, struct thermal_cooling_device *cdev,
					      int (*action)(struct device_node *, int, int,
							    struct thermal_zone_device *, struct thermal_cooling_device *))
{
	struct device_node *tr_np;
	int count, i, trip_id;

	tr_np = of_parse_phandle(map_np, "trip", 0);
	if (!tr_np)
		return -ENODEV;

	trip_id = of_find_trip_id(tz_np, tr_np);
	if (trip_id < 0)
		return trip_id;

	count = of_count_phandle_with_args(map_np, "cooling-device", "#cooling-cells");
	if (count <= 0) {
		pr_err("Add a cooling_device property with at least one device\n");
		return -ENOENT;
	}

<<<<<<< HEAD
	kfree(tz->tbps);
free_trips:
	kfree(tz->trips);
free_tz:
	kfree(tz);
	of_node_put(child);
=======
	/*
	 * At this point, we don't want to bail out when there is an
	 * error, we will try to bind/unbind as many as possible
	 * cooling devices
	 */
	for (i = 0; i < count; i++)
		action(map_np, i, trip_id, tz, cdev);
>>>>>>> 7365df19

	return 0;
}

static int thermal_of_for_each_cooling_maps(struct thermal_zone_device *tz,
					    struct thermal_cooling_device *cdev,
					    int (*action)(struct device_node *, int, int,
							  struct thermal_zone_device *, struct thermal_cooling_device *))
{
	struct device_node *tz_np, *cm_np, *child;
	int ret = 0;

	tz_np = thermal_of_zone_get_by_name(tz);
	if (IS_ERR(tz_np)) {
		pr_err("Failed to get node tz by name\n");
		return PTR_ERR(tz_np);
	}

	cm_np = of_get_child_by_name(tz_np, "cooling-maps");
	if (!cm_np)
		goto out;

	for_each_child_of_node(cm_np, child) {
		ret = thermal_of_for_each_cooling_device(tz_np, child, tz, cdev, action);
		if (ret)
			break;
	}

<<<<<<< HEAD
	kfree(tz->tbps);
	kfree(tz->trips);
	kfree(tz);
=======
	of_node_put(cm_np);
out:
	of_node_put(tz_np);

	return ret;
}

static int thermal_of_bind(struct thermal_zone_device *tz,
			   struct thermal_cooling_device *cdev)
{
	return thermal_of_for_each_cooling_maps(tz, cdev, __thermal_of_bind);
}

static int thermal_of_unbind(struct thermal_zone_device *tz,
			     struct thermal_cooling_device *cdev)
{
	return thermal_of_for_each_cooling_maps(tz, cdev, __thermal_of_unbind);
>>>>>>> 7365df19
}

/**
 * thermal_of_zone_unregister - Cleanup the specific allocated ressources
 *
 * This function disables the thermal zone and frees the different
 * ressources allocated specific to the thermal OF.
 *
 * @tz: a pointer to the thermal zone structure
 */
void thermal_of_zone_unregister(struct thermal_zone_device *tz)
{
	struct thermal_trip *trips = tz->trips;
	struct thermal_zone_params *tzp = tz->tzp;
	struct thermal_zone_device_ops *ops = tz->ops;

	thermal_zone_device_disable(tz);
	thermal_zone_device_unregister(tz);
	kfree(trips);
	kfree(tzp);
	kfree(ops);
}
EXPORT_SYMBOL_GPL(thermal_of_zone_unregister);

/**
 * thermal_of_zone_register - Register a thermal zone with device node
 * sensor
 *
 * The thermal_of_zone_register() parses a device tree given a device
 * node sensor and identifier. It searches for the thermal zone
 * associated to the couple sensor/id and retrieves all the thermal
 * zone properties and registers new thermal zone with those
 * properties.
 *
 * @sensor: A device node pointer corresponding to the sensor in the device tree
 * @id: An integer as sensor identifier
 * @data: A private data to be stored in the thermal zone dedicated private area
 * @ops: A set of thermal sensor ops
 *
 * Return: a valid thermal zone structure pointer on success.
 * 	- EINVAL: if the device tree thermal description is malformed
 *	- ENOMEM: if one structure can not be allocated
 *	- Other negative errors are returned by the underlying called functions
 */
struct thermal_zone_device *thermal_of_zone_register(struct device_node *sensor, int id, void *data,
						     const struct thermal_zone_device_ops *ops)
{
	struct thermal_zone_device *tz;
	struct thermal_trip *trips;
	struct thermal_zone_params *tzp;
	struct thermal_zone_device_ops *of_ops;
	struct device_node *np;
	int delay, pdelay;
	int ntrips, mask;
	int ret;

	of_ops = kmemdup(ops, sizeof(*ops), GFP_KERNEL);
	if (!of_ops)
		return ERR_PTR(-ENOMEM);

	np = of_thermal_zone_find(sensor, id);
	if (IS_ERR(np)) {
		if (PTR_ERR(np) != -ENODEV)
			pr_err("Failed to find thermal zone for %pOFn id=%d\n", sensor, id);
		return ERR_CAST(np);
	}

	trips = thermal_of_trips_init(np, &ntrips);
	if (IS_ERR(trips)) {
		pr_err("Failed to find trip points for %pOFn id=%d\n", sensor, id);
		return ERR_CAST(trips);
	}

	ret = thermal_of_monitor_init(np, &delay, &pdelay);
	if (ret) {
		pr_err("Failed to initialize monitoring delays from %pOFn\n", np);
		goto out_kfree_trips;
	}

	tzp = thermal_of_parameters_init(np);
	if (IS_ERR(tzp)) {
		ret = PTR_ERR(tzp);
		pr_err("Failed to initialize parameter from %pOFn: %d\n", np, ret);
		goto out_kfree_trips;
	}

	of_ops->get_trip_type = of_ops->get_trip_type ? : of_thermal_get_trip_type;
	of_ops->get_trip_temp = of_ops->get_trip_temp ? : of_thermal_get_trip_temp;
	of_ops->get_trip_hyst = of_ops->get_trip_hyst ? : of_thermal_get_trip_hyst;
	of_ops->set_trip_hyst = of_ops->set_trip_hyst ? : of_thermal_set_trip_hyst;
	of_ops->get_crit_temp = of_ops->get_crit_temp ? : of_thermal_get_crit_temp;
	of_ops->bind = thermal_of_bind;
	of_ops->unbind = thermal_of_unbind;

	mask = GENMASK_ULL((ntrips) - 1, 0);

	tz = thermal_zone_device_register_with_trips(np->name, trips, ntrips,
						     mask, data, of_ops, tzp,
						     pdelay, delay);
	if (IS_ERR(tz)) {
		ret = PTR_ERR(tz);
		pr_err("Failed to register thermal zone %pOFn: %d\n", np, ret);
		goto out_kfree_tzp;
	}

	ret = thermal_zone_device_enable(tz);
	if (ret) {
		pr_err("Failed to enabled thermal zone '%s', id=%d: %d\n",
		       tz->type, tz->id, ret);
		thermal_of_zone_unregister(tz);
		return ERR_PTR(ret);
	}

	return tz;

out_kfree_tzp:
	kfree(tzp);
out_kfree_trips:
	kfree(trips);

	return ERR_PTR(ret);
}
EXPORT_SYMBOL_GPL(thermal_of_zone_register);

static void devm_thermal_of_zone_release(struct device *dev, void *res)
{
	thermal_of_zone_unregister(*(struct thermal_zone_device **)res);
}

static int devm_thermal_of_zone_match(struct device *dev, void *res,
				      void *data)
{
	struct thermal_zone_device **r = res;

	if (WARN_ON(!r || !*r))
		return 0;

	return *r == data;
}

/**
 * devm_thermal_of_zone_register - register a thermal tied with the sensor life cycle
 *
 * This function is the device version of the thermal_of_zone_register() function.
 *
 * @dev: a device structure pointer to sensor to be tied with the thermal zone OF life cycle
 * @sensor_id: the sensor identifier
 * @data: a pointer to a private data to be stored in the thermal zone 'devdata' field
 * @ops: a pointer to the ops structure associated with the sensor
 */
struct thermal_zone_device *devm_thermal_of_zone_register(struct device *dev, int sensor_id, void *data,
							  const struct thermal_zone_device_ops *ops)
{
	struct thermal_zone_device **ptr, *tzd;

	ptr = devres_alloc(devm_thermal_of_zone_release, sizeof(*ptr),
			   GFP_KERNEL);
	if (!ptr)
		return ERR_PTR(-ENOMEM);

<<<<<<< HEAD
		/* No hwmon because there might be hwmon drivers registering */
		tzp->no_hwmon = true;

		if (!of_property_read_u32(child, "sustainable-power", &prop))
			tzp->sustainable_power = prop;

		for (i = 0; i < tz->ntrips; i++)
			mask |= 1 << i;

		/* these two are left for temperature drivers to use */
		tzp->slope = tz->slope;
		tzp->offset = tz->offset;

		zone = thermal_zone_device_register_with_trips(child->name, tz->trips, tz->ntrips,
							       mask, tz, ops, tzp, tz->passive_delay,
							       tz->polling_delay);
		if (IS_ERR(zone)) {
			pr_err("Failed to build %pOFn zone %ld\n", child,
			       PTR_ERR(zone));
			kfree(tzp);
			kfree(ops);
			of_thermal_free_zone(tz);
			/* attempting to build remaining zones still */
		}
=======
	tzd = thermal_of_zone_register(dev->of_node, sensor_id, data, ops);
	if (IS_ERR(tzd)) {
		devres_free(ptr);
		return tzd;
>>>>>>> 7365df19
	}

	*ptr = tzd;
	devres_add(dev, ptr);

	return tzd;
}
EXPORT_SYMBOL_GPL(devm_thermal_of_zone_register);

/**
 * devm_thermal_of_zone_unregister - Resource managed version of
 *				thermal_of_zone_unregister().
 * @dev: Device for which which resource was allocated.
 * @tz: a pointer to struct thermal_zone where the sensor is registered.
 *
 * This function removes the sensor callbacks and private data from the
 * thermal zone device registered with devm_thermal_zone_of_sensor_register()
 * API. It will also silent the zone by remove the .get_temp() and .get_trend()
 * thermal zone device callbacks.
 * Normally this function will not need to be called and the resource
 * management code will ensure that the resource is freed.
 */
void devm_thermal_of_zone_unregister(struct device *dev, struct thermal_zone_device *tz)
{
	WARN_ON(devres_release(dev, devm_thermal_of_zone_release,
			       devm_thermal_of_zone_match, tz));
}
EXPORT_SYMBOL_GPL(devm_thermal_of_zone_unregister);<|MERGE_RESOLUTION|>--- conflicted
+++ resolved
@@ -86,37 +86,9 @@
 				    int *temp)
 {
 	if (trip >= tz->num_trips || trip < 0)
-<<<<<<< HEAD
 		return -EDOM;
 
 	*temp = tz->trips[trip].temperature;
-
-	return 0;
-}
-
-static int of_thermal_set_trip_temp(struct thermal_zone_device *tz, int trip,
-				    int temp)
-{
-	struct __thermal_zone *data = tz->devdata;
-
-	if (trip >= tz->num_trips || trip < 0)
-		return -EDOM;
-
-	if (data->ops && data->ops->set_trip_temp) {
-		int ret;
-
-		ret = data->ops->set_trip_temp(data->sensor_data, trip, temp);
-		if (ret)
-			return ret;
-	}
-
-	/* thermal framework should take care of data->mask & (1 << trip) */
-	tz->trips[trip].temperature = temp;
-=======
-		return -EDOM;
-
-	*temp = tz->trips[trip].temperature;
->>>>>>> 7365df19
 
 	return 0;
 }
@@ -205,7 +177,6 @@
 /***   functions parsing device tree nodes   ***/
 
 static int of_find_trip_id(struct device_node *np, struct device_node *trip)
-<<<<<<< HEAD
 {
 	struct device_node *trips;
 	struct device_node *t;
@@ -215,93 +186,6 @@
 	if (!trips) {
 		pr_err("Failed to find 'trips' node\n");
 		return -EINVAL;
-	}
-
-	/*
-	 * Find the trip id point associated with the cooling device map
-	 */
-	for_each_child_of_node(trips, t) {
-
-		if (t == trip)
-			goto out;
-		i++;
-	}
-
-	i = -ENXIO;
-out:
-	of_node_put(trips);
-
-	return i;
-}
-
-/**
- * thermal_of_populate_bind_params - parse and fill cooling map data
- * @np: DT node containing a cooling-map node
- * @__tbp: data structure to be filled with cooling map info
- * @trips: array of thermal zone trip points
- * @ntrips: number of trip points inside trips.
- *
- * This function parses a cooling-map type of node represented by
- * @np parameter and fills the read data into @__tbp data structure.
- * It needs the already parsed array of trip points of the thermal zone
- * in consideration.
- *
- * Return: 0 on success, proper error code otherwise
- */
-static int thermal_of_populate_bind_params(struct device_node *tz_np,
-					   struct device_node *np,
-					   struct __thermal_bind_params *__tbp)
-{
-	struct of_phandle_args cooling_spec;
-	struct __thermal_cooling_bind_param *__tcbp;
-	struct device_node *trip;
-	int ret, i, count;
-	int trip_id;
-	u32 prop;
-
-	/* Default weight. Usage is optional */
-	__tbp->usage = THERMAL_WEIGHT_DEFAULT;
-	ret = of_property_read_u32(np, "contribution", &prop);
-	if (ret == 0)
-		__tbp->usage = prop;
-
-	trip = of_parse_phandle(np, "trip", 0);
-	if (!trip) {
-		pr_err("missing trip property\n");
-		return -ENODEV;
-	}
-
-	trip_id = of_find_trip_id(tz_np, trip);
-	if (trip_id < 0) {
-		ret = trip_id;
-		goto end;
-	}
-
-	__tbp->trip_id = trip_id;
-
-	count = of_count_phandle_with_args(np, "cooling-device",
-					   "#cooling-cells");
-	if (count <= 0) {
-		pr_err("Add a cooling_device property with at least one device\n");
-		ret = -ENOENT;
-		goto end;
-	}
-
-	__tcbp = kcalloc(count, sizeof(*__tcbp), GFP_KERNEL);
-	if (!__tcbp) {
-		ret = -ENOMEM;
-		goto end;
-=======
-{
-	struct device_node *trips;
-	struct device_node *t;
-	int i = 0;
-
-	trips = of_get_child_by_name(np, "trips");
-	if (!trips) {
-		pr_err("Failed to find 'trips' node\n");
-		return -EINVAL;
->>>>>>> 7365df19
 	}
 
 	/*
@@ -391,71 +275,6 @@
 }
 
 static struct thermal_trip *thermal_of_trips_init(struct device_node *np, int *ntrips)
-<<<<<<< HEAD
-{
-	struct thermal_trip *tt;
-	struct device_node *trips, *trip;
-	int ret, count;
-
-	trips = of_get_child_by_name(np, "trips");
-	if (!trips) {
-		pr_err("Failed to find 'trips' node\n");
-		return ERR_PTR(-EINVAL);
-	}
-
-	count = of_get_child_count(trips);
-	if (!count) {
-		pr_err("No trip point defined\n");
-		ret = -EINVAL;
-		goto out_of_node_put;
-	}
-
-	tt = kzalloc(sizeof(*tt) * count, GFP_KERNEL);
-	if (!tt) {
-		ret = -ENOMEM;
-		goto out_of_node_put;
-	}
-
-	*ntrips = count;
-
-	count = 0;
-	for_each_child_of_node(trips, trip) {
-		ret = thermal_of_populate_trip(trip, &tt[count++]);
-		if (ret)
-			goto out_kfree;
-	}
-
-	of_node_put(trips);
-
-	return tt;
-
-out_kfree:
-	kfree(tt);
-	*ntrips = 0;
-out_of_node_put:
-	of_node_put(trips);
-
-	return ERR_PTR(ret);
-}
-
-/**
- * thermal_of_build_thermal_zone - parse and fill one thermal zone data
- * @np: DT node containing a thermal zone node
- *
- * This function parses a thermal zone type of node represented by
- * @np parameter and fills the read data into a __thermal_zone data structure
- * and return this pointer.
- *
- * TODO: Missing properties to parse: thermal-sensor-names
- *
- * Return: On success returns a valid struct __thermal_zone,
- * otherwise, it returns a corresponding ERR_PTR(). Caller must
- * check the return value with help of IS_ERR() helper.
- */
-static struct __thermal_zone
-__init *thermal_of_build_thermal_zone(struct device_node *np)
-=======
->>>>>>> 7365df19
 {
 	struct thermal_trip *tt;
 	struct device_node *trips, *trip;
@@ -601,16 +420,6 @@
 		coef[1] = 0;
 	}
 
-<<<<<<< HEAD
-	tz->trips = thermal_of_trips_init(np, &tz->ntrips);
-	if (IS_ERR(tz->trips)) {
-		ret = PTR_ERR(tz->trips);
-		goto finish;
-	}
-
-	/* cooling-maps */
-	child = of_get_child_by_name(np, "cooling-maps");
-=======
 	tzp->slope = coef[0];
 	tzp->offset = coef[1];
 
@@ -662,7 +471,6 @@
 	ret = thermal_zone_unbind_cooling_device(tz, trip_id, cdev);
 	if (ret)
 		pr_err("Failed to unbind '%s' with '%s': %d\n", tz->type, cdev->type, ret);
->>>>>>> 7365df19
 
 	return ret;
 }
@@ -685,19 +493,9 @@
 		return ret;
 	}
 
-<<<<<<< HEAD
-	i = 0;
-	for_each_child_of_node(child, gchild) {
-		ret = thermal_of_populate_bind_params(np, gchild, &tz->tbps[i++]);
-		if (ret) {
-			of_node_put(gchild);
-			goto free_tbps;
-		}
-=======
 	if (cooling_spec.args_count < 2) {
 		pr_err("wrong reference to cooling device, missing limits\n");
 		return -EINVAL;
->>>>>>> 7365df19
 	}
 
 	if (cooling_spec.np != cdev->np)
@@ -734,14 +532,6 @@
 		return -ENOENT;
 	}
 
-<<<<<<< HEAD
-	kfree(tz->tbps);
-free_trips:
-	kfree(tz->trips);
-free_tz:
-	kfree(tz);
-	of_node_put(child);
-=======
 	/*
 	 * At this point, we don't want to bail out when there is an
 	 * error, we will try to bind/unbind as many as possible
@@ -749,7 +539,6 @@
 	 */
 	for (i = 0; i < count; i++)
 		action(map_np, i, trip_id, tz, cdev);
->>>>>>> 7365df19
 
 	return 0;
 }
@@ -778,11 +567,6 @@
 			break;
 	}
 
-<<<<<<< HEAD
-	kfree(tz->tbps);
-	kfree(tz->trips);
-	kfree(tz);
-=======
 	of_node_put(cm_np);
 out:
 	of_node_put(tz_np);
@@ -800,7 +584,6 @@
 			     struct thermal_cooling_device *cdev)
 {
 	return thermal_of_for_each_cooling_maps(tz, cdev, __thermal_of_unbind);
->>>>>>> 7365df19
 }
 
 /**
@@ -961,37 +744,10 @@
 	if (!ptr)
 		return ERR_PTR(-ENOMEM);
 
-<<<<<<< HEAD
-		/* No hwmon because there might be hwmon drivers registering */
-		tzp->no_hwmon = true;
-
-		if (!of_property_read_u32(child, "sustainable-power", &prop))
-			tzp->sustainable_power = prop;
-
-		for (i = 0; i < tz->ntrips; i++)
-			mask |= 1 << i;
-
-		/* these two are left for temperature drivers to use */
-		tzp->slope = tz->slope;
-		tzp->offset = tz->offset;
-
-		zone = thermal_zone_device_register_with_trips(child->name, tz->trips, tz->ntrips,
-							       mask, tz, ops, tzp, tz->passive_delay,
-							       tz->polling_delay);
-		if (IS_ERR(zone)) {
-			pr_err("Failed to build %pOFn zone %ld\n", child,
-			       PTR_ERR(zone));
-			kfree(tzp);
-			kfree(ops);
-			of_thermal_free_zone(tz);
-			/* attempting to build remaining zones still */
-		}
-=======
 	tzd = thermal_of_zone_register(dev->of_node, sensor_id, data, ops);
 	if (IS_ERR(tzd)) {
 		devres_free(ptr);
 		return tzd;
->>>>>>> 7365df19
 	}
 
 	*ptr = tzd;
