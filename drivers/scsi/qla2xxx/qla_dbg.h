/* SPDX-License-Identifier: GPL-2.0-only */
/*
 * QLogic Fibre Channel HBA Driver
 * Copyright (c)  2003-2014 QLogic Corporation
 */

#include "qla_def.h"

/*
 * Firmware Dump structure definition
 */

struct qla2300_fw_dump {
	__be16 hccr;
	__be16 pbiu_reg[8];
	__be16 risc_host_reg[8];
	__be16 mailbox_reg[32];
	__be16 resp_dma_reg[32];
	__be16 dma_reg[48];
	__be16 risc_hdw_reg[16];
	__be16 risc_gp0_reg[16];
	__be16 risc_gp1_reg[16];
	__be16 risc_gp2_reg[16];
	__be16 risc_gp3_reg[16];
	__be16 risc_gp4_reg[16];
	__be16 risc_gp5_reg[16];
	__be16 risc_gp6_reg[16];
	__be16 risc_gp7_reg[16];
	__be16 frame_buf_hdw_reg[64];
	__be16 fpm_b0_reg[64];
	__be16 fpm_b1_reg[64];
	__be16 risc_ram[0xf800];
	__be16 stack_ram[0x1000];
	__be16 data_ram[1];
};

struct qla2100_fw_dump {
	__be16 hccr;
	__be16 pbiu_reg[8];
	__be16 mailbox_reg[32];
	__be16 dma_reg[48];
	__be16 risc_hdw_reg[16];
	__be16 risc_gp0_reg[16];
	__be16 risc_gp1_reg[16];
	__be16 risc_gp2_reg[16];
	__be16 risc_gp3_reg[16];
	__be16 risc_gp4_reg[16];
	__be16 risc_gp5_reg[16];
	__be16 risc_gp6_reg[16];
	__be16 risc_gp7_reg[16];
	__be16 frame_buf_hdw_reg[16];
	__be16 fpm_b0_reg[64];
	__be16 fpm_b1_reg[64];
	__be16 risc_ram[0xf000];
	u8	queue_dump[];
};

struct qla24xx_fw_dump {
	__be32	host_status;
	__be32	host_reg[32];
	__be32	shadow_reg[7];
	__be16	mailbox_reg[32];
	__be32	xseq_gp_reg[128];
	__be32	xseq_0_reg[16];
	__be32	xseq_1_reg[16];
	__be32	rseq_gp_reg[128];
	__be32	rseq_0_reg[16];
	__be32	rseq_1_reg[16];
	__be32	rseq_2_reg[16];
	__be32	cmd_dma_reg[16];
	__be32	req0_dma_reg[15];
	__be32	resp0_dma_reg[15];
	__be32	req1_dma_reg[15];
	__be32	xmt0_dma_reg[32];
	__be32	xmt1_dma_reg[32];
	__be32	xmt2_dma_reg[32];
	__be32	xmt3_dma_reg[32];
	__be32	xmt4_dma_reg[32];
	__be32	xmt_data_dma_reg[16];
	__be32	rcvt0_data_dma_reg[32];
	__be32	rcvt1_data_dma_reg[32];
	__be32	risc_gp_reg[128];
	__be32	lmc_reg[112];
	__be32	fpm_hdw_reg[192];
	__be32	fb_hdw_reg[176];
	__be32	code_ram[0x2000];
	__be32	ext_mem[1];
};

struct qla25xx_fw_dump {
	__be32	host_status;
	__be32	host_risc_reg[32];
	__be32	pcie_regs[4];
	__be32	host_reg[32];
	__be32	shadow_reg[11];
	__be32	risc_io_reg;
	__be16	mailbox_reg[32];
	__be32	xseq_gp_reg[128];
	__be32	xseq_0_reg[48];
	__be32	xseq_1_reg[16];
	__be32	rseq_gp_reg[128];
	__be32	rseq_0_reg[32];
	__be32	rseq_1_reg[16];
	__be32	rseq_2_reg[16];
	__be32	aseq_gp_reg[128];
	__be32	aseq_0_reg[32];
	__be32	aseq_1_reg[16];
	__be32	aseq_2_reg[16];
	__be32	cmd_dma_reg[16];
	__be32	req0_dma_reg[15];
	__be32	resp0_dma_reg[15];
	__be32	req1_dma_reg[15];
	__be32	xmt0_dma_reg[32];
	__be32	xmt1_dma_reg[32];
	__be32	xmt2_dma_reg[32];
	__be32	xmt3_dma_reg[32];
	__be32	xmt4_dma_reg[32];
	__be32	xmt_data_dma_reg[16];
	__be32	rcvt0_data_dma_reg[32];
	__be32	rcvt1_data_dma_reg[32];
	__be32	risc_gp_reg[128];
	__be32	lmc_reg[128];
	__be32	fpm_hdw_reg[192];
	__be32	fb_hdw_reg[192];
	__be32	code_ram[0x2000];
	__be32	ext_mem[1];
};

struct qla81xx_fw_dump {
	__be32	host_status;
	__be32	host_risc_reg[32];
	__be32	pcie_regs[4];
	__be32	host_reg[32];
	__be32	shadow_reg[11];
	__be32	risc_io_reg;
	__be16	mailbox_reg[32];
	__be32	xseq_gp_reg[128];
	__be32	xseq_0_reg[48];
	__be32	xseq_1_reg[16];
	__be32	rseq_gp_reg[128];
	__be32	rseq_0_reg[32];
	__be32	rseq_1_reg[16];
	__be32	rseq_2_reg[16];
	__be32	aseq_gp_reg[128];
	__be32	aseq_0_reg[32];
	__be32	aseq_1_reg[16];
	__be32	aseq_2_reg[16];
	__be32	cmd_dma_reg[16];
	__be32	req0_dma_reg[15];
	__be32	resp0_dma_reg[15];
	__be32	req1_dma_reg[15];
	__be32	xmt0_dma_reg[32];
	__be32	xmt1_dma_reg[32];
	__be32	xmt2_dma_reg[32];
	__be32	xmt3_dma_reg[32];
	__be32	xmt4_dma_reg[32];
	__be32	xmt_data_dma_reg[16];
	__be32	rcvt0_data_dma_reg[32];
	__be32	rcvt1_data_dma_reg[32];
	__be32	risc_gp_reg[128];
	__be32	lmc_reg[128];
	__be32	fpm_hdw_reg[224];
	__be32	fb_hdw_reg[208];
	__be32	code_ram[0x2000];
	__be32	ext_mem[1];
};

struct qla83xx_fw_dump {
	__be32	host_status;
	__be32	host_risc_reg[48];
	__be32	pcie_regs[4];
	__be32	host_reg[32];
	__be32	shadow_reg[11];
	__be32	risc_io_reg;
	__be16	mailbox_reg[32];
	__be32	xseq_gp_reg[256];
	__be32	xseq_0_reg[48];
	__be32	xseq_1_reg[16];
	__be32	xseq_2_reg[16];
	__be32	rseq_gp_reg[256];
	__be32	rseq_0_reg[32];
	__be32	rseq_1_reg[16];
	__be32	rseq_2_reg[16];
	__be32	rseq_3_reg[16];
	__be32	aseq_gp_reg[256];
	__be32	aseq_0_reg[32];
	__be32	aseq_1_reg[16];
	__be32	aseq_2_reg[16];
	__be32	aseq_3_reg[16];
	__be32	cmd_dma_reg[64];
	__be32	req0_dma_reg[15];
	__be32	resp0_dma_reg[15];
	__be32	req1_dma_reg[15];
	__be32	xmt0_dma_reg[32];
	__be32	xmt1_dma_reg[32];
	__be32	xmt2_dma_reg[32];
	__be32	xmt3_dma_reg[32];
	__be32	xmt4_dma_reg[32];
	__be32	xmt_data_dma_reg[16];
	__be32	rcvt0_data_dma_reg[32];
	__be32	rcvt1_data_dma_reg[32];
	__be32	risc_gp_reg[128];
	__be32	lmc_reg[128];
	__be32	fpm_hdw_reg[256];
	__be32	rq0_array_reg[256];
	__be32	rq1_array_reg[256];
	__be32	rp0_array_reg[256];
	__be32	rp1_array_reg[256];
	__be32	queue_control_reg[16];
	__be32	fb_hdw_reg[432];
	__be32	at0_array_reg[128];
	__be32	code_ram[0x2400];
	__be32	ext_mem[1];
};

#define EFT_NUM_BUFFERS		4
#define EFT_BYTES_PER_BUFFER	0x4000
#define EFT_SIZE		((EFT_BYTES_PER_BUFFER) * (EFT_NUM_BUFFERS))

#define FCE_NUM_BUFFERS		64
#define FCE_BYTES_PER_BUFFER	0x400
#define FCE_SIZE		((FCE_BYTES_PER_BUFFER) * (FCE_NUM_BUFFERS))
#define fce_calc_size(b)	((FCE_BYTES_PER_BUFFER) * (b))

struct qla2xxx_fce_chain {
	__be32	type;
	__be32	chain_size;

	__be32	size;
	__be32	addr_l;
	__be32	addr_h;
	__be32	eregs[8];
};

/* used by exchange off load and extended login offload */
struct qla2xxx_offld_chain {
	__be32	type;
	__be32	chain_size;

	__be32	size;
	__be32	reserved;
	__be64	addr;
};

struct qla2xxx_mq_chain {
	__be32	type;
	__be32	chain_size;

	__be32	count;
	__be32	qregs[4 * QLA_MQ_SIZE];
};

struct qla2xxx_mqueue_header {
	__be32	queue;
#define TYPE_REQUEST_QUEUE	0x1
#define TYPE_RESPONSE_QUEUE	0x2
#define TYPE_ATIO_QUEUE		0x3
	__be32	number;
	__be32	size;
};

struct qla2xxx_mqueue_chain {
	__be32	type;
	__be32	chain_size;
};

#define DUMP_CHAIN_VARIANT	0x80000000
#define DUMP_CHAIN_FCE		0x7FFFFAF0
#define DUMP_CHAIN_MQ		0x7FFFFAF1
#define DUMP_CHAIN_QUEUE	0x7FFFFAF2
#define DUMP_CHAIN_EXLOGIN	0x7FFFFAF3
#define DUMP_CHAIN_EXCHG	0x7FFFFAF4
#define DUMP_CHAIN_LAST		0x80000000

struct qla2xxx_fw_dump {
	uint8_t signature[4];
	__be32	version;

	__be32 fw_major_version;
	__be32 fw_minor_version;
	__be32 fw_subminor_version;
	__be32 fw_attributes;

	__be32 vendor;
	__be32 device;
	__be32 subsystem_vendor;
	__be32 subsystem_device;

	__be32	fixed_size;
	__be32	mem_size;
	__be32	req_q_size;
	__be32	rsp_q_size;

	__be32	eft_size;
	__be32	eft_addr_l;
	__be32	eft_addr_h;

	__be32	header_size;

	union {
		struct qla2100_fw_dump isp21;
		struct qla2300_fw_dump isp23;
		struct qla24xx_fw_dump isp24;
		struct qla25xx_fw_dump isp25;
		struct qla81xx_fw_dump isp81;
		struct qla83xx_fw_dump isp83;
	} isp;
};

#define QL_MSGHDR "qla2xxx"
#define QL_DBG_DEFAULT1_MASK    0x1e600000

#define ql_log_fatal		0 /* display fatal errors */
#define ql_log_warn		1 /* display critical errors */
#define ql_log_info		2 /* display all recovered errors */
#define ql_log_all		3 /* This value is only used by ql_errlev.
				   * No messages will use this value.
				   * This should be always highest value
				   * as compared to other log levels.
				   */

extern uint ql_errlev;

void __attribute__((format (printf, 4, 5)))
ql_dbg(uint, scsi_qla_host_t *vha, uint, const char *fmt, ...);
void __attribute__((format (printf, 4, 5)))
ql_dbg_pci(uint, struct pci_dev *pdev, uint, const char *fmt, ...);
void __attribute__((format (printf, 4, 5)))
ql_dbg_qp(uint32_t, struct qla_qpair *, int32_t, const char *fmt, ...);


void __attribute__((format (printf, 4, 5)))
ql_log(uint, scsi_qla_host_t *vha, uint, const char *fmt, ...);
void __attribute__((format (printf, 4, 5)))
ql_log_pci(uint, struct pci_dev *pdev, uint, const char *fmt, ...);

void __attribute__((format (printf, 4, 5)))
ql_log_qp(uint32_t, struct qla_qpair *, int32_t, const char *fmt, ...);

/* Debug Levels */
/* The 0x40000000 is the max value any debug level can have
 * as ql2xextended_error_logging is of type signed int
 */
#define ql_dbg_init	0x40000000 /* Init Debug */
#define ql_dbg_mbx	0x20000000 /* MBX Debug */
#define ql_dbg_disc	0x10000000 /* Device Discovery Debug */
#define ql_dbg_io	0x08000000 /* IO Tracing Debug */
#define ql_dbg_dpc	0x04000000 /* DPC Thead Debug */
#define ql_dbg_async	0x02000000 /* Async events Debug */
#define ql_dbg_timer	0x01000000 /* Timer Debug */
#define ql_dbg_user	0x00800000 /* User Space Interations Debug */
#define ql_dbg_taskm	0x00400000 /* Task Management Debug */
#define ql_dbg_aer	0x00200000 /* AER/EEH Debug */
#define ql_dbg_multiq	0x00100000 /* MultiQ Debug */
#define ql_dbg_p3p	0x00080000 /* P3P specific Debug */
#define ql_dbg_vport	0x00040000 /* Virtual Port Debug */
#define ql_dbg_buffer	0x00020000 /* For dumping the buffer/regs */
#define ql_dbg_misc	0x00010000 /* For dumping everything that is not
				    * not covered by upper categories
				    */
#define ql_dbg_verbose	0x00008000 /* More verbosity for each level
				    * This is to be used with other levels where
				    * more verbosity is required. It might not
				    * be applicable to all the levels.
				    */
#define ql_dbg_tgt	0x00004000 /* Target mode */
#define ql_dbg_tgt_mgt	0x00002000 /* Target mode management */
#define ql_dbg_tgt_tmr	0x00001000 /* Target mode task management */
#define ql_dbg_tgt_dif  0x00000800 /* Target mode dif */
#define ql_dbg_edif	0x00000400 /* edif and purex debug */

extern int qla27xx_dump_mpi_ram(struct qla_hw_data *, uint32_t, uint32_t *,
	uint32_t, void **);
extern int qla24xx_dump_ram(struct qla_hw_data *, uint32_t, __be32 *,
	uint32_t, void **);
extern void qla24xx_pause_risc(struct device_reg_24xx __iomem *,
	struct qla_hw_data *);
extern int qla24xx_soft_reset(struct qla_hw_data *);

static inline int
ql_mask_match(uint level)
{
	if (ql2xextended_error_logging == 1)
		ql2xextended_error_logging = QL_DBG_DEFAULT1_MASK;

	return level && ((level & ql2xextended_error_logging) == level);
<<<<<<< HEAD
}
=======
}

static inline int
ql_mask_match_ext(uint level, int *log_tunable)
{
	if (*log_tunable == 1)
		*log_tunable = QL_DBG_DEFAULT1_MASK;

	return (level & *log_tunable) == level;
}

/* Assumes local variable pbuf and pbuf_ready present. */
#define ql_ktrace(dbg_msg, level, pbuf, pdev, vha, id, fmt) do {	\
	struct va_format _vaf;						\
	va_list _va;							\
	u32 dbg_off = dbg_msg ? ql_dbg_offset : 0;			\
									\
	pbuf[0] = 0;							\
	if (!trace_ql_dbg_log_enabled())				\
		break;							\
									\
	if (dbg_msg && !ql_mask_match_ext(level,			\
				&ql2xextended_error_logging_ktrace))	\
		break;							\
									\
	ql_dbg_prefix(pbuf, ARRAY_SIZE(pbuf), pdev, vha, id + dbg_off);	\
									\
	va_start(_va, fmt);						\
	_vaf.fmt = fmt;							\
	_vaf.va = &_va;							\
									\
	trace_ql_dbg_log(pbuf, &_vaf);					\
									\
	va_end(_va);							\
} while (0)

#define QLA_ENABLE_KERNEL_TRACING

#ifdef QLA_ENABLE_KERNEL_TRACING
#define QLA_TRACE_ENABLE(_tr) \
	trace_array_set_clr_event(_tr, "qla", NULL, true)
#else /* QLA_ENABLE_KERNEL_TRACING */
#define QLA_TRACE_ENABLE(_tr)
#endif /* QLA_ENABLE_KERNEL_TRACING */
>>>>>>> 7365df19
<|MERGE_RESOLUTION|>--- conflicted
+++ resolved
@@ -384,9 +384,6 @@
 		ql2xextended_error_logging = QL_DBG_DEFAULT1_MASK;
 
 	return level && ((level & ql2xextended_error_logging) == level);
-<<<<<<< HEAD
-}
-=======
 }
 
 static inline int
@@ -430,5 +427,4 @@
 	trace_array_set_clr_event(_tr, "qla", NULL, true)
 #else /* QLA_ENABLE_KERNEL_TRACING */
 #define QLA_TRACE_ENABLE(_tr)
-#endif /* QLA_ENABLE_KERNEL_TRACING */
->>>>>>> 7365df19
+#endif /* QLA_ENABLE_KERNEL_TRACING */