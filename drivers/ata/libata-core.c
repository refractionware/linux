--- conflicted
+++ resolved
@@ -4345,10 +4345,6 @@
 unsigned int ata_dev_set_feature(struct ata_device *dev, u8 subcmd, u8 action)
 {
 	struct ata_taskfile tf;
-<<<<<<< HEAD
-	unsigned int err_mask;
-=======
->>>>>>> 7365df19
 	unsigned int timeout = 0;
 
 	/* set up set-features taskfile */
