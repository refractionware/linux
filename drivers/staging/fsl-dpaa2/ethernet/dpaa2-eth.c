--- conflicted
+++ resolved
@@ -547,18 +547,11 @@
 	percpu_stats = this_cpu_ptr(priv->percpu_stats);
 	percpu_extras = this_cpu_ptr(priv->percpu_extras);
 
-<<<<<<< HEAD
-	if (unlikely(skb_headroom(skb) < dpaa2_eth_needed_headroom(priv))) {
-		struct sk_buff *ns;
-
-		ns = skb_realloc_headroom(skb, dpaa2_eth_needed_headroom(priv));
-=======
 	needed_headroom = dpaa2_eth_needed_headroom(priv, skb);
 	if (skb_headroom(skb) < needed_headroom) {
 		struct sk_buff *ns;
 
 		ns = skb_realloc_headroom(skb, needed_headroom);
->>>>>>> 661e50bc
 		if (unlikely(!ns)) {
 			percpu_stats->tx_dropped++;
 			goto err_alloc_headroom;
@@ -762,11 +755,7 @@
 
 release_bufs:
 	/* In case the portal is busy, retry until successful */
-<<<<<<< HEAD
-	while ((err = dpaa2_io_service_release(NULL, bpid,
-=======
 	while ((err = dpaa2_io_service_release(ch->dpio, bpid,
->>>>>>> 661e50bc
 					       buf_array, i)) == -EBUSY)
 		cpu_relax();
 
@@ -1783,18 +1772,6 @@
 		priv->rx_buf_align = DPAA2_ETH_RX_BUF_ALIGN_REV1;
 	else
 		priv->rx_buf_align = DPAA2_ETH_RX_BUF_ALIGN;
-<<<<<<< HEAD
-
-	/* tx buffer */
-	buf_layout.pass_frame_status = true;
-	buf_layout.private_data_size = DPAA2_ETH_SWA_SIZE;
-	buf_layout.options = DPNI_BUF_LAYOUT_OPT_FRAME_STATUS |
-			     DPNI_BUF_LAYOUT_OPT_PRIVATE_DATA_SIZE;
-	err = dpni_set_buffer_layout(priv->mc_io, 0, priv->mc_token,
-				     DPNI_QUEUE_TX, &buf_layout);
-	if (err) {
-		dev_err(dev, "dpni_set_buffer_layout(TX) failed\n");
-=======
 
 	/* tx buffer */
 	buf_layout.private_data_size = DPAA2_ETH_SWA_SIZE;
@@ -1864,7 +1841,6 @@
 	err = dpni_open(priv->mc_io, 0, ls_dev->obj_desc.id, &priv->mc_token);
 	if (err) {
 		dev_err(dev, "dpni_open() failed\n");
->>>>>>> 661e50bc
 		return err;
 	}
 
@@ -1873,97 +1849,24 @@
 
 	err = dpni_reset(priv->mc_io, 0, priv->mc_token);
 	if (err) {
-<<<<<<< HEAD
-		dev_err(dev, "dpni_set_buffer_layout(TX_CONF) failed\n");
-		return err;
-=======
 		dev_err(dev, "dpni_reset() failed\n");
 		goto close;
->>>>>>> 661e50bc
 	}
 
 	err = dpni_get_attributes(priv->mc_io, 0, priv->mc_token,
 				  &priv->dpni_attrs);
 	if (err) {
-<<<<<<< HEAD
-		dev_err(dev, "dpni_get_tx_data_offset() failed\n");
-		return err;
-=======
 		dev_err(dev, "dpni_get_attributes() failed (err=%d)\n", err);
 		goto close;
->>>>>>> 661e50bc
 	}
 
 	err = set_buffer_layout(priv);
 	if (err)
 		goto close;
 
-<<<<<<< HEAD
-	/* rx buffer */
-	buf_layout.pass_parser_result = true;
-	buf_layout.data_align = priv->rx_buf_align;
-	buf_layout.data_head_room = dpaa2_eth_rx_head_room(priv);
-	buf_layout.private_data_size = 0;
-	buf_layout.options = DPNI_BUF_LAYOUT_OPT_PARSER_RESULT |
-			     DPNI_BUF_LAYOUT_OPT_FRAME_STATUS |
-			     DPNI_BUF_LAYOUT_OPT_DATA_ALIGN |
-			     DPNI_BUF_LAYOUT_OPT_DATA_HEAD_ROOM;
-	err = dpni_set_buffer_layout(priv->mc_io, 0, priv->mc_token,
-				     DPNI_QUEUE_RX, &buf_layout);
-	if (err) {
-		dev_err(dev, "dpni_set_buffer_layout(RX) failed\n");
-		return err;
-	}
-=======
->>>>>>> 661e50bc
-
-	return 0;
-}
-
-<<<<<<< HEAD
-/* Configure the DPNI object this interface is associated with */
-static int setup_dpni(struct fsl_mc_device *ls_dev)
-{
-	struct device *dev = &ls_dev->dev;
-	struct dpaa2_eth_priv *priv;
-	struct net_device *net_dev;
-	int err;
-
-	net_dev = dev_get_drvdata(dev);
-	priv = netdev_priv(net_dev);
-
-	/* get a handle for the DPNI object */
-	err = dpni_open(priv->mc_io, 0, ls_dev->obj_desc.id, &priv->mc_token);
-	if (err) {
-		dev_err(dev, "dpni_open() failed\n");
-		return err;
-	}
-
-	ls_dev->mc_io = priv->mc_io;
-	ls_dev->mc_handle = priv->mc_token;
-
-	err = dpni_reset(priv->mc_io, 0, priv->mc_token);
-	if (err) {
-		dev_err(dev, "dpni_reset() failed\n");
-		goto close;
-	}
-
-	err = dpni_get_attributes(priv->mc_io, 0, priv->mc_token,
-				  &priv->dpni_attrs);
-	if (err) {
-		dev_err(dev, "dpni_get_attributes() failed (err=%d)\n", err);
-		goto close;
-	}
-
-	err = set_buffer_layout(priv);
-	if (err)
-		goto close;
-
-
-	return 0;
-
-=======
->>>>>>> 661e50bc
+
+	return 0;
+
 close:
 	dpni_close(priv->mc_io, 0, priv->mc_token);
 
@@ -2352,7 +2255,6 @@
 {
 	struct device *dev = net_dev->dev.parent;
 	struct dpaa2_eth_priv *priv = netdev_priv(net_dev);
-	u16 rx_headroom, req_headroom;
 	u8 bcast_addr[ETH_ALEN];
 	u8 num_queues;
 	int err;
@@ -2371,27 +2273,6 @@
 		return err;
 	}
 
-<<<<<<< HEAD
-	/* Reserve enough space to align buffer as per hardware requirement;
-	 * NOTE: priv->tx_data_offset MUST be initialized at this point.
-	 */
-	net_dev->needed_headroom = dpaa2_eth_needed_headroom(priv);
-
-	/* If headroom guaranteed by hardware in the Rx frame buffer is
-	 * smaller than the Tx headroom required by the stack, issue a
-	 * one time warning. This will most likely mean skbs forwarded to
-	 * another DPAA2 network interface will get reallocated, with a
-	 * significant performance impact.
-	 */
-	req_headroom = LL_RESERVED_SPACE(net_dev) - ETH_HLEN;
-	rx_headroom = ALIGN(DPAA2_ETH_RX_HWA_SIZE +
-			    dpaa2_eth_rx_head_room(priv), priv->rx_buf_align);
-	if (req_headroom > rx_headroom)
-		dev_info_once(dev, "Required headroom (%d) greater than available (%d)\n",
-			      req_headroom, rx_headroom);
-
-=======
->>>>>>> 661e50bc
 	/* Set MTU limits */
 	net_dev->min_mtu = 68;
 	net_dev->max_mtu = DPAA2_ETH_MAX_MTU;
