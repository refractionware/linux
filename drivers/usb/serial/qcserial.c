--- conflicted
+++ resolved
@@ -105,13 +105,10 @@
 	{USB_DEVICE(0x1410, 0xa021)},	/* Novatel Gobi 3000 Composite */
 	{USB_DEVICE(0x413c, 0x8193)},	/* Dell Gobi 3000 QDL */
 	{USB_DEVICE(0x413c, 0x8194)},	/* Dell Gobi 3000 Composite */
-<<<<<<< HEAD
-=======
 	{USB_DEVICE(0x1199, 0x68a4)},	/* Sierra Wireless QDL */
 	{USB_DEVICE(0x1199, 0x68a5)},	/* Sierra Wireless Modem */
 	{USB_DEVICE(0x1199, 0x68a8)},	/* Sierra Wireless QDL */
 	{USB_DEVICE(0x1199, 0x68a9)},	/* Sierra Wireless Modem */
->>>>>>> 0d7614f0
 	{USB_DEVICE(0x1199, 0x9010)},	/* Sierra Wireless Gobi 3000 QDL */
 	{USB_DEVICE(0x1199, 0x9012)},	/* Sierra Wireless Gobi 3000 QDL */
 	{USB_DEVICE(0x1199, 0x9013)},	/* Sierra Wireless Gobi 3000 Modem device (MC8355) */
@@ -119,10 +116,7 @@
 	{USB_DEVICE(0x1199, 0x9015)},	/* Sierra Wireless Gobi 3000 Modem device */
 	{USB_DEVICE(0x1199, 0x9018)},	/* Sierra Wireless Gobi 3000 QDL */
 	{USB_DEVICE(0x1199, 0x9019)},	/* Sierra Wireless Gobi 3000 Modem device */
-<<<<<<< HEAD
-=======
 	{USB_DEVICE(0x1199, 0x901b)},	/* Sierra Wireless MC7770 */
->>>>>>> 0d7614f0
 	{USB_DEVICE(0x12D1, 0x14F0)},	/* Sony Gobi 3000 QDL */
 	{USB_DEVICE(0x12D1, 0x14F1)},	/* Sony Gobi 3000 Composite */
 
