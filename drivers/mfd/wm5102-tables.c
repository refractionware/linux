--- conflicted
+++ resolved
@@ -325,13 +325,9 @@
 	{ 0x00000226, 0x0400 },   /* R550   - HP Ctrl 1R */
 	{ 0x00000293, 0x0000 },   /* R659   - Accessory Detect Mode 1 */ 
 	{ 0x0000029B, 0x0020 },   /* R667   - Headphone Detect 1 */ 
-<<<<<<< HEAD
-	{ 0x000002A2, 0x0000 },   /* R674   - Micd clamp control */
-=======
 	{ 0x0000029C, 0x0000 },   /* R668   - Headphone Detect 2 */
 	{ 0x0000029F, 0x0000 },   /* R671   - Headphone Detect Test */
-	{ 0x000002A2, 0x0000 },   /* R674   - Micd Clamp control */
->>>>>>> ff7109fa
+	{ 0x000002A2, 0x0000 },   /* R674   - Micd clamp control */
 	{ 0x000002A3, 0x1102 },   /* R675   - Mic Detect 1 */ 
 	{ 0x000002A4, 0x009F },   /* R676   - Mic Detect 2 */ 
 	{ 0x000002A5, 0x0000 },   /* R677   - Mic Detect 3 */ 
